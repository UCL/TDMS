--- conflicted
+++ resolved
@@ -19,7 +19,6 @@
 * [spdlog](https://github.com/gabime/spdlog) for logging (this is installed automatically by a CMake [FetchContent](https://cmake.org/cmake/help/latest/module/FetchContent.html) if not found).
 * [MATLAB](https://www.mathworks.com/products/matlab.html) since we read in and write out MATLAB format files. We are actually thinking of removing this as a strict dependency ([#70](https://github.com/UCL/TDMS/issues/70)).
 
-<<<<<<< HEAD
 ### Versions
 
 We follow [semantic versioning](https://semver.org): major, minor, patch.
@@ -48,10 +47,7 @@
 TDMS version: myfeaturebranch_a341ab
 ```
 
-### Code style and other admin
-=======
-## Code style and other admin {#code-style-and-doxygen}
->>>>>>> 11e9e8b1
+### Code style and other admin {#code-style-and-doxygen}
 
 We try to stick to [Google style C++](https://google.github.io/styleguide/cppguide.html) wherever practicable. <!-- And we run `clang-format` and `cppclean` linters as part of our CI. -->
 There is one exception: we prefer `#pragma once` at the top of each header (because it's one line rather than three and is almost the standard anyway).
