<!-- \cond
 -->
<!-- 👆 this comment and the endcond below, tells doxygen to ignore the badges
and title at the top of README.md when building the project page (the title
would be duplicated) everything else in README.md is also the project homepage. -->

# TDMS · [![latest release](https://badgen.net/github/release/UCL/TDMS)](https://github.com/UCL/TDMS/releases)  [![license](https://badgen.net/github/license/UCL/TDMS)](https://github.com/UCL/TDMS/blob/main/LICENSE) [![Build and test](https://github.com/UCL/TDMS/actions/workflows/ci.yml/badge.svg)](https://github.com/UCL/TDMS/actions/workflows/ci.yml) [![MATLAB tests](https://github.com/UCL/TDMS/actions/workflows/matlab_tests.yml/badge.svg)](https://github.com/UCL/TDMS/actions/workflows/matlab_tests.yml)

> **Warning**
> This repository is a _work in progress_. The API will change without notice

<!-- \endcond -->

# Time-Domain Maxwell Solver

<<<<<<< HEAD
TDMS, the Time Domain Maxwell Solver, is a hybrid C++ and MATLAB tool for simulating light propagation through a medium by solving Maxwell's equations.
For further details about the method, please refer to the [PDF documentation](https://github.com/UCL/TDMS/blob/gh-doc/masterdoc.pdf).
=======
TDMS, the Time Domain Maxwell Solver, is a hybrid C++ and MATLAB tool for solving
Maxwell's equations to simulate light propagation through a medium. See the
[pdf documentation](https://github.com/UCL/TDMS/blob/gh-doc/masterdoc.pdf) for
further details.

![The normed z-component of the H field incident on a cylinder](doc/assets/HzNormBanner.png)
>>>>>>> b326d307

![The normed z-component of the H field incident on a cylinder](doc/assets/HzNormBanner.png)

## Getting started

To use TDMS, it needs to be built against [FFTW](https://www.fftw.org/) and [MATLAB](https://www.mathworks.com/products/matlab.html), which must be downloaded and installed first.
To install, follow these steps:

```bash
$ git clone git@github.com:UCL/TDMS.git
$ cd TDMS
$ git checkout v1.0.0 # the stable version
$ mkdir build; cd build
$ cmake ../tdms \
# -DMatlab_ROOT_DIR=/usr/local/MATLAB/R2019b/ \
# -DFFTW_ROOT=/usr/local/fftw3/ \
# -DCMAKE_INSTALL_PREFIX=$HOME/.local/
$ make install
```
<<<<<<< HEAD
If CMake cannot find MATLAB, FFTW, or install to the default installat prefix, uncomment the relevant line(s) and modify the path(s) accordingly.
=======
where lines need to be commented in and the paths modified if cmake cannot
(1) find MATLAB, (2) find FFTW or (3) install to the default install prefix.
>>>>>>> b326d307

<details>
<summary>Mac-specific instructions</summary>

To compile TDMS on a Mac, you will need an x86 compiler with libraries for OpenMP.
You can install these using [Homebrew](https://brew.sh) with the command:

```{sh}
brew install llvm
```

After installing with Homebrew, you may need to set the following CMake arguments:

```{sh}
-DCMAKE_CXX_COMPILER=/Users/username/.local/homebrew/opt/llvm/bin/clang++
-DOMP_ROOT=/Users/username/.local/homebrew/opt/llvm/
-DCXX_ROOT=/Users/username/.local/homebrew/opt/llvm
```

On an ARM Mac, you will need to install the x86 version of Homebrew.
To do so, use the following commands:

```{sh}
arch -x86_64 zsh
arch -x86_64 /bin/bash -c "$(curl -fsSL https://raw.githubusercontent.com/Homebrew/install/HEAD/install.sh)"
arch -x86_64 /usr/local/bin/brew install llvm
```
</details>

<<<<<<< HEAD
You can check that `tdms` was installed correctly and is in your `PATH` by running:
```{sh}
tdms --help
=======

## Usage

Once the executable has been compiled and installed, `tdms` should be in the `PATH`.
Check that installation worked with

```bash
$ tdms -h
```

You can invoke it directly or call it from a MATLAB script.
We recommend that beginners with MATLAB installed start with the demonstration MATLAB script.

### To run the demonstration code

Move into directory [`examples/arc_01`](./examples/arc_01/),
launch MATLAB and run the MATLAB script:

[`run_pstd_bscan.m`](./examples/arc_01/run_pstd_bscan.m)

This script will generate the input to the executable, run the executable and
display sample output.

### To run standalone

You can also run `tdms` from the command line...

```bash
$ tdms --help
Usage:
tdms [options] infile outfile
tdms [options] infile gridfile outfile
Options:
-h:	Display this help message
-fd, --finite-difference:	Use the finite-difference solver, instead of the pseudo-spectral method.
-q:	Quiet operation. Silence all logging
-m:	Minimise output file size by not saving vertex and facet information
>>>>>>> b326d307
```
in a new terminal.

<<<<<<< HEAD
## How to run

You can run TDMS either directly or from a MATLAB script.
For beginners, we recommend starting with the demonstration MATLAB script, which you can find in the `examples/arc_01` directory.
Move into this directory, launch MATLAB, and run the MATLAB script [`run_pstd_bscan.m`](https://github.com/UCL/TDMS/blob/main/examples/arc_01/run_pstd_bscan.m).
This script will generate the input to TDMS, run TDMS, and display sample output.
=======
The basic workflow is with two arguments; an input file containing source fields, material composition, material properties and other simulation parameters as detailed in the documentation, and an output file name to be created.
The [`iterate_fdtd_matrix.m`](./tdms/matlab/iteratefdtd_matrix.m) script can be used to produce a valid input file from a MATLAB script and source-field functions.

You can choose two possible solver methods: either pseudo-spectral time-domain (PSTD, the default) or finite-difference (FDTD, with option `--finite-difference`).
>>>>>>> b326d307

If you want to run TDMS standalone at the command line, the basic operation is with two arguments: an input file containing simulation parameters, and an output file name.
You can choose between two solver methods: pseudo-spectral time-domain (PSTD, the default) or finite-difference (FDTD, with option `--finite-difference`).

<<<<<<< HEAD
TDMS is parallelized with [OpenMP](https://en.wikipedia.org/wiki/OpenMP).
You can set the maximum number of threads using the `OMP_NUM_THREADS` environment variable before calling the TDMS executable.
=======
TDMS is parallelised with [OpenMP](https://en.wikipedia.org/wiki/OpenMP). The maximum
number of threads can be set with the `OMP_NUM_THREADS` environment variable.
For example, to use 4 threads, in a bash shell, use:
>>>>>>> b326d307

```{sh}
export OMP_NUM_THREADS=4 # for example
```

## Citation

If you used TDMS in your research and found it helpful, please cite this work.
<!-- [zenodo/FIXME](https://zenodo.org/) -->

<!-- If you use TDMS in your work and have examples that you would like to share with other users, please get in touch with us at -->
<!-- [contact_address)[mailto:FIXME] -->
<details>
<summary>BibTEX</summary>

```bibtex
@software{tdms,
    author  = {Munro, Peter and others},
    license = {GPL-3.0},
    title   = {{TDMS - The Time-Domain Maxwell Solver}},
    URL     = {https://github.com/UCL/TDMS}
}
```

</details>
<details>
<summary>LaTeX</summary>

```tex
\bibitem{tdms}
P. Munro, et al \emph{TDMS - The Time-Domain Maxwell Solver}, \url{https://github.com/UCL/TDMS}.
```

</details>

## Acknowledgements

The TDMS source code was released under a GPL-3.0 License as part of a joint project between University College London's [Medical Physics and Biomedical Engineering](https://ucl.ac.uk/medphys) and [Centre for Advanced Research Computing](https://ucl.ac.uk/arc) with generous funding from the [Royal Society](https://royalsociety.org).

![medphys](doc/assets/biomedlogo.png)&nbsp;![arc](doc/assets/arclogo.png)

Development of this software has previously benefited from funding from the [Commonwealth Scholarships Commission](https://cscuk.fcdo.gov.uk/about-us/scholarships-and-fellowships/), the [Engineering and Physical Sciences Research Council](https://www.ukri.org/councils/epsrc/), and the [Australian Research Council](https://www.arc.gov.au/).

## Want to contribute?

<<<<<<< HEAD
We're grateful for bug reports, feature requests, and pull requests. Please see our [contribution guidelines](https://github-pages.ucl.ac.uk/TDMS/md__c_o_n_t_r_i_b_u_t_i_n_g.html) (we also have some [developer documentation](https://github-pages.ucl.ac.uk/TDMS/md_doc_developers.html)).
=======
We're grateful for bug reports, feature requests and pull requests. Please see our [contribution guidelines](https://github-pages.ucl.ac.uk/TDMS/md__c_o_n_t_r_i_b_u_t_i_n_g.html).
>>>>>>> b326d307
<|MERGE_RESOLUTION|>--- conflicted
+++ resolved
@@ -13,17 +13,8 @@
 
 # Time-Domain Maxwell Solver
 
-<<<<<<< HEAD
 TDMS, the Time Domain Maxwell Solver, is a hybrid C++ and MATLAB tool for simulating light propagation through a medium by solving Maxwell's equations.
 For further details about the method, please refer to the [PDF documentation](https://github.com/UCL/TDMS/blob/gh-doc/masterdoc.pdf).
-=======
-TDMS, the Time Domain Maxwell Solver, is a hybrid C++ and MATLAB tool for solving
-Maxwell's equations to simulate light propagation through a medium. See the
-[pdf documentation](https://github.com/UCL/TDMS/blob/gh-doc/masterdoc.pdf) for
-further details.
-
-![The normed z-component of the H field incident on a cylinder](doc/assets/HzNormBanner.png)
->>>>>>> b326d307
 
 ![The normed z-component of the H field incident on a cylinder](doc/assets/HzNormBanner.png)
 
@@ -43,12 +34,8 @@
 # -DCMAKE_INSTALL_PREFIX=$HOME/.local/
 $ make install
 ```
-<<<<<<< HEAD
+
 If CMake cannot find MATLAB, FFTW, or install to the default installat prefix, uncomment the relevant line(s) and modify the path(s) accordingly.
-=======
-where lines need to be commented in and the paths modified if cmake cannot
-(1) find MATLAB, (2) find FFTW or (3) install to the default install prefix.
->>>>>>> b326d307
 
 <details>
 <summary>Mac-specific instructions</summary>
@@ -78,77 +65,24 @@
 ```
 </details>
 
-<<<<<<< HEAD
 You can check that `tdms` was installed correctly and is in your `PATH` by running:
 ```{sh}
 tdms --help
-=======
-
-## Usage
-
-Once the executable has been compiled and installed, `tdms` should be in the `PATH`.
-Check that installation worked with
-
-```bash
-$ tdms -h
-```
-
-You can invoke it directly or call it from a MATLAB script.
-We recommend that beginners with MATLAB installed start with the demonstration MATLAB script.
-
-### To run the demonstration code
-
-Move into directory [`examples/arc_01`](./examples/arc_01/),
-launch MATLAB and run the MATLAB script:
-
-[`run_pstd_bscan.m`](./examples/arc_01/run_pstd_bscan.m)
-
-This script will generate the input to the executable, run the executable and
-display sample output.
-
-### To run standalone
-
-You can also run `tdms` from the command line...
-
-```bash
-$ tdms --help
-Usage:
-tdms [options] infile outfile
-tdms [options] infile gridfile outfile
-Options:
--h:	Display this help message
--fd, --finite-difference:	Use the finite-difference solver, instead of the pseudo-spectral method.
--q:	Quiet operation. Silence all logging
--m:	Minimise output file size by not saving vertex and facet information
->>>>>>> b326d307
 ```
 in a new terminal.
 
-<<<<<<< HEAD
 ## How to run
 
 You can run TDMS either directly or from a MATLAB script.
 For beginners, we recommend starting with the demonstration MATLAB script, which you can find in the `examples/arc_01` directory.
 Move into this directory, launch MATLAB, and run the MATLAB script [`run_pstd_bscan.m`](https://github.com/UCL/TDMS/blob/main/examples/arc_01/run_pstd_bscan.m).
 This script will generate the input to TDMS, run TDMS, and display sample output.
-=======
-The basic workflow is with two arguments; an input file containing source fields, material composition, material properties and other simulation parameters as detailed in the documentation, and an output file name to be created.
-The [`iterate_fdtd_matrix.m`](./tdms/matlab/iteratefdtd_matrix.m) script can be used to produce a valid input file from a MATLAB script and source-field functions.
-
-You can choose two possible solver methods: either pseudo-spectral time-domain (PSTD, the default) or finite-difference (FDTD, with option `--finite-difference`).
->>>>>>> b326d307
 
 If you want to run TDMS standalone at the command line, the basic operation is with two arguments: an input file containing simulation parameters, and an output file name.
 You can choose between two solver methods: pseudo-spectral time-domain (PSTD, the default) or finite-difference (FDTD, with option `--finite-difference`).
 
-<<<<<<< HEAD
 TDMS is parallelized with [OpenMP](https://en.wikipedia.org/wiki/OpenMP).
 You can set the maximum number of threads using the `OMP_NUM_THREADS` environment variable before calling the TDMS executable.
-=======
-TDMS is parallelised with [OpenMP](https://en.wikipedia.org/wiki/OpenMP). The maximum
-number of threads can be set with the `OMP_NUM_THREADS` environment variable.
-For example, to use 4 threads, in a bash shell, use:
->>>>>>> b326d307
 
 ```{sh}
 export OMP_NUM_THREADS=4 # for example
@@ -194,8 +128,4 @@
 
 ## Want to contribute?
 
-<<<<<<< HEAD
-We're grateful for bug reports, feature requests, and pull requests. Please see our [contribution guidelines](https://github-pages.ucl.ac.uk/TDMS/md__c_o_n_t_r_i_b_u_t_i_n_g.html) (we also have some [developer documentation](https://github-pages.ucl.ac.uk/TDMS/md_doc_developers.html)).
-=======
-We're grateful for bug reports, feature requests and pull requests. Please see our [contribution guidelines](https://github-pages.ucl.ac.uk/TDMS/md__c_o_n_t_r_i_b_u_t_i_n_g.html).
->>>>>>> b326d307
+We're grateful for bug reports, feature requests, and pull requests. Please see our [contribution guidelines](https://github-pages.ucl.ac.uk/TDMS/md__c_o_n_t_r_i_b_u_t_i_n_g.html) (we also have some [developer documentation](https://github-pages.ucl.ac.uk/TDMS/md_doc_developers.html)).