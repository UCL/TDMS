<!-- \cond
 -->
<!-- 👆 this comment and the endcond below, tells doxygen to ignore the badges
and title at the top of README.md when building the project page (the title
would be duplicated) everything else in README.md is also the project homepage. -->

# TDMS · [![latest release](https://badgen.net/github/release/UCL/TDMS)](https://github.com/UCL/TDMS/releases)  [![license](https://badgen.net/github/license/UCL/TDMS)](https://github.com/UCL/TDMS/blob/main/LICENSE) [![Build and test](https://github.com/UCL/TDMS/actions/workflows/ci.yml/badge.svg)](https://github.com/UCL/TDMS/actions/workflows/ci.yml) [![MATLAB tests](https://github.com/UCL/TDMS/actions/workflows/matlab_tests.yml/badge.svg)](https://github.com/UCL/TDMS/actions/workflows/matlab_tests.yml) [![codecov](https://codecov.io/gh/UCL/TDMS/branch/main/graph/badge.svg?token=3kqP14kslL)](https://codecov.io/gh/UCL/TDMS)

> **Warning**
> This repository is a _work in progress_. The API will change without notice

<!-- \endcond -->

# Time-Domain Maxwell Solver

TDMS, the Time Domain Maxwell Solver, is a hybrid C++ and MATLAB tool for simulating light propagation through a medium by solving Maxwell's equations.
For further details about the method, please refer to the [PDF documentation](https://github.com/UCL/TDMS/blob/gh-doc/masterdoc.pdf).

![The normed z-component of the H field incident on a cylinder](doc/assets/HzNormBanner.png)

## Getting started

To use TDMS, it needs to be built against [FFTW](https://www.fftw.org/) and [MATLAB](https://www.mathworks.com/products/matlab.html), which must be downloaded and installed first.
To install, follow these steps:

```bash
$ git clone git@github.com:UCL/TDMS.git
$ cd TDMS
$ git checkout v1.0.0 # the stable version
$ mkdir build; cd build
$ cmake ../tdms \
# -DMatlab_ROOT_DIR=/usr/local/MATLAB/R2019b/ \
# -DFFTW_ROOT=/usr/local/fftw3/ \
# -DCMAKE_INSTALL_PREFIX=$HOME/.local/
$ make install
```

If CMake cannot find MATLAB, FFTW, or install to the default installation prefix, uncomment the relevant line(s) and modify the path(s) accordingly.

<details>
<summary>Mac-specific instructions</summary>

To compile TDMS on a Mac, you will need an x86 compiler with libraries for OpenMP.
You can install these using [Homebrew](https://brew.sh) with the command:

```{sh}
brew install llvm
```

After installing with Homebrew, you may need to set the following CMake arguments:

<<<<<<< HEAD
    ```{sh}
    -DCMAKE_CXX_COMPILER=/Users/username/.local/homebrew/opt/llvm/bin/clang++
    -DOMP_ROOT=/Users/username/.local/homebrew/opt/llvm/
    -DCXX_ROOT=/Users/username/.local/homebrew/opt/llvm
    -DHDF5_ROOT=/Users/username/.local/homebrew/opt/hdf5
    ```
=======
```{sh}
-DCMAKE_CXX_COMPILER=/Users/username/.local/homebrew/opt/llvm/bin/clang++
-DOMP_ROOT=/Users/username/.local/homebrew/opt/llvm/
-DCXX_ROOT=/Users/username/.local/homebrew/opt/llvm
-DHDF5_ROOT=/Users/username/.local/homebrew/opt/hdf5
```
>>>>>>> ab6cf65d

On an ARM Mac, you will need to install the x86 version of Homebrew.
To do so, use the following commands:

```{sh}
arch -x86_64 zsh
arch -x86_64 /bin/bash -c "$(curl -fsSL https://raw.githubusercontent.com/Homebrew/install/HEAD/install.sh)"
arch -x86_64 /usr/local/bin/brew install llvm hdf5
```
</details>

You can check that `tdms` was installed correctly and is in your `PATH` by running:
```{sh}
tdms --help
```
in a new terminal.

## How to run

You can run TDMS either directly or from a MATLAB script.
For beginners, we recommend starting with the demonstration MATLAB script, which you can find in the `examples/arc_01` directory.
Move into this directory, launch MATLAB, and run the MATLAB script [`run_pstd_bscan.m`](https://github.com/UCL/TDMS/blob/main/examples/arc_01/run_pstd_bscan.m).
This script will generate the input to TDMS, run TDMS, and display sample output.

### On the command line

If you want to run TDMS standalone at the command line, the basic operation is with two arguments: an input file containing simulation parameters, and an output file name.
You can choose between two solver methods: **finite-difference** or **pseudo-spectral**, as well as two interpolation methods: **cubic** or **bandlimited**.
These options can be selected by setting the corresponding flag variables in the input file.
When `tdms` reads the input, it will verify if the input file contains a dataset that matches the names of these flags.

There are two flags available for configuration in the input file.
<details>
<summary> `use_pstd` </summary>
- If not provided, or provided as `false`, then the default timestepping method of finite-differences (FDTD) will be used.
- If present and set to `true`, then `tdms` will use the pseudo-spectral (PSTD) method when performing simulation timesteps.
</details>
<details>
<summary> `use_bli` </summary>
- If not provided, or provided as `false`, then the default interpolation method of cubic interpolation will be used to obtain field values at the centres of Yee cells.
- If present and set to `true`, then `tdms` will use bandlimited interpolation (BLI) when obtaining field values at Yee cell centres.

\note Typically bandlimited interpolation is superior to cubic interpolation when the extent of the Yee cell is of approximately the same order as, but slightly less than, one-sixth of the shortest wavelength of interest.
Otherwise, cubic interpolation typically enjoys superior accuracy.
</details>

TDMS is parallelised with [OpenMP](https://en.wikipedia.org/wiki/OpenMP).
You can set the maximum number of threads using the `OMP_NUM_THREADS` environment variable before calling the TDMS executable.
```{sh}
$ export OMP_NUM_THREADS=4 # for example
```

## Citation

If you used TDMS in your research and found it helpful, please cite this work.
<!-- [zenodo/FIXME](https://zenodo.org/) -->

<!-- If you use TDMS in your work and have examples that you would like to share with other users, please get in touch with us at -->
<!-- [contact_address)[mailto:FIXME] -->
<details>
<summary>BibTEX</summary>

```bibtex
@software{tdms,
    author  = {Munro, Peter and others},
    license = {GPL-3.0},
    title   = {{TDMS - The Time-Domain Maxwell Solver}},
    URL     = {https://github.com/UCL/TDMS}
}
```

</details>
<details>
<summary>LaTeX</summary>

```tex
\bibitem{tdms}
P. Munro, et al \emph{TDMS - The Time-Domain Maxwell Solver}, \url{https://github.com/UCL/TDMS}.
```

</details>

## Acknowledgements

The TDMS source code was released under a GPL-3.0 License as part of a joint project between University College London's [Medical Physics and Biomedical Engineering](https://ucl.ac.uk/medphys) and [Centre for Advanced Research Computing](https://ucl.ac.uk/arc) with generous funding from the [Royal Society](https://royalsociety.org).

![medphys](doc/assets/biomedlogo.png)&nbsp;![arc](doc/assets/arclogo.png)

Development of this software has previously benefited from funding from the [Commonwealth Scholarships Commission](https://cscuk.fcdo.gov.uk/about-us/scholarships-and-fellowships/), the [Engineering and Physical Sciences Research Council](https://www.ukri.org/councils/epsrc/), and the [Australian Research Council](https://www.arc.gov.au/).

## Want to contribute?

We're grateful for bug reports, feature requests, and pull requests. Please see our [contribution guidelines](https://github-pages.ucl.ac.uk/TDMS/md__c_o_n_t_r_i_b_u_t_i_n_g.html) (we also have some [developer documentation](https://github-pages.ucl.ac.uk/TDMS/md_doc_developers.html)).<|MERGE_RESOLUTION|>--- conflicted
+++ resolved
@@ -49,21 +49,12 @@
 
 After installing with Homebrew, you may need to set the following CMake arguments:
 
-<<<<<<< HEAD
-    ```{sh}
-    -DCMAKE_CXX_COMPILER=/Users/username/.local/homebrew/opt/llvm/bin/clang++
-    -DOMP_ROOT=/Users/username/.local/homebrew/opt/llvm/
-    -DCXX_ROOT=/Users/username/.local/homebrew/opt/llvm
-    -DHDF5_ROOT=/Users/username/.local/homebrew/opt/hdf5
-    ```
-=======
 ```{sh}
 -DCMAKE_CXX_COMPILER=/Users/username/.local/homebrew/opt/llvm/bin/clang++
 -DOMP_ROOT=/Users/username/.local/homebrew/opt/llvm/
 -DCXX_ROOT=/Users/username/.local/homebrew/opt/llvm
 -DHDF5_ROOT=/Users/username/.local/homebrew/opt/hdf5
 ```
->>>>>>> ab6cf65d
 
 On an ARM Mac, you will need to install the x86 version of Homebrew.
 To do so, use the following commands:
