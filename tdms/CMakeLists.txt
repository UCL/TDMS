--- conflicted
+++ resolved
@@ -106,13 +106,9 @@
     src/fields/split.cpp
     src/fields/td_field_exporter_2d.cpp
     src/argument_parser.cpp
-<<<<<<< HEAD
     src/array_init.cpp
     src/arrays.cpp
     src/dimensions.cpp
-=======
-    src/electric_field.cpp
->>>>>>> a46b7545
     src/fdtd_grid_initialiser.cpp
     src/grid_labels.cpp
     src/interface.cpp
@@ -123,13 +119,9 @@
     src/matrix_collection.cpp
     src/mesh_base.cpp
     src/numerical_derivative.cpp
-<<<<<<< HEAD
     src/shapes.cpp
     src/simulation_parameters.cpp
     src/source.cpp
-=======
-    src/simulation_parameters.cpp
->>>>>>> a46b7545
     src/timer.cpp
     src/utils.cpp
     matlabio/matlabio.cpp
@@ -162,16 +154,10 @@
     enable_testing()
 
     add_executable(tdms_tests
-<<<<<<< HEAD
-            tests/unit/test_openandorder.cpp
-            tests/unit/test_fields.cpp
-            tests/unit/test_interpolate.cpp)
-=======
             tests/unit/test_fields.cpp
             tests/unit/test_interpolate.cpp
             tests/unit/test_numerical_derivative.cpp
             tests/unit/test_openandorder.cpp)
->>>>>>> a46b7545
 
     target_link_libraries(tdms_tests PRIVATE
             Catch2::Catch2WithMain
