# General setup ---------------------------------------------------------------
cmake_minimum_required(VERSION 3.21)

project(tdms LANGUAGES CXX)
set(CMAKE_CXX_STANDARD 17)

# Allow building with testing, and default to off
option(BUILD_TESTING "" OFF)
include(CTest)

# Allow user to specify git access protocol (default to https)
option(GIT_SSH "" OFF)
if(GIT_SSH)
    set(GITHUB_PREFIX git@github.com:)
else()
    set(GITHUB_PREFIX https://github.com/)
endif()


# Allow RPATH on mac
set(CMAKE_MACOSX_RPATH TRUE)

# Add -fPIC flag
set(CMAKE_POSITION_INDEPENDENT_CODE ON)

# Append the cmake/ directory to the search path
set(CMAKE_MODULE_PATH ${CMAKE_MODULE_PATH} "${CMAKE_SOURCE_DIR}/cmake/")
include(${CMAKE_CURRENT_SOURCE_DIR}/cmake/targets.cmake)

# and the  include directories for the project
include_directories(${CMAKE_SOURCE_DIR}/include)
include_directories(${CMAKE_SOURCE_DIR}/matlabio/)


# Matlab ----------------------------------------------------------------------
find_package(Matlab REQUIRED MAT_LIBRARY)
include_directories(${Matlab_INCLUDE_DIRS})

# Currently matlab only has x84 libraries on Mac (no arm)
set(CMAKE_OSX_ARCHITECTURES "x86_64")

# Set the RPATH for the executable to find the dynamically linked libraries
get_filename_component(MATLAB_LIB_ROOT "${Matlab_MAT_LIBRARY}" DIRECTORY)
set(CMAKE_INSTALL_RPATH ${MATLAB_LIB_ROOT})


# FFTW3 -----------------------------------------------------------------------
find_package(FFTW REQUIRED)
include_directories(${FFTW_INCLUDE_DIRS})


# OpenMP + libc++ -------------------------------------------------------------
if (CMAKE_SYSTEM_NAME STREQUAL "Darwin")
    find_package(OpenMP_Mac REQUIRED)
    find_package(Lib_CXX_Mac)
else()
    find_package(OpenMP REQUIRED)
endif()


# spdlog ----------------------------------------------------------------------
find_package(spdlog NO_CMAKE_PACKAGE_REGISTRY QUIET)
if(NOT spdlog_FOUND)
    include(FetchContent)
    FetchContent_Declare(spdlog
	    GIT_REPOSITORY ${GITHUB_PREFIX}gabime/spdlog
            GIT_TAG v1.10.0
            )
    FetchContent_MakeAvailable(spdlog)
endif()

# Set the active logging level to debug if required
if("${CMAKE_BUILD_TYPE}" STREQUAL "Debug"
        OR "${CMAKE_BUILD_TYPE}" STREQUAL "RelWithDebInfo")
    add_definitions(-DSPDLOG_ACTIVE_LEVEL=SPDLOG_LEVEL_DEBUG)
elseif("${CMAKE_BUILD_TYPE}" STREQUAL "Test")
    message(FATAL_ERROR "CMAKE_BUILT_TYPE \"Test\" is not recognised.
    Did you mean -DBUILD_TESTING=ON ?")
    add_definitions(-DSPDLOG_ACTIVE_LEVEL=SPDLOG_LEVEL_INFO)
else()
    add_definitions(-DSPDLOG_ACTIVE_LEVEL=SPDLOG_LEVEL_INFO)
endif()

# TDMS target -----------------------------------------------------------------
<<<<<<< HEAD
set(SOURCES
    src/fields/base.cpp
    src/fields/electric.cpp
    src/fields/magnetic.cpp
    src/fields/split.cpp
    src/fields/td_field_exporter_2d.cpp
    src/argument_parser.cpp
    src/array_init.cpp
    src/arrays.cpp
    src/dimensions.cpp
    src/fdtd_grid_initialiser.cpp
    src/grid_labels.cpp
    src/interface.cpp
    src/iterator.cpp
    src/interpolation_methods.cpp
    src/matrix_collection.cpp
    src/mesh_base.cpp
    src/numerical_derivative.cpp
    src/shapes.cpp
    src/simulation_parameters.cpp
    src/source.cpp
    src/timer.cpp
    src/utils.cpp
    matlabio/matlabio.cpp
    )
=======

# wildcard to find all *.cpp files in the src directory except for main.cpp
# (which we don't want for the testing target)
file(GLOB_RECURSE SOURCES "src/*.cpp")
list(FILTER SOURCES EXCLUDE REGEX "src/main.cpp")

# TODO: can delete this line when matlabio is removed.
set(SOURCES ${SOURCES} matlabio/matlabio.cpp)
>>>>>>> 063f4a17

if (BUILD_TESTING)
    test_target()
else()
    release_target()
endif()


# Compile options -------------------------------------------------------------
target_compile_options(tdms PUBLIC -DMX_COMPAT_32 -c ${DFLAG} -O3)

if(CMAKE_CXX_COMPILER_ID STREQUAL "MSVC")
    target_compile_options(tdms PRIVATE /W4)
elseif(CMAKE_CXX_COMPILER_ID STREQUAL "GNU")
    target_compile_options(tdms PRIVATE -Wall -Wno-maybe-uninitialized)
elseif(CMAKE_CXX_COMPILER_ID STREQUAL "Clang")
    target_compile_options(tdms PRIVATE -Wall)
endif()


# Install ---------------------------------------------------------------------
install(TARGETS tdms)

# Testing ---------------------------------------------------------------------
if (BUILD_TESTING)
    enable_testing()

    # find all .cpp files in the unit tests directory (and subdirectories).
    file(GLOB_RECURSE UNIT_TEST_SRC "${CMAKE_SOURCE_DIR}/tests/unit/test_*.cpp")

    add_executable(tdms_tests "${UNIT_TEST_SRC}")

    # add the additional include directories to the tdms_tests target
    target_include_directories(tdms_tests PRIVATE "${CMAKE_SOURCE_DIR}/tests/include")
    # link additional libraries for testing
    target_link_libraries(tdms_tests PRIVATE
            Catch2::Catch2WithMain
            tdms_lib
            )

    add_test(test_all tdms_tests)
endif()<|MERGE_RESOLUTION|>--- conflicted
+++ resolved
@@ -82,33 +82,6 @@
 endif()
 
 # TDMS target -----------------------------------------------------------------
-<<<<<<< HEAD
-set(SOURCES
-    src/fields/base.cpp
-    src/fields/electric.cpp
-    src/fields/magnetic.cpp
-    src/fields/split.cpp
-    src/fields/td_field_exporter_2d.cpp
-    src/argument_parser.cpp
-    src/array_init.cpp
-    src/arrays.cpp
-    src/dimensions.cpp
-    src/fdtd_grid_initialiser.cpp
-    src/grid_labels.cpp
-    src/interface.cpp
-    src/iterator.cpp
-    src/interpolation_methods.cpp
-    src/matrix_collection.cpp
-    src/mesh_base.cpp
-    src/numerical_derivative.cpp
-    src/shapes.cpp
-    src/simulation_parameters.cpp
-    src/source.cpp
-    src/timer.cpp
-    src/utils.cpp
-    matlabio/matlabio.cpp
-    )
-=======
 
 # wildcard to find all *.cpp files in the src directory except for main.cpp
 # (which we don't want for the testing target)
@@ -117,7 +90,6 @@
 
 # TODO: can delete this line when matlabio is removed.
 set(SOURCES ${SOURCES} matlabio/matlabio.cpp)
->>>>>>> 063f4a17
 
 if (BUILD_TESTING)
     test_target()
