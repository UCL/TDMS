/**
 * @file simulation_parameters.h
 * @brief Classes collecting parameters for the simulation.
 */
#pragma once

#include <string>

#include "arrays.h"

struct PerfectlyMatchedLayer {
  int Dxl = 0;  // Thickness of lower pml in the x direction
  int Dxu = 0;  //              upper
  int Dyl = 0;
  int Dyu = 0;
  int Dzl = 0;
  int Dzu = 0;
};

struct YeeCellDimensions {
  double dx = 0.;
  double dy = 0.;
  double dz = 0.;
};

enum SourceMode{
  steadystate,
  pulsed
};

enum RunMode{
  complete,
  analyse
};

enum Dimension{
<<<<<<< HEAD
  THREE,                    // Full dimensionality - compute all H and E components
  TRANSVERSE_ELECTRIC,      // Transverse electric - only compute Ex, Ey, and Hz components
  TRANSVERSE_MAGNETIC       // Transverse magnetic - only compute Hx, Hy, and Ez components
=======
  THREE,  //< Full dimensionality - compute all H and E components
  TE,     //< Transverse electric - only compute Ex, Ey, and Hz components
  TM      //< Transverse magnetic - only compute Hx, Hy, and Ez components
>>>>>>> 063f4a17
};

enum InterpolationMethod{
  null,
  cubic,
  band_limited
};

/**
 * A three-tuple of integers that contain the stride in each direction
 * to extract the phasors on. the surface i.e. x = 2 means extract from
 * every 2nd Yee cell.
 */
struct SurfaceSpacingStride{
  int x = 1;
  int y = 1;
  int z = 1;
};


/**
 * Enum defining a mapping to integers used in the MATLAB initialisation
 */
enum FieldComponents{
  Ex = 1,
  Ey,
  Ez,
  Hx,
  Hy,
  Hz
};

class SimulationParameters{

public:
    SimulationParameters();

    double       omega_an      = 0.0;       //< Angular ω
    unsigned int Nt            = 0;         //< Number of simulation steps
    unsigned int Np            = 0;         //< Number of times to extract the phasors
    unsigned int Npe           = 0;         //< Extract the phasors every this number of iterations
    unsigned int start_tind    = 0;         //< Starting iteration number for the time steps
    double       dt            = 0.0;       //< Time step
    bool         has_tdfdir    = false;     //< Is the tdfdir (time domain field directory) defined?
    bool         is_multilayer = false;     //< Is this simulation of a multilayer?
    bool         is_disp_ml    = false;     //< Is the material dispersive?
    double       to_l          = 0.0;       //< Time delay of pulse
    double       hwhm          = 0.0;       //< Half width at half max of pulse
    PerfectlyMatchedLayer pml;              //< Perfectly matched layer struct with size attributes
    bool         exphasorsvolume = false;   //< Should phasors be extracted in the whole volume?
    bool         exphasorssurface = false;  //< Should phasors be extracted on a surface?
    bool         intphasorssurface = false; //< Should phasors be extracted/interpolated?
    RunMode      run_mode     = complete;   //< Run mode
    SourceMode   source_mode  = pulsed;     //< Source mode
    Dimension    dimension    = THREE;      //< Dimensions to calculate in
    bool         is_structure = false;      //< Has a grating structure been defined?
    bool         exdetintegral = false;     //< TODO: detector sensitivity evaluation ?
    int          k_det_obs    = 0;          //< TODO: no idea what this is?!
    double       z_obs        = 0.0;        //< Value of the input grid_labels_z at k_det_obs
    bool         air_interface_present = false;
    double       air_interface = 0.0;       //< TODO: what is this?!
    bool         interp_mat_props = false;  //< Should the material properties be interpolated?
    InterpolationMethod interp_method = cubic; //< Type of surface field interpolation to do
    bool         exi_present = false;       //< Is the time dependent x incident field present?
    bool         eyi_present = false;       //< Is the time dependent y incident field present?
    SurfaceSpacingStride spacing_stride;    //< Surface stride for extracting phasors (in matlab this is called 'phasorinc')
    YeeCellDimensions delta;                //< Yee cell dimensions (dx, dy, dz)

    void set_run_mode(std::string mode_string);

    void set_source_mode(std::string mode_string);

    void set_dimension(std::string mode_string);

    void set_spacing_stride(const double* vector);

    void set_Np(FrequencyExtractVector &f_ex_vec);
};<|MERGE_RESOLUTION|>--- conflicted
+++ resolved
@@ -34,15 +34,9 @@
 };
 
 enum Dimension{
-<<<<<<< HEAD
-  THREE,                    // Full dimensionality - compute all H and E components
-  TRANSVERSE_ELECTRIC,      // Transverse electric - only compute Ex, Ey, and Hz components
-  TRANSVERSE_MAGNETIC       // Transverse magnetic - only compute Hx, Hy, and Ez components
-=======
-  THREE,  //< Full dimensionality - compute all H and E components
-  TE,     //< Transverse electric - only compute Ex, Ey, and Hz components
-  TM      //< Transverse magnetic - only compute Hx, Hy, and Ez components
->>>>>>> 063f4a17
+  THREE,                    //< Full dimensionality - compute all H and E components
+  TRANSVERSE_ELECTRIC,      //< Transverse electric - only compute Ex, Ey, and Hz components
+  TRANSVERSE_MAGNETIC       //< Transverse magnetic - only compute Hx, Hy, and Ez components
 };
 
 enum InterpolationMethod{
