--- conflicted
+++ resolved
@@ -129,15 +129,10 @@
 class ArgumentParser {
 
 private:
-<<<<<<< HEAD
-    /** Prints the help message (all options).  */
-    static void print_help_message();
-    /** Prints this software version. */
-    static void print_version();
-=======
   /** Prints the help message (all options).  */
   static void print_help_message();
->>>>>>> 11e9e8b1
+  /** Prints this software version. */
+  static void print_version();
 
 public:
   /**
