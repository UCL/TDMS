<<<<<<< HEAD
#include <string>
#include <vector>

=======
/**
 * @file argument_parser.h
 * @brief Parse the command line options.
 */
#pragma once
#include <string>
#include <vector>
>>>>>>> a46b7545

/**
 * @brief Wraps a vector of string CL arguments with some helpful functionality.
 */
class ArgumentNamespace{

private:
    std::vector<std::string> arguments;          //< The arguments from flags
    std::vector<std::string> non_flag_arguments; //< Arguments not from flags

public:
    int num_non_flag = 0; //< A count of arguments not from flags

    /**
     * @brief Construct a new Argument Namespace object
     * 
     * @param n_args the number of arguments (argc)
     * @param argv pointers to the arguments (argv)
     */
    explicit ArgumentNamespace(int n_args, char *argv[]);

    /**
     * @brief Searches the arguments for the flag provided
     * 
     * @param flag to search for
     * @return true if the flag is present
     * @return false otherwise
     */
    bool have_flag(std::string const &flag);

    /**
     * @brief Have we been provided with a grid filename?
     * 
     * @return true if there are 3 non-flag arguments (therefore a grid filename)
     * @return false otherwise
     */
    bool has_grid_filename() const;

    /**
     * @brief Check that the correct number of filename arguments are provided
     * (either 2 or 3 non-flag arguments)
     * 
     * @return true if correct
     * @return false otherwise
     */
    bool have_correct_number_of_filenames() const;

    /**
     * @brief Check whether an argument is a flag (starts '-')
     * 
     * @param arg the argument
     * @return true if arg is a flag
     * @return false otherwise
     */
    static bool is_a_flag_argument(std::string arg);

    /**
     * @brief Gets the input filename
     * 
     * @return const char* the input filename
     */
    const char* input_filename();

    /**
     * @brief Gets the output filename
     * 
     * The output filename is either the second or third positional argument
     * depending on whether a grid filename is provided or not.
     * 
     * @return const char*  the output filename
     */
    const char* output_filename();

    /**
     * @brief Gets the grid filename
     * 
     * @return const char* the grid filename
     */
    const char* grid_filename();

    /**
     * @brief Get all input filenames
     * 
     * A vector containing the input filename and the grid filename (if
     * provided)
     * 
     * @return std::vector<std::string> the input filenames 
     */
    std::vector<std::string> input_filenames();
};

/**
 * @brief Performs the argument parsing and returns an ArgumentNamespace
 */
class ArgumentParser {

private:
    /** Prints the help message (all options).  */
    static void print_help_message();

public:
    /**
     * @brief Parse the command line arguments and perform relevant actions.
     * 
     * @param n_args The number of arguments (argc)
     * @param arg_ptrs Pointers to to the arguments (argv)
     * @return ArgumentNamespace populated with options
     */
    static ArgumentNamespace parse_args(int n_args, char *arg_ptrs[]);
};<|MERGE_RESOLUTION|>--- conflicted
+++ resolved
@@ -1,8 +1,3 @@
-<<<<<<< HEAD
-#include <string>
-#include <vector>
-
-=======
 /**
  * @file argument_parser.h
  * @brief Parse the command line options.
@@ -10,7 +5,6 @@
 #pragma once
 #include <string>
 #include <vector>
->>>>>>> a46b7545
 
 /**
  * @brief Wraps a vector of string CL arguments with some helpful functionality.
