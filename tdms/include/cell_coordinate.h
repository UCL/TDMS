/**
 * @file cell_coordinate.h
 * @author William Graham (ccaegra@ucl.ac.uk)
 * @brief Container for {ijk} or {IJK} grouped variables
 */
#pragma once

#include <spdlog/spdlog.h>

<<<<<<< HEAD
#include <algorithm>


=======
>>>>>>> 5349a753
/**
 * @brief A structure for holding three values, which typically pertain to the same quantity but for each of the axial directions.
 *
 * Effectively stores the 3-vector (i,j,k). This is typically used to represent Yee cell indices, or 3D-array dimensions, or the maximum number of Yee cells in each coordinate direction, for example.
 */
struct ijk {
  // The values (by dimension) that the object contains
  int i = 0, j = 0, k = 0;

  /** @brief Return the maximum of i,j,k */
  int max() const { return std::max(std::max(i, j), k); }

  /** @brief Print the (i,j,k) values */
  void print() const { spdlog::info("ijk: ({},{},{})", i, j, k); }

<<<<<<< HEAD
  ijk &operator+=(int n) {
    this->i += n;
    this->j += n;
    this->k += n;
    return *this;
  }
=======
  ijk &operator+=(int n) { this->i += n; this->j += n; this->k += n; return *this; }
>>>>>>> 5349a753
};

/* Synonyms for code readability */

typedef ijk CellCoordinate;//< Index-coordinates (i,j,k) of a Yee cell
<<<<<<< HEAD
typedef ijk IJKDims;       //< Holds array dimensions (I_tot, J_tot, K_tot)
=======
typedef ijk IJKDimensions; //< Holds array dimensions (I_tot, J_tot, K_tot)
>>>>>>> 5349a753
<|MERGE_RESOLUTION|>--- conflicted
+++ resolved
@@ -7,12 +7,6 @@
 
 #include <spdlog/spdlog.h>
 
-<<<<<<< HEAD
-#include <algorithm>
-
-
-=======
->>>>>>> 5349a753
 /**
  * @brief A structure for holding three values, which typically pertain to the same quantity but for each of the axial directions.
  *
@@ -28,23 +22,10 @@
   /** @brief Print the (i,j,k) values */
   void print() const { spdlog::info("ijk: ({},{},{})", i, j, k); }
 
-<<<<<<< HEAD
-  ijk &operator+=(int n) {
-    this->i += n;
-    this->j += n;
-    this->k += n;
-    return *this;
-  }
-=======
   ijk &operator+=(int n) { this->i += n; this->j += n; this->k += n; return *this; }
->>>>>>> 5349a753
 };
 
 /* Synonyms for code readability */
 
 typedef ijk CellCoordinate;//< Index-coordinates (i,j,k) of a Yee cell
-<<<<<<< HEAD
-typedef ijk IJKDims;       //< Holds array dimensions (I_tot, J_tot, K_tot)
-=======
-typedef ijk IJKDimensions; //< Holds array dimensions (I_tot, J_tot, K_tot)
->>>>>>> 5349a753
+typedef ijk IJKDimensions; //< Holds array dimensions (I_tot, J_tot, K_tot)