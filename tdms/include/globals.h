--- conflicted
+++ resolved
@@ -1,81 +1,70 @@
-/**
- * @file globals.h
- * @brief Type definitions and global constants.
- */
-#pragma once
-#include <complex>
-
-// ******************
-//  Type Definitions
-// ******************
-
-typedef int*				IArray_1d;
-typedef IArray_1d*			IArray_2d;
-typedef IArray_2d*			IArray_3d;
-
-typedef double*				DArray_1d;
-typedef DArray_1d*			DArray_2d;
-typedef DArray_2d*			DArray_3d;
-
-typedef std::complex<double>*	CArray_1d;
-typedef CArray_1d*			CArray_2d;
-typedef CArray_2d*			CArray_3d;
-
-typedef struct PlanarInterface	// Structure definition for a planar six-face interface 
-{
-	int I1;
-	int I2;
-	int J1;
-	int J2;
-	int K1;
-	int K2;
-} PlanarInterface;
-
-typedef struct complex_vector
-{
-	std::complex<double> X;
-	std::complex<double> Y;
-	std::complex<double> Z;
-} complex_vector;
-
-
-// **********************
-//  Enumerated constants
-// **********************
-
-enum ModeOfRun { Pass1 , Pass2 };
-enum RCSType   { parallel , perpendicular };
-
-// **************************************
-//			Mathematical Constants
-// **************************************
-
-namespace tdms_math_constants
-{
-<<<<<<< HEAD
-const double dcpi = 3.14159265358979323846;                                  // Pi
-=======
-const double DCPI = 3.14159265358979323846;                                  // Pi
->>>>>>> 99028fbe
-const std::complex<double> IMAGINARY_UNIT = std::complex<double>(0.0, 1.0);  // Imaginary unit
-}
-
-// **************************************
-//			Physical Constants
-// **************************************
-
-namespace tdms_phys_constants
-{
-<<<<<<< HEAD
-const double eo = 8.85400e-12;                               // free space electric permitivity
-const double mo = 4.0 * tdms_math_constants::dcpi * 1.0e-7;  // free space magnetic permeability
-const double light_v = 1.0 / sqrt(mo * eo);                  // free space light velocity
-const double Zo = 376.734;                                   // free space inpedance
-=======
-const double EPSILON0 = 8.85400e-12;                         // free space electric permitivity
-const double MU0 = 4.0 * tdms_math_constants::DCPI * 1.0e-7; // free space magnetic permeability
-const double LIGHT_V = 1.0 / sqrt(EPSILON0 * MU0);           // free space light velocity
-const double Z0 = 376.734;                                   // free space inpedance
->>>>>>> 99028fbe
-}
-
+/**
+ * @file globals.h
+ * @brief Type definitions and global constants.
+ */
+#pragma once
+#include <complex>
+
+// ******************
+//  Type Definitions
+// ******************
+
+typedef int*				IArray_1d;
+typedef IArray_1d*			IArray_2d;
+typedef IArray_2d*			IArray_3d;
+
+typedef double*				DArray_1d;
+typedef DArray_1d*			DArray_2d;
+typedef DArray_2d*			DArray_3d;
+
+typedef std::complex<double>*	CArray_1d;
+typedef CArray_1d*			CArray_2d;
+typedef CArray_2d*			CArray_3d;
+
+typedef struct PlanarInterface	// Structure definition for a planar six-face interface 
+{
+	int I1;
+	int I2;
+	int J1;
+	int J2;
+	int K1;
+	int K2;
+} PlanarInterface;
+
+typedef struct complex_vector
+{
+	std::complex<double> X;
+	std::complex<double> Y;
+	std::complex<double> Z;
+} complex_vector;
+
+
+// **********************
+//  Enumerated constants
+// **********************
+
+enum ModeOfRun { Pass1 , Pass2 };
+enum RCSType   { parallel , perpendicular };
+
+// **************************************
+//			Mathematical Constants
+// **************************************
+
+namespace tdms_math_constants
+{
+const double DCPI = 3.14159265358979323846;                                  // Pi
+const std::complex<double> IMAGINARY_UNIT = std::complex<double>(0.0, 1.0);  // Imaginary unit
+}
+
+// **************************************
+//			Physical Constants
+// **************************************
+
+namespace tdms_phys_constants
+{
+const double EPSILON0 = 8.85400e-12;                         // free space electric permitivity
+const double MU0 = 4.0 * tdms_math_constants::DCPI * 1.0e-7; // free space magnetic permeability
+const double LIGHT_V = 1.0 / sqrt(EPSILON0 * MU0);           // free space light velocity
+const double Z0 = 376.734;                                   // free space inpedance
+}
+