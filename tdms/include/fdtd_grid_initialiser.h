<<<<<<< HEAD
#include <vector>
#include "mat_io.h"

=======
/**
 * @file fdtd_grid_initialiser.h
 * @brief Initialisation of the FDTD grid
 */
#pragma once
#include "mat_io.h"
#include <vector>
#include <string>
>>>>>>> 1728f9ba

/**
 * @brief A class to initialise an FDTD grid from a MATLAB file
 */
class fdtdGridInitialiser {

private:
    const mxArray *pointer;         //< Pointer to the array
    const char *mat_filename;       //< Filename of the MATLAB file
    std::vector<mwSize> dimensions; //< The dimensions of the array

<<<<<<< HEAD
    mwSize value_of_attribute(const std::string& key);
=======
    /**
     * @brief Get a value from a integer attribute of the FDTD grid defined in a
     * .mat file
     * 
     * @param key the name of the attribute
     * @return int the value of the attribute
     */
    int value_of_attribute(const std::string& key);
>>>>>>> 1728f9ba

public:
    /**
     * @brief Construct a new fdtd Grid Initialiser object
     * 
     * @param fdtd_pointer pointer to the FDTD grid
     * @param mat_filename the filename of the MATLAB file
     */
    fdtdGridInitialiser(const mxArray *fdtd_pointer, const char* mat_filename);

    /**
     * @brief Set an FDTD grid attribute to a tensor full of zeros
     * @param name of the attribute
     */
    void add_tensor(const std::string &name);
};<|MERGE_RESOLUTION|>--- conflicted
+++ resolved
@@ -1,8 +1,3 @@
-<<<<<<< HEAD
-#include <vector>
-#include "mat_io.h"
-
-=======
 /**
  * @file fdtd_grid_initialiser.h
  * @brief Initialisation of the FDTD grid
@@ -11,7 +6,6 @@
 #include "mat_io.h"
 #include <vector>
 #include <string>
->>>>>>> 1728f9ba
 
 /**
  * @brief A class to initialise an FDTD grid from a MATLAB file
@@ -23,9 +17,6 @@
     const char *mat_filename;       //< Filename of the MATLAB file
     std::vector<mwSize> dimensions; //< The dimensions of the array
 
-<<<<<<< HEAD
-    mwSize value_of_attribute(const std::string& key);
-=======
     /**
      * @brief Get a value from a integer attribute of the FDTD grid defined in a
      * .mat file
@@ -33,8 +24,7 @@
      * @param key the name of the attribute
      * @return int the value of the attribute
      */
-    int value_of_attribute(const std::string& key);
->>>>>>> 1728f9ba
+    mwSize value_of_attribute(const std::string& key);
 
 public:
     /**
