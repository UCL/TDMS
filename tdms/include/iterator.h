--- conflicted
+++ resolved
@@ -1,63 +1,58 @@
-<<<<<<< HEAD
-#include "arrays.h"
-#include "complex"
-#include "field.h"
-#include "grid_labels.h"
-=======
-/**
- * @file iterator.h
- * @brief The main time propogation algorithm.
- * 
- * Contains the main FDTD loop as well as other functions such as phasor
- * extraction etc. Works in both pulsed and steady state mode.
- */
-#pragma once
-#include <complex>
-using namespace std;
->>>>>>> a46b7545
-
-
-void extractPhasorsPlane( double **iwave_lEx_Rbs, double **iwave_lEx_Ibs, double **iwave_lEy_Rbs, double **iwave_lEy_Ibs, 
-			  double **iwave_lHx_Rbs, double **iwave_lHx_Ibs, double **iwave_lHy_Rbs, double **iwave_lHy_Ibs, 
-        ElectricSplitField &E, MagneticSplitField &H,
-			  int I_tot, int J_tot, int K1, int n, double omega, double dt, int Nt);
-
-void initialiseDouble3DArray(double ***inArray, int i_lim, int j_lim, int k_lim);
-
-void initialiseDouble2DArray(double **inArray, int i_lim, int j_lim);
-
-double linearRamp(double t, double period, double rampwidth);
-
-double checkPhasorConvergence(ElectricField &A, ElectricField &B);
-
-void copyPhasors(ElectricField &from, ElectricField &to, int nelements);
-
-void setGridLabels(GridLabels &input_labels, GridLabels &output_labels,
-                   int i_l, int i_u, int j_l, int j_u, int k_l, int k_u);
-
-void extractPhasorsSurface(double **surface_EHr, double **surface_EHi, ElectricSplitField &E, MagneticSplitField &H,
-			    int **surface_vertices, int n_surface_vertices, int n, double omega, int Nt, int J_tot, SimulationParameters &params);
-
-void extractPhasorsSurfaceNoInterpolation(double **surface_EHr, double **surface_EHi, ElectricSplitField &E, MagneticSplitField &H,
-					   int **surface_vertices, int n_surface_vertices, int n, double omega, int Nt, int J_tot, SimulationParameters &params);
-
-bool is_dispersive(unsigned char ***materials,double *gamma, double dt, int I_tot, int J_tot, int K_tot);
-
-void extractPhasorENorm(std::complex<double> *Enorm, double ft, int n, double omega, double dt, int Nt);
-
-void extractPhasorHNorm(std::complex<double> *Hnorm, double ft, int n, double omega, double dt, int Nt);
-
-void normaliseSurface( double **surface_EHr, double **surface_EHi ,
-		       int **surface_vertices, int n_surface_vertices,  std::complex<double> Enorm , std::complex<double> Hnorm );
-
-void normaliseVertices( double **EHr, double **EHi, ComplexAmplitudeSample &campssample, std::complex<double> Enorm , std::complex<double> Hnorm );
-
-void update_EH(double **EHr, double **EHi, int vindex, int idx, std::complex<double> &phase_term, double &value);
-
-bool is_conductive(const XYZVectors &rho, int I_tot, int J_tot, int K_tot);
-
-bool is_dispersive_ml(const DispersiveMultiLayer &ml, int K_tot);
-
-void extractPhasorsVertices(double **EHr, double **EHi, ElectricSplitField &E, MagneticSplitField &H,
-                            ComplexAmplitudeSample &campssample, int n, double omega, double dt, int Nt,
-                            int dimension,int J_tot,int intmethod );
+/**
+ * @file iterator.h
+ * @brief The main time propogation algorithm.
+ * 
+ * Contains the main FDTD loop as well as other functions such as phasor
+ * extraction etc. Works in both pulsed and steady state mode.
+ */
+#pragma once
+#include <complex>
+#include "arrays.h"
+#include "field.h"
+#include "grid_labels.h"
+
+
+void extractPhasorsPlane( double **iwave_lEx_Rbs, double **iwave_lEx_Ibs, double **iwave_lEy_Rbs, double **iwave_lEy_Ibs, 
+			  double **iwave_lHx_Rbs, double **iwave_lHx_Ibs, double **iwave_lHy_Rbs, double **iwave_lHy_Ibs, 
+        ElectricSplitField &E, MagneticSplitField &H,
+			  int I_tot, int J_tot, int K1, int n, double omega, double dt, int Nt);
+
+void initialiseDouble3DArray(double ***inArray, int i_lim, int j_lim, int k_lim);
+
+void initialiseDouble2DArray(double **inArray, int i_lim, int j_lim);
+
+double linearRamp(double t, double period, double rampwidth);
+
+double checkPhasorConvergence(ElectricField &A, ElectricField &B);
+
+void copyPhasors(ElectricField &from, ElectricField &to, int nelements);
+
+void setGridLabels(GridLabels &input_labels, GridLabels &output_labels,
+                   int i_l, int i_u, int j_l, int j_u, int k_l, int k_u);
+
+void extractPhasorsSurface(double **surface_EHr, double **surface_EHi, ElectricSplitField &E, MagneticSplitField &H,
+			    int **surface_vertices, int n_surface_vertices, int n, double omega, int Nt, int J_tot, SimulationParameters &params);
+
+void extractPhasorsSurfaceNoInterpolation(double **surface_EHr, double **surface_EHi, ElectricSplitField &E, MagneticSplitField &H,
+					   int **surface_vertices, int n_surface_vertices, int n, double omega, int Nt, int J_tot, SimulationParameters &params);
+
+bool is_dispersive(unsigned char ***materials,double *gamma, double dt, int I_tot, int J_tot, int K_tot);
+
+void extractPhasorENorm(std::complex<double> *Enorm, double ft, int n, double omega, double dt, int Nt);
+
+void extractPhasorHNorm(std::complex<double> *Hnorm, double ft, int n, double omega, double dt, int Nt);
+
+void normaliseSurface( double **surface_EHr, double **surface_EHi ,
+		       int **surface_vertices, int n_surface_vertices,  std::complex<double> Enorm , std::complex<double> Hnorm );
+
+void normaliseVertices( double **EHr, double **EHi, ComplexAmplitudeSample &campssample, std::complex<double> Enorm , std::complex<double> Hnorm );
+
+void update_EH(double **EHr, double **EHi, int vindex, int idx, std::complex<double> &phase_term, double &value);
+
+bool is_conductive(const XYZVectors &rho, int I_tot, int J_tot, int K_tot);
+
+bool is_dispersive_ml(const DispersiveMultiLayer &ml, int K_tot);
+
+void extractPhasorsVertices(double **EHr, double **EHi, ElectricSplitField &E, MagneticSplitField &H,
+                            ComplexAmplitudeSample &campssample, int n, double omega, double dt, int Nt,
+                            int dimension,int J_tot,int intmethod );