--- conflicted
+++ resolved
@@ -1,11 +1,8 @@
-<<<<<<< HEAD
-=======
 /**
  * @file matrix_collection.h
  * @brief A collection of named MATLAB matrices.
  */
 #pragma once
->>>>>>> a46b7545
 #include <string>
 
 /**
