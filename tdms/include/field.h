/**
 * @file field.h
 * @brief Classes for the electric and magnetic (split) fields on a grid.
 */
#pragma once
#include <complex>
#include <stdexcept>
#include "arrays.h"
#include "dimensions.h"
#include "mat_io.h"
#include "simulation_parameters.h"
#include "utils.h"
#include "globals.h"

/**
 * A generic grid entity. For example:
 *
 *          ______________________ (2, 1, 0)
 *         /           /         /
 *        /           /         /
 *       /___________/_________/
 *  (0, 0, 0)   (1, 0, 0)     (2, 0, 0)
 *
 *  has I_tot = 2, J_tot = 1, K_tot = 0.
 * 
 * NOTE: For storage purposes, this means that field values associated to cells are stored _to the left_.
 * That is, Grid(0,0,0) is associated to the cell (-1,-1,-1). This is contrary to the way values are associated to cells, where cell (0,0,0) is associated to the field values (0,0,0).
 */
class Grid{

public:
    int I_tot = 0;
    int J_tot = 0;
    int K_tot = 0;

    /**
     * Maximum value out of I_tot, J_tot and K_tot
     * @return value
     */
    int max_IJK_tot() const {return max(I_tot, J_tot, K_tot); };
};

class SplitFieldComponent: public Tensor3D<double>{
public:
  int n_threads = 1;             // Number of threads this component was chunked with
  fftw_plan* plan_f = nullptr;  // Forward fftw plan
  fftw_plan* plan_b = nullptr;  // Backward fftw plan

  void initialise_from_matlab(double*** tensor, Dimensions &dims);

  /**
   * Initialise a vector of 1d discrete Fourier transform plans
   * @param n_threads Number of threads that will be used
   * @param size Length of the vector
   * @param eh_vec // TODO: what is this?
   */
  void initialise_fftw_plan(int n_threads, int size, EHVec &eh_vec);

  ~SplitFieldComponent();
};

/**
 * A split field defined over a grid.
 * To reconstruct the components we have e.g.: Ex = Exy + Exz multiplied by
 * a phase factor
 */
class SplitField : public Grid{
protected:
  virtual int delta_n() = 0;  // TODO: no idea what this is or why it's needed

public:
    // Pointers (3D arrays) which hold the magnitude of the split field
    // component at each grid point (i, j, k)
    SplitFieldComponent xy;
    SplitFieldComponent xz;
    SplitFieldComponent yx;
    SplitFieldComponent yz;
    SplitFieldComponent zx;
    SplitFieldComponent zy;

    /**
     * Default no arguments constructor
     */
    SplitField() = default;

    /**
     * Constructor of the field with a defined size in the x, y, z Cartesian
     * dimensions
     */
    SplitField(int I_total, int J_total, int K_total);

    /**
     * Allocate the memory appropriate for all the 3D tensors associated with
     * this split field
     */
    void allocate();

    /**
     * Set all the values of all components of the field to zero
     */
    void zero();

    /**
     * Allocate and set to zero all components of the field
     */
    void allocate_and_zero(){
      allocate();
      zero();
    }

    /**
     * Initialise the fftw plans for all components
     * @param n_threads Number of threads to split over
     * @param eh_vec // TODO
     */
    void initialise_fftw_plan(int n_threads, EHVec &eh_vec);

    /**
   * @brief Interpolates a SplitField component to the centre of a Yee cell
   * 
   * @param d SplitField component to interpolate
   * @param i,j,k Index (i,j,k) of the Yee cell to interpolate to the centre of 
   * @return double The interpolated field value
   */
    virtual double interpolate_to_centre_of(AxialDirection d, int i, int j, int k) = 0;
};

class ElectricSplitField: public SplitField{
protected:
  int delta_n() override { return -1; };  // TODO: no idea what this is or why it's needed

public:
    ElectricSplitField() = default;

    /**
     * Constructor of the field with a defined size in the x, y, z Cartesian
     * dimensions
     */
    ElectricSplitField(int I_total, int J_total, int K_total) :
            SplitField(I_total, J_total, K_total){};

    /**
   * @brief Interpolates a split E-field component to the centre of a Yee cell
   * 
   * @param d Field component to interpolate
   * @param i,j,k Index (i,j,k) of the Yee cell to interpolate to the centre of 
   * @return double The interpolated component value
   */
    double interpolate_to_centre_of(AxialDirection d, int i, int j, int k) override;
};

class MagneticSplitField: public SplitField{
protected:
  int delta_n() override { return 0; };  // TODO: no idea what this is or why it's needed

public:
    MagneticSplitField() = default;

    /**
     * Constructor of the field with a defined size in the x, y, z Cartesian
     * dimensions
     */
    MagneticSplitField(int I_total, int J_total, int K_total) :
            SplitField(I_total, J_total, K_total){};

    /**
   * @brief Interpolates a split E-field component to the centre of a Yee cell
   * 
   * @param d Field component to interpolate
   * @param i,j,k Index (i,j,k) of the Yee cell to interpolate to the centre of 
   * @return double The interpolated component value
   */
    double interpolate_to_centre_of(AxialDirection d, int i, int j, int k) override;
};

class CurrentDensitySplitField: public SplitField{
protected:
  int delta_n() override { return 0; }

public:
    CurrentDensitySplitField() = default;

    /**
     * Constructor of the field with a defined size in the x, y, z Cartesian
     * dimensions
     */
    CurrentDensitySplitField(int I_total, int J_total, int K_total) :
            SplitField(I_total, J_total, K_total){};

    double interpolate_to_centre_of(AxialDirection d, int i, int j, int k) override { return 0.; };
};

/**
 * A complex field defined over a grid. Has real and imaginary components
 * at each (x, y, z) grid point
 */
class Field : public Grid{
protected:
  void virtual interpolate_across_range_TE(XYZTensor3D real_out, XYZTensor3D imag_out,
                                           int i_lower_cutoff, int i_upper_cutoff,
                                           int j_lower_cutoff, int j_upper_cutoff,
                                           int k_lower_cutoff, int k_upper_cutoff) = 0;
  void virtual interpolate_across_range_TM(XYZTensor3D real_out, XYZTensor3D imag_out,
                                           int i_lower_cutoff, int i_upper_cutoff,
                                           int j_lower_cutoff, int j_upper_cutoff,
                                           int k_lower_cutoff, int k_upper_cutoff) = 0;

public:
  double ft = 0.;  // TODO: an explanation of what this is

  std::complex<double> angular_norm = 0.;

  // TODO: this is likely better as a set of complex arrays - use Tensor3d<std::complex<double>>
  XYZTensor3D real;
  XYZTensor3D imag;

  /**
     * Upper (u) and lower (l) indices in the x,y,z directions. e.g.
     * il is the first non-pml cell in the i direction and iu the last in the corresponding split
     * field grid
     */
  int il = 0, iu = 0, jl = 0, ju = 0, kl = 0, ku = 0;

  /**
   * @brief Normalise all field values by the angular_norm
   * 
   * If the field values are stored as complex numbers, this amounts to dividing each stored field value by angular_norm.
   * 
   * If the field values are stored in their real and imaginary parts separately, the expressions are more complicated.
   */
  void normalise_volume();

  /**
     * Default no arguments constructor
     */
  Field() = default;

  /**
     * Constructor of the field with a defined size in the x, y, z Cartesian
     * dimensions
     */
  Field(int I_total, int J_total, int K_total);

  /**
     * Allocate the memory appropriate for all the 3D tensors associated with
     * this split field
     */
  void allocate();

  /**
     * Set all the values of all components of the field to zero
     */
  void zero();

  /**
     * Allocate and set to zero all components of the field
     */
  void allocate_and_zero() {
    allocate();
    zero();
  }

  /**
   * Set the phasors for this field, given a split field. Result gives field according to the
   * exp(-iwt) convention
   * @param F
   * @param n
   * @param omega
   * @param dt
   * @param Nt
   */
  void set_phasors(SplitField &F, int n, double omega, double dt, int Nt);

  // TODO: Docstring
  void add_to_angular_norm(int n, int Nt, SimulationParameters &params);

  // TODO: Docstring
  std::complex<double> phasor_norm(double f, int n, double omega, double dt, int Nt);

  virtual double phase(int n, double omega, double dt) = 0;
  /**
   * @brief Interpolates a Field component to the centre of a Yee cell
   * 
   * @param d Field component to interpolate
   * @param i,j,k Index (i,j,k) of the Yee cell to interpolate to the centre of 
   * @return std::complex<double> The interpolated field value
   */
  virtual std::complex<double> interpolate_to_centre_of(AxialDirection d, int i, int j, int k) = 0;

  /**
   * Set the values of all components in this field from another, equally sized field
   */
  void set_values_from(Field &other);

  /**
   * @brief Interpolate the Field to the centre of all Yee cells within the provided index range.
   * 
   * Interpolation is performed across all cells if no cutoffs are specified.
   * If no mode is specified, the default is a full field simulation (THREE).
   * 
   * @param x_out,y_out,z_out Arrays in which to store the interpolated x, y, z components respectively. 
   * @param i_lower_cutoff,j_lower_cutoff,k_lower_cutoff First cell index in the x,y,z direction (respectively) to interpolate to the centre of.
   * @param i_upper_cutoff,j_upper_cutoff,k_upper_cutoff Last cell index in the x,y,z direction (respectively) to interpolate to the centre of.
   * @param mode Either THREE, TE, or TM - the components that are interpolated will be restricted to the specified mode.
   */
  void interpolate_across_range(mxArray **x_out, mxArray **y_out, mxArray **z_out,
                                int i_lower_cutoff, int i_upper_cutoff, int j_lower_cutoff,
                                int j_upper_cutoff, int k_lower_cutoff, int k_upper_cutoff,
                                Dimension mode = Dimension::THREE);
  void interpolate_across_range(mxArray **x_out, mxArray **y_out, mxArray **z_out,
                                Dimension mode = Dimension::THREE);

  ~Field();
};

class ElectricField: public Field{

private:
  double phase(int n, double omega, double dt) override;

<<<<<<< HEAD
protected:
  void interpolate_across_range_TE(XYZTensor3D real_out, XYZTensor3D imag_out, int i_lower_cutoff,
                                   int i_upper_cutoff, int j_lower_cutoff, int j_upper_cutoff,
                                   int k_lower_cutoff, int k_upper_cutoff) override;
  void interpolate_across_range_TM(XYZTensor3D real_out, XYZTensor3D imag_out, int i_lower_cutoff,
                                   int i_upper_cutoff, int j_lower_cutoff, int j_upper_cutoff,
                                   int k_lower_cutoff, int k_upper_cutoff) override;

=======
>>>>>>> c59bf2ed
public:
  ElectricField() = default;
  ElectricField(int I_total, int J_total, int K_total) : Field(I_total, J_total, K_total){};

  /**
   * @brief Interpolates an E-field component to the centre of a Yee cell
   * 
   * @param d Field component to interpolate
   * @param i,j,k Index (i,j,k) of the Yee cell to interpolate to the centre of 
   * @return std::complex<double> The interpolated component value
   */
  std::complex<double> interpolate_to_centre_of(AxialDirection d, int i, int j, int k) override;
};

class MagneticField: public Field{

private:
  double phase(int n, double omega, double dt) override;

<<<<<<< HEAD
protected:
  void interpolate_across_range_TE(XYZTensor3D real_out, XYZTensor3D imag_out, int i_lower_cutoff,
                                   int i_upper_cutoff, int j_lower_cutoff, int j_upper_cutoff,
                                   int k_lower_cutoff, int k_upper_cutoff) override;
  void interpolate_across_range_TM(XYZTensor3D real_out, XYZTensor3D imag_out, int i_lower_cutoff,
                                   int i_upper_cutoff, int j_lower_cutoff, int j_upper_cutoff,
                                   int k_lower_cutoff, int k_upper_cutoff) override;

=======
>>>>>>> c59bf2ed
public:
  MagneticField() = default;
  MagneticField(int I_total, int J_total, int K_total) : Field(I_total, J_total, K_total){};

  /**
   * @brief Interpolates an H-field component to the centre of a Yee cell
   * 
   * @param d Field component to interpolate
   * @param i,j,k Index (i,j,k) of the Yee cell to interpolate to the centre of 
   * @return std::complex<double> The interpolated component value
   */
  std::complex<double> interpolate_to_centre_of(AxialDirection d, int i, int j, int k) override;
};

/**
 * Structure to hold a field and allow saving it to a file
 */
class TDFieldExporter2D{

public:
  mxArray* matlab_array = nullptr;
  double** array = nullptr;
  const char* folder_name = nullptr;

  /**
   * Allocate the arrays to hold the field
   */
  void allocate(int nI, int nJ);

  /**
   * Export/save a field
   *
   * @param F Field to save
   * @param stride Interval to compute the field component at
   * @param iteration Iteration number of the main loop. Used in the filename
   */
  void export_field(SplitField& F, int stride, int iteration) const;

  ~TDFieldExporter2D();
};<|MERGE_RESOLUTION|>--- conflicted
+++ resolved
@@ -318,7 +318,6 @@
 private:
   double phase(int n, double omega, double dt) override;
 
-<<<<<<< HEAD
 protected:
   void interpolate_across_range_TE(XYZTensor3D real_out, XYZTensor3D imag_out, int i_lower_cutoff,
                                    int i_upper_cutoff, int j_lower_cutoff, int j_upper_cutoff,
@@ -327,8 +326,6 @@
                                    int i_upper_cutoff, int j_lower_cutoff, int j_upper_cutoff,
                                    int k_lower_cutoff, int k_upper_cutoff) override;
 
-=======
->>>>>>> c59bf2ed
 public:
   ElectricField() = default;
   ElectricField(int I_total, int J_total, int K_total) : Field(I_total, J_total, K_total){};
@@ -348,7 +345,6 @@
 private:
   double phase(int n, double omega, double dt) override;
 
-<<<<<<< HEAD
 protected:
   void interpolate_across_range_TE(XYZTensor3D real_out, XYZTensor3D imag_out, int i_lower_cutoff,
                                    int i_upper_cutoff, int j_lower_cutoff, int j_upper_cutoff,
@@ -357,8 +353,6 @@
                                    int i_upper_cutoff, int j_lower_cutoff, int j_upper_cutoff,
                                    int k_lower_cutoff, int k_upper_cutoff) override;
 
-=======
->>>>>>> c59bf2ed
 public:
   MagneticField() = default;
   MagneticField(int I_total, int J_total, int K_total) : Field(I_total, J_total, K_total){};
