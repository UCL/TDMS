/**
<<<<<<< HEAD
 * @file interpolation_methods.h
 * @author William Graham (ccaegra@ucl.ac.uk)
 * @brief Cubic interpolation functions.
 *
 * Needed to  preserve interpolate.cpp current functionality prior to testing!
=======
 * @file interpolation_methods.cpp
 * @author William Graham (ccaegra@ucl.ac.uk)
 * @brief InterpScheme class methods and supporting functions
 * 
 * Non InterpScheme methods are required to preserve functionality whilst testing new schemes
>>>>>>> e60f7565
 */
#pragma once

#include <complex>

/*Use cubic interpolation to interpolate between the middle 2 of 4 points
 * v0    v1    v2    v3
 * o     o  x   o    o
 */
double interp1(double v1, double v2, double v3, double v4);
/*Use cubic interpolation to interpolate between the middle 2 of 4 points
 * v0    v1    v2    v3
 * o     o  x   o    o
 */
double interp1(double *v);
/*Use cubic interpolation to interpolate between the first 2 of 4 points
 * v0    v1    v2    v3
 * o  x   o     o    o
 */
double interp2(double v1, double v2, double v3, double v4);
/*Use cubic interpolation to interpolate between the first 2 of 4 points
 * v0    v1    v2    v3
 * o  x   o     o    o
 */
double interp2(double *v);
/*Use cubic interpolation to interpolate between the last 2 of 4 points
 * v0    v1    v2    v3
 * o     o     o  x  o
 */
double interp3(double v1, double v2, double v3, double v4);
/*Use cubic interpolation to interpolate between the last 2 of 4 points
 * v0    v1    v2    v3
 * o     o     o  x  o
 */
double interp3(double *v);

/**
 * @brief Checks whether the limits of field extraction are within range of the FDTD grid
 *
 * Since cubic interpolation is being used, it must be ensured that (in any given direction) that the least index used is no smaller than 2, whilst the greatest no larger than the maximum number of cells in that direction - 2.
 *
 * @param i_l Least i index into the FDTD grid to evaluate the field at
 * @param i_u Greatest i index into the FDTD grid to evaluate the field at
 * @param j_l Least j index into the FDTD grid to evaluate the field at
 * @param j_u Greatest j index into the FDTD grid to evaluate the field at
 * @param k_l Least k index into the FDTD grid to evaluate the field at
 * @param k_u Greatest k index into the FDTD grid to evaluate the field at
 * @param nI,nJ,nK Number of elements in the i,j,k (respectively) direction of the FDTD grid
 *
 * @throws runtime_error In the event that the limits of field extraction are outside the FDTD grid
 */
void checkInterpolationPoints(int i_l, int i_u, int j_l, int j_u, int k_l, int k_u, int nI, int nJ, int nK);

/**
 * @brief Defines our order of preference for the use of the various schemes.
 *
 * There should never be an instance in which we wish to use BLi to position 7 - this will take us to a point OUTSIDE the computational domain. However for completion purposes (and if we find a use for it), it is included.
 *
 * MODIFICATIONS TO THE ALIASED INTS WILL CHANGE THE ORDER OF SCHEME PREFERENCE!
 *
 * For band-limited schemes, we have 8 equidistant datapoints and can interpolate to the midpoint of any pair of consecutive points, or "half a point spacing" to the right of the final data point.
 * These "interpolation positions" (interp positions) are marked with "o" below:
 * v0   v1   v2   v3   v4   v5   v6   v7
 *    o    o    o    o    o    o    o    o
 * We label these interp positions with the index of the point to the left: a data point at interp position 0 is effectively a data point "v0.5", being at the midpoint of v0 and v1, for example.
 */
enum scheme_value
{
    BAND_LIMITED_0 = 4,             // use bandlimited interpolation w/ interp position = 0
    BAND_LIMITED_1 = 6,             // use bandlimited interpolation w/ interp position = 1
    BAND_LIMITED_2 = 8,             // use bandlimited interpolation w/ interp position = 2
    BAND_LIMITED_3 = 9,             // use bandlimited interpolation w/ interp position = 3 [Preferred method if available]
    BAND_LIMITED_4 = 7,             // use bandlimited interpolation w/ interp position = 4
    BAND_LIMITED_5 = 5,             // use bandlimited interpolation w/ interp position = 5
    BAND_LIMITED_6 = 3,             // use bandlimited interpolation w/ interp position = 6
    BAND_LIMITED_7 = -1,            // use bandlimited interpolation w/ interp position = 7 [Only applicable if we want to extend beyond the final Yee cell, current code functionality is to throw an error in the case where this would be used.]
    BAND_LIMITED_CELL_ZERO = -2,    // use bandlimited interpolation to interpolate to the centre of Yee cell 0 [implemented, but current code functionality is to throw an error here]
    CUBIC_INTERP_MIDDLE = 2,        // cubic interpolation to middle 2 of 4 points (interp1)
    CUBIC_INTERP_FIRST = 1,         // cubic interpolation to first 2 of 4 points (interp2)
    CUBIC_INTERP_LAST = 0           // cubic interpolation to last 2 of 4 points (interp3)
};

class interpScheme {
    private:
        // the "preference" or "value" of applying this scheme. It may be better to apply another scheme with a higher priority.
        scheme_value priority;

        // the constants that will be used in the interpolation scheme.
        double scheme_coeffs[8];
    public:
        /**
         * @brief Construct a new interp Scheme object, by providing the scheme value
         * 
         * @param value A value associtated to one of the possible schemes
         */
        interpScheme(scheme_value value);

        /* FETCH METHODS */

        /**
         * @brief Get the value object
         * 
         * @return scheme_value 
         */
        scheme_value get_priority() const;

        /* END FETCH METHODS */
        
        /* The number of datapoints "to the left" of where we are planning to interpolate to.
        For example, interpolating to interpolation position 0 requires 1 datapoint at a position before the location of the interpolation, whilst interpolation position 6 requires there to be 7.
        */
        int number_of_datapoints_to_left;

        // cubic and BLi schemes use different numbers of coefficients. To avoid switches, we store these variables.
        int first_nonzero_coeff, last_nonzero_coeff;

        /**
         * @brief Compute the number of non-zero coefficients in the interpolation scheme
         *
         * @return int Number of non-zero coefficients in the interpolation scheme
         */
        int num_nonzero_coeffs() const;

        /**
         * @brief Executes the interpolation scheme on the data provided
         * 
         * The interpolation schemes are all of the form
         * interpolated_value = \sum_{i=0}^{7} scheme_coeffs[i] * v[i],
         * so provided that the coefficients have been set correctly in construction (and the data gathered appropriately), we can run the same for loop for each interpolation scheme.
         * 
         * For slight speedup, the actual sum performed loops over those i such that
         * 0 <= first_nonzero_coeff <= i <= last_nonzero_coeff <= 7.
         * 
         * @param v Sample datapoints to use in interpolation; v[0] should be the first of 8 values
         * @param offset [Default 0] Read buffer from v[offset] rather than v[0]
         * @return double Interpolated value
         */
        double interpolate(const double *v, const int offset = 0) const;
        std::complex<double> interpolate(const std::complex<double> *v, const int offset = 0) const;

        /**
         * @brief Determines whether another interpScheme has greater value than this one
         * 
         * @param s The other interpScheme to compare against
         * @return true This scheme has greater value
         * @return false This scheme has lesser, or equal, value to s
         */
        bool is_better_than(const interpScheme s) const;
};

/* Constant members of the interpScheme class */
const interpScheme BL0 = interpScheme(BAND_LIMITED_0);
const interpScheme BL1 = interpScheme(BAND_LIMITED_1);
const interpScheme BL2 = interpScheme(BAND_LIMITED_2);
const interpScheme BL3 = interpScheme(BAND_LIMITED_3);
const interpScheme BL4 = interpScheme(BAND_LIMITED_4);
const interpScheme BL5 = interpScheme(BAND_LIMITED_5);
const interpScheme BL6 = interpScheme(BAND_LIMITED_6);
const interpScheme BL7 = interpScheme(BAND_LIMITED_7);
const interpScheme BL_TO_CELL_0 = interpScheme(BAND_LIMITED_CELL_ZERO);
const interpScheme CBFst = interpScheme(CUBIC_INTERP_FIRST);
const interpScheme CBMid = interpScheme(CUBIC_INTERP_MIDDLE);
const interpScheme CBLst = interpScheme(CUBIC_INTERP_LAST);

/**
 * @brief Determines the appropriate interpolation scheme to use, given the current cell and number of cells in a given dimension.
 * 
 * @param cells_in_direction The number of cells in the direction parallel to interpolation
 * @param cell_id The current cell index to interpolate to the centre of
 * @return const interpScheme* The interpolation scheme that should be used
 */
const interpScheme &best_interp_scheme(int cells_in_direction, int cell_id);<|MERGE_RESOLUTION|>--- conflicted
+++ resolved
@@ -1,17 +1,9 @@
 /**
-<<<<<<< HEAD
  * @file interpolation_methods.h
- * @author William Graham (ccaegra@ucl.ac.uk)
- * @brief Cubic interpolation functions.
- *
- * Needed to  preserve interpolate.cpp current functionality prior to testing!
-=======
- * @file interpolation_methods.cpp
  * @author William Graham (ccaegra@ucl.ac.uk)
  * @brief InterpScheme class methods and supporting functions
  * 
  * Non InterpScheme methods are required to preserve functionality whilst testing new schemes
->>>>>>> e60f7565
  */
 #pragma once
 
