/*****************************************************************
 *  Application.:  main time propogation algorithm
 *  Description.:  Contains the main FDTD loop as well as other functions
 *                 such as phasor extraction etc. Works in both pulsed 
 *                 and steady state mode.
 ******************************************************************/
#include <complex>
#include <algorithm>
#include <cstring>
#include <ctime>
#include <omp.h>
#include "mat_io.h"
#include "iterator.h"
#include "interpolate.h"
#include "numeric.h"
#include "mesh_base.h"
#include "numerical_derivative.h"
#include "globals.h"
#include "matlabio.h"
#include "mesh_base.h"
#include "timer.h"
#include "field.h"


using namespace std;

//whether of not to time execution
#define TIME_EXEC false
//time main loop
#define TIME_MAIN_LOOP true
//threshold used to terminate the steady state iterations
#define TOL 1e-6
//parameter to control the with of the ramp when introducing the waveform in steady state mode
#define ramp_width 4.
//different run modes
#define rm_complete    0
#define rm_analyse     1
//different source modes
#define sm_steadystate 0
#define sm_pulsed      1
//'dimensionality' of simulation; controls which field modes to compute
#define THREE 0    // Full dimensionality - compute all H and E components
#define TE 1       // Transverse electric - only compute Ex, Ey, and Hz components
#define TM 2       // Transverse magnetic - only compute Hx, Hy, and Ez components


/*This mex function will take in the following arguments and perform the
 entire simulation
  
  fdtdgrid
  Cmaterial
  Dmaterial
  C
  D
  freespace
  disp_params
  delta
  interface
  Isource
  Jsource
  Ksource
  grid_labels
  omega_an
  to_l
  hwhm
  Dxl
  Dxu
  Dyl
  Dyu
  Dzl
  Dzu
  Nt
  dt
  start_tind
  sourcemode
  runmode
  exphasorsvolume
  exphasorssurface
  intphasorsurface
  phasorsurface
  phasorinc
  dimension
  conductive_aux
  dispersive_aux
  structure
  tdfield

  fdtdgrid - A structure with the following members, each of which is a 3 dimensional
  array:
	   
  fdtdgrid.Exy       (double)
  fdtdgrid.Exz
  fdtdgrid.Eyx 
  fdtdgrid.Eyz
  fdtdgrid.Ezx
  fdtdgrid.Ezy
  fdtdgrid.Hxy
  fdtdgrid.Hxz
  fdtdgrid.Hyx
  fdtdgrid.Hyz
  fdtdgrid.Hzx
  fdtdgrid.Hzy

  fdtdgrid.materials (uint8)

  Cmaterial - A structure with the following members, each of which is a 1 dimensional 
  array indexed by indices od scattering materials:
	    
  Cmaterial.Cax      (double)
  Cmaterial.Cay
  Cmaterial.Caz
  Cmaterial.Cbx
  Cmaterial.Cby
  Cmaterial.Cbz
  Cmaterial.Ccx
  Cmaterial.Ccy
  Cmaterial.Ccz

  Dmaterial - A structure with the following members, each of which is a 1 dimensional 
  array indexed by indices od scattering materials:
	    
  Dmaterial.Cax      (double)
  Dmaterial.Cay
  Dmaterial.Caz
  Dmaterial.Cbx
  Dmaterial.Cby
  Dmaterial.Cbz

  C - A structure with the same elements as Cmaterial whose elements relate to the background 
  region. Elements are not restricted to 1 dimension. 

  D - A structure with the same elements as Cmaterial whose elements relate to the background 
  region. Elements are not restricted to 1 dimension. 
	   
  freespace - A structure with the following members each of which is a double

  freespace.Cbx      (double)
  freespace.Cby
  freespace.Cbz
  freespace.Dbx
  freespace.Dby
  freespace.Dbz

  disp_params - A structure with the following members:

  disp_params.alpha      (double)
  disp_params.beta
  disp_params.gamma

  delta - A structure with the following elements representing Yee cell dimension

  delta.x (double)
  delta.y
  delta.z
  
  interface - A structure with the following members each of which is a double
         
  interface.I0 - [I0 apply]
  interface.I1 - [I1 apply]
  interface.J0 - [J0 apply]
  interface.J1 - [J1 apply]
  interface.K0 - [K0 apply]
  interface.K1 - [K1 apply]

  where, for example, I0 is the position of the interface plane between
  total and scattered formulations. apply is a boolean which indicates
  whether or not to apply the boundary condition
	    
  Isource - A 3d matrix of dimension 8x(J1-J0+1)x(K1-K0+1) which contains
  complex amplitude information for the interface equations at the I0 and I1 
  planes. Should be Isource(1,:,:) - Ey, Isource(2,:,:) - Ez, Isource(3,:,:) - Hy, 
  Isource(4,:,:) - Hz,Isource(5,:,:) - Ey, Isource(6,:,:) - Ez, Isource(7,:,:) - Hy, 
  Isource(8,:,:) - Hz

  Jsource - A 3d matrix of dimension 8x(I1-I0+1)x(K1-K0+1) which contains
  complex amplitude information for the interface equations at the J0 and J1 
  planes. Should be Jsource(1,:,:) - Ex, Jsource(2,:,:) - Ez, Jsource(3,:,:) - Hx, 
  Jsource(4,:,:) - Hz,Jsource(5,:,:) - Ex, Jsource(6,:,:) - Ez, Jsource(7,:,:) - Hx, 
  Jsource(8,:,:) - Hz

  Ksource - A 3d matrix of dimension 8x(I1-I0+1)x(J1-J0+1) which contains
  complex amplitude information for the interface equations at the K0 and K1 
  planes. Should be Ksource(1,:,:) - Ex, Ksource(2,:,:) - Ey, Ksource(3,:,:) - Hx, 
  Ksource(4,:,:) - Hy,Ksource(5,:,:) - Ex, Ksource(6,:,:) - Ey, Ksource(7,:,:) - Hx, 
  Ksource(8,:,:) - Hy

  grid_labels - A structure with 3 elements, represents the axis labels:
  x_grid_label - cartesian labels of Yee cell origins (x-coordinates)
  y_grid_label - cartesian labels of Yee cell origins (y-coordinates)
  z_grid_label - cartesian labels of Yee cell origins (z-coordinates)

  omega_an - analytic angular frequency source

  to_l - time delay of pulse

  hwhm - hwhm of pulse

  Dxl - thickness of upper pml in the x direction
  Dxu - thickness of upper pml in the x direction
  Dyl - thickness of upper pml in the y direction
  Dyu - thickness of upper pml in the y direction
  Dzl - thickness of upper pml in the z direction
  Dzu - thickness of upper pml in the z direction

  lower_boundary_update - boolean for applying the lower update equations

  Nt - the number of iterations

  start_tind - the starting value of the tind index which controls the current time
  step of each fdtd iteration. The default for this would be 0;

  sourcemode - integer of value 0 for s steady state simulation and value 1 for a pulse simulation

  runmode - integer of value 0 for "complete" and 1 for "analyse"

  exphasorsvolume - Extract phasors in the FDTD volume if set to true

  exphasorssurface - Extract phasors about a specified cuboid surface if set to true

  intphasorssurface - Interpolate surface phasors onto a common point if true

  phasorsurface - A list of indices defining the cuboid to extract the phasors at

  phasorinc - An integer vector of three elements describing the factor by which to reduce the 
  density of vertices in the enclosing observation mesh

  dimension - A string of value "3", "TE" or "TM"

  conductive_aux - auxiliary parameters required to model conductive multilayer

  dispersive_aux - auxiliary parameters required to model dispersive multilayer

  structure - 2 x (I_tot+1) integer array describing the grating structure, if one is present

  f_ex_vec - 1xN or Nx1 vector of frequencies at which to perform the extraction of complex amplitudes

  tdfield - structure containing elements exi and eyi which have dimension (I1-I0+1)x(J1-J0+1)xNt

  fieldsample.i - indices along the x-direction of locations at which to sample the field
  fieldsample.j - indices along the y-direction of locations at which to sample the field
  fieldsample.k - indices along the z-direction of locations at which to sample the field
  fieldsample.n - vector of the moments of the field to sample

  campssample.vertices - N x 3 matrix of indices where the complex amplitudes will be sampled 
  campssample.components - numerical array of up to six elements which defines which field components
                           will be sampled, 1 means Ex, 2 Ey etc.
*/
void mexFunction(int nlhs, mxArray *plhs[], int nrhs, const mxArray *prhs[]){
  
  /*Local variables*/
  #ifdef FDFLAG
  bool useCD = true;  // Use central difference derivatives
  #else
  bool useCD = false; // Use pseudo-spectral derivatives
  #endif

  auto params = SimulationParameters();

  auto E = ElectricField();
  auto H = MagneticField();

  double fte = 0., fth = 0.;
  double commonAmplitude;
  double *x_grid_labels, *y_grid_labels, *z_grid_labels, *x_grid_labels_out, *y_grid_labels_out, *z_grid_labels_out;
  double ***Exy, ***Exz, ***Eyx, ***Eyz, ***Ezx, ***Ezy, ***Hxy, ***Hxz, ***Hyx, ***Hyz, ***Hzx, ***Hzy; 
  double ***Exy_nm1, ***Exz_nm1, ***Eyx_nm1, ***Eyz_nm1, ***Ezx_nm1, ***Ezy_nm1;
  double ***Jxy, ***Jxz, ***Jyx, ***Jyz, ***Jzx, ***Jzy, ***Jcxy, ***Jcxz, ***Jcyx, ***Jcyz, ***Jczx, ***Jczy;
  double ***Jxy_nm1, ***Jxz_nm1, ***Jyx_nm1, ***Jyz_nm1, ***Jzx_nm1, ***Jzy_nm1;
  double ***ExR, ***ExI, ***EyR, ***EyI, ***EzR, ***EzI,***HxR, ***HxI, ***HyR, ***HyI, ***HzR, ***HzI;
  double ***ExR2, ***ExI2, ***EyR2, ***EyI2, ***EzR2, ***EzI2;
  double **ex_tdf;
  mxArray *ex_tdf_array;

  double Ex_temp, Ey_temp, Ez_temp;
  
  double ***exi, ***eyi;
  int exi_present, eyi_present;
  double *I0, *I1, *J0, *J1, *K0, *K1;
  double ***IsourceI, ***JsourceI, ***KsourceI, ***IsourceR, ***JsourceR, ***KsourceR;
  double ***surface_EHr,***surface_EHi;
  double *alpha, *beta, *gamma;
  double *ml_alpha, *ml_beta, *ml_gamma, *ml_kappa_x, *ml_kappa_y, *ml_kappa_z, *ml_sigma_x, *ml_sigma_y, *ml_sigma_z;
  double *rho_x, *rho_y, *rho_z, rho;
  double alpha_l, beta_l, gamma_l;
  double kappa_l, sigma_l;
  double dx, dy, dz;
  double t0;
  double *Cmaterial_Cax,*Cmaterial_Cay,*Cmaterial_Caz, *Cmaterial_Cbx, *Cmaterial_Cby, *Cmaterial_Cbz, *Cmaterial_Ccx, *Cmaterial_Ccy, *Cmaterial_Ccz, *Dmaterial_Dax, *Dmaterial_Day, *Dmaterial_Daz, *Dmaterial_Dbx, *Dmaterial_Dby, *Dmaterial_Dbz;//non free space material parameters
  double *freespace_Cbx; //freespace variables
  double Ca, Cb, Cc;//used by interpolation scheme 
  double *Cax, *Cay, *Caz,*Cbx, *Cby, *Cbz,*Ccx, *Ccy, *Ccz,*Dax, *Day, *Daz,*Dbx, *Dby, *Dbz;
  double *f_ex_vec;
  int N_f_ex_vec;
  //the C and D vars for free space and pml
  double Enp1, Jnp1;
  //these are used for boot strapping. There is currently no way of exporting this.
  double **iwave_lEx_Rbs, **iwave_lEy_Rbs, **iwave_lHx_Rbs, **iwave_lHy_Rbs,**iwave_lEx_Ibs, **iwave_lEy_Ibs, **iwave_lHx_Ibs, **iwave_lHy_Ibs;
  double *to_l, *hwhm, *omega_an;
  double maxfield = 0, tempfield;
  double *place_holder;
  double *array_ptr_dbl;
  int intmatprops=1;//means the material properties will be interpolated
  int intmethod;//method of interpolating surface field quantities

  double *fieldsample_i, *fieldsample_j, *fieldsample_k, *fieldsample_n;
  int N_fieldsample_i, N_fieldsample_j, N_fieldsample_k, N_fieldsample_n;
  
  double air_interface;
  int air_interface_present;
  //refractive index of the first layer of the multilayer, or of the bulk of homogeneous
  double refind;

  //PSTD storage
  double **ca_vec, **cb_vec, **cc_vec;
  fftw_complex **eh_vec, *dk_e_x, *dk_e_y, *dk_e_z, *dk_h_x, *dk_h_y, *dk_h_z;
  fftw_plan *pb_exy, *pf_exy, *pb_exz, *pf_exz, *pb_eyx, *pf_eyx, *pb_eyz, *pf_eyz, *pb_ezx, *pf_ezx,*pb_ezy, *pf_ezy, *pb_hxy, *pf_hxy, *pb_hxz, *pf_hxz, *pb_hyx, *pf_hyx, *pb_hyz, *pf_hyz, *pb_hzx, *pf_hzx,*pb_hzy, *pf_hzy;
  fftw_plan pex_t, pey_t;
  int N_e_x, N_e_y, N_e_z, N_h_x, N_h_y, N_h_z;
  int exdetintegral;
  int Ndetmodes;

  complex<double> ***Dx_tilde, ***Dy_tilde;
  double phaseTermE;
  complex<double> cphaseTermE;
  //these are 2d matrices and must be in row-major order, which diffes from Matlab
  fftw_complex *Ex_t, *Ey_t;
  complex<double> **Ex_t_cm, **Ey_t_cm;
  double lambda_an_t;
  double ***D_temp_re, ***D_temp_im;
  double **Pupil;
  int k_det_obs_global = 0;
  double *fx_vec, *fy_vec;
  int Nfx_vec, Nfy_vec;
  double z_obs = 0.;

  //end PSTD storage
 
  unsigned char ***materials;
  unsigned char *array_ptr_uint8;

  //  int *lower_boundary_update;
  int *Dxl, *Dxu, *Dyl, *Dyu, *Dzl, *Dzu, *Nt;
  int i,j,k, material_nlayers, is_disp, is_cond, is_disp_ml = 0;
  int k_loc;
  int tind;
  int input_counter = 0;
  int is_multilayer = 0;
  int start_tind;
  int pind_il, pind_iu, pind_jl, pind_ju, pind_kl, pind_ku;
  int cuboid[6];
  int **vertices;
  int nvertices = 0;
  int *components;
  int ncomponents = 0;
  double ***camplitudesR, ***camplitudesI;
  mxArray *mx_camplitudes;
  
  int sourcemode = sm_steadystate;//0 - steadystate, 1 - pulsed
  int runmode = rm_complete;//0 - complete, 1 - analyse
  int exphasorsvolume, exphasorssurface, intphasorssurface;
  int phasorinc[3];
  int  dimension = 0;
  int num_fields = 0;
  int ndims;
  int **structure, is_structure = 0;
  int I_tot, J_tot, K_tot, K, max_IJK;
  int Nsteps = 0, dft_counter = 0;
  int **surface_vertices, n_surface_vertices = 0;
  int poutfile = 0;
  int Np=0; //The phasor extraction algorithm will be executed every Np iterations.
  int Npe=0; //The number of terms in the algorithm to extract the phasors
  int Ni_tdf=0, Nk_tdf=0;

  #ifdef FDFLAG
  int skip_tdf = 6;
  #else
  int skip_tdf = 1;
  #endif
  
  const mwSize *dimptr_out;

  mwSize *dims;dims = (mwSize *)malloc(3*sizeof(mwSize));
  mwSize *label_dims;label_dims = (mwSize *)malloc(2*sizeof(mwSize));
  
  mxArray *dummy_array[3];
  mxArray *element;
  mxArray *mx_surface_vertices, *mx_surface_facets, *mx_surface_amplitudes;
  mxArray *mx_fieldsample;
  double ****fieldsample;
  
  
  mxArray *mx_Idx, *mx_Idy;
  double **Idx_re, **Idx_im, **Idy_re, **Idy_im;
  complex<double> **Idx, **Idy;
  complex<double> Idxt,Idyt,kprop;

  char dimension_str[3];
  const char fdtdgrid_elements[][15] = {"Exy","Exz","Eyx","Eyz","Ezx","Ezy","Hxy","Hxz","Hyx","Hyz","Hzx","Hzy","materials"};
  const char Cmaterial_elements[][10] = {"Cax","Cay","Caz","Cbx","Cby","Cbz","Ccx","Ccy","Ccz"};
  const char Dmaterial_elements[][10] = {"Dax","Day","Daz","Dbx","Dby","Dbz"};
  const char C_elements[][10] = {"Cax","Cay","Caz","Cbx","Cby","Cbz"};
  const char C_elements_disp_ml[][10] = {"Cax","Cay","Caz","Cbx","Cby","Cbz","Ccx","Ccy","Ccz"};
  const char D_elements[][10] = {"Dax","Day","Daz","Dbx","Dby","Dbz"};
  const char freespace_elements[][10] = {"Cbx","Cby","Cbz","Dbx","Dby","Dbz"};
  const char disp_params_elements[][10] = {"alpha","beta","gamma"};
  const char conductive_aux_elements[][10] = {"rho_x","rho_y","rho_z"};
  const char dispersive_aux_elements[][10] = {"alpha","beta","gamma","kappa_x","kappa_y","kappa_z","sigma_x","sigma_y","sigma_z"};
  const char delta_elements[][10] = {"x","y","z"};
  const char interface_fields[][5] = {"I0","I1","J0","J1","K0","K1"};
  const char grid_labels_fields[][15] = {"x_grid_labels","y_grid_labels","z_grid_labels"};

  const char fieldsample_elements[][2] = {"i","j","k","n"};
  const char campssample_elements[][15] = {"vertices","components"};
  
  char *sourcemodestr;
  char *tdfdirstr;

  fprintf(stdout,"Using %d OMP threads\n", omp_get_max_threads());

  FILE *outfile;
  if(poutfile){
    outfile = fopen("out.1.2.txt","w");
  }
  
  //  FILE *eyfile;
  //  FILE *jyfile;

  //  eyfile = fopen("Eyz.txt","w");
  //  jyfile = fopen("Jyz.txt","w");
  if( nrhs != 49 ){
    throw runtime_error("Expected 49 inputs. Had " + to_string(nrhs));
  }

  if (nlhs != 31){
    throw runtime_error("27 outputs required. Had " + to_string(nlhs));
  }

  /*Get fdtdgrid*/
  if(mxIsStruct(prhs[input_counter])){
    num_fields = mxGetNumberOfFields(prhs[input_counter]);
   
    //check that all fields are present
    if(num_fields != 13){
      throw runtime_error("fdtdgrid should have 13 members, it only has " + to_string(num_fields));
    }
    //now loop over the fields 
    
    for(int i=0;i<num_fields;i++){
      //element = mxGetField(prhs[input_counter], 0, fdtdgrid_elements[i]);
      element = mxGetField( (mxArray *)prhs[input_counter], 0, fdtdgrid_elements[i]);
      string element_name = fdtdgrid_elements[i];

      if(mxIsDouble(element)) {
        array_ptr_dbl = mxGetPr(element);
      }
      else if(mxIsUint8(element)){
	      array_ptr_uint8 = (unsigned char *)mxGetPr(element);
      }
      else{
	      throw runtime_error("Incorrect data type in fdtdgrid. " + element_name);
      }

      ndims = mxGetNumberOfDimensions(element);
      dimptr_out = mxGetDimensions(element);

      if( (ndims != 2) && (ndims != 3) ){
    	  throw runtime_error("field matrix %s should be 2- or 3-dimensional " +  element_name);
      }
      //start
      if(!strcmp(fdtdgrid_elements[i],"Exy")){
	if(ndims==2)
	  Exy = castMatlab3DArray(array_ptr_dbl, dimptr_out[0], dimptr_out[1], 0);
	else{
	  //fprintf(stderr,"Dims Exy=%d %d %d\n",dimptr_out[0], dimptr_out[1], dimptr_out[2]);
	  Exy = castMatlab3DArray(array_ptr_dbl, dimptr_out[0], dimptr_out[1], dimptr_out[2]);
	}
      }
      else if(!strcmp(fdtdgrid_elements[i],"Exz")){
	if(ndims==2)
	  Exz = castMatlab3DArray(array_ptr_dbl, dimptr_out[0], dimptr_out[1], 0);
	else
	  Exz = castMatlab3DArray(array_ptr_dbl, dimptr_out[0], dimptr_out[1], dimptr_out[2]);
      }
      else if(!strcmp(fdtdgrid_elements[i],"Eyx")){
	if(ndims==2)
	  Eyx = castMatlab3DArray(array_ptr_dbl, dimptr_out[0], dimptr_out[1], 0);
	else
	  Eyx = castMatlab3DArray(array_ptr_dbl, dimptr_out[0], dimptr_out[1], dimptr_out[2]);
      }
      else if(!strcmp(fdtdgrid_elements[i],"Eyz")){
	if(ndims==2)
	  Eyz = castMatlab3DArray(array_ptr_dbl, dimptr_out[0], dimptr_out[1], 0);
	else
	  Eyz = castMatlab3DArray(array_ptr_dbl, dimptr_out[0], dimptr_out[1], dimptr_out[2]);
      }
      else if(!strcmp(fdtdgrid_elements[i],"Ezx")){
	if(ndims==2)
	  Ezx = castMatlab3DArray(array_ptr_dbl, dimptr_out[0], dimptr_out[1], 0);
	else
	  Ezx = castMatlab3DArray(array_ptr_dbl, dimptr_out[0], dimptr_out[1], dimptr_out[2]);
      }
      else if(!strcmp(fdtdgrid_elements[i],"Ezy")){
	if(ndims==2)
	  Ezy = castMatlab3DArray(array_ptr_dbl, dimptr_out[0], dimptr_out[1], 0);
	else
	  Ezy = castMatlab3DArray(array_ptr_dbl, dimptr_out[0], dimptr_out[1], dimptr_out[2]);
      }
      else if(!strcmp(fdtdgrid_elements[i],"Hxy")){
	if(ndims==2)
	  Hxy = castMatlab3DArray(array_ptr_dbl, dimptr_out[0], dimptr_out[1], 0);
	else
	  Hxy = castMatlab3DArray(array_ptr_dbl, dimptr_out[0], dimptr_out[1], dimptr_out[2]);
      }
      else if(!strcmp(fdtdgrid_elements[i],"Hxz")){
	if(ndims==2)
	  Hxz = castMatlab3DArray(array_ptr_dbl, dimptr_out[0], dimptr_out[1], 0);
	else
	  Hxz = castMatlab3DArray(array_ptr_dbl, dimptr_out[0], dimptr_out[1], dimptr_out[2]);
      }
      else if(!strcmp(fdtdgrid_elements[i],"Hyx")){
	if(ndims==2)
	  Hyx = castMatlab3DArray(array_ptr_dbl, dimptr_out[0], dimptr_out[1], 0);
	else
	  Hyx = castMatlab3DArray(array_ptr_dbl, dimptr_out[0], dimptr_out[1], dimptr_out[2]);
      }
      else if(!strcmp(fdtdgrid_elements[i],"Hyz")){
	if(ndims==2)
	  Hyz = castMatlab3DArray(array_ptr_dbl, dimptr_out[0], dimptr_out[1], 0);
	else
	  Hyz = castMatlab3DArray(array_ptr_dbl, dimptr_out[0], dimptr_out[1], dimptr_out[2]);
      }
      else if(!strcmp(fdtdgrid_elements[i],"Hzx")){
	if(ndims==2)
	  Hzx = castMatlab3DArray(array_ptr_dbl, dimptr_out[0], dimptr_out[1], 0);
	else
	  Hzx = castMatlab3DArray(array_ptr_dbl, dimptr_out[0], dimptr_out[1], dimptr_out[2]);
      }
      else if(!strcmp(fdtdgrid_elements[i],"Hzy")){
	if(ndims==2)
	  Hzy = castMatlab3DArray(array_ptr_dbl, dimptr_out[0], dimptr_out[1], 0);
	else
	  Hzy = castMatlab3DArray(array_ptr_dbl, dimptr_out[0], dimptr_out[1], dimptr_out[2]);
      }
      else if(!strcmp(fdtdgrid_elements[i],"materials")){
	
	if(ndims==2)
	  materials = castMatlab3DArrayUint8(array_ptr_uint8, dimptr_out[0], dimptr_out[1], 0);
	else
	  materials = castMatlab3DArrayUint8(array_ptr_uint8, dimptr_out[0], dimptr_out[1], dimptr_out[2]);
	//save this for later when freeing memory
	material_nlayers = dimptr_out[2];
	I_tot = dimptr_out[0]-1;//The _tot variables do NOT include the additional cell at the 
	J_tot = dimptr_out[1]-1;//edge of the grid which is only partially used
	if(ndims==2)
	  K_tot = 0;
	else
	  K_tot = dimptr_out[2]-1;
      }
      else{
	      throw runtime_error("element fdtdgrid.%s not handled " + element_name);
      }
    
    }//end
    input_counter++;
  }
  else{
    throw runtime_error("Argument "+to_string(input_counter)+ " was expected to be a structure");
  }
  /*Got fdtdgrid*/
  //fprintf(stderr,"Got fdtdgrid\n");
  /*Get Cmaterials */
  if(mxIsStruct(prhs[input_counter])){
    num_fields = mxGetNumberOfFields(prhs[input_counter]);
    //check that all fields are present
    if(num_fields != 9){
      throw runtime_error("Cmaterials should have 9 members, it has " + to_string(num_fields));
    }
    
    for(int i=0;i<9;i++){
      element = mxGetField( (mxArray *)prhs[input_counter], 0, Cmaterial_elements[i]);
      string element_name = Cmaterial_elements[i];
      ndims = mxGetNumberOfDimensions(element);
      if( ndims == 2 ){
	dimptr_out = mxGetDimensions(element);
	if(dimptr_out[0] != 1){ 
	  throw runtime_error("Incorrect dimension on Cmaterial: " + element_name);
	}
	if(!strcmp(Cmaterial_elements[i],"Cax")){
	  Cmaterial_Cax = mxGetPr(element);
	}
	else if(!strcmp(Cmaterial_elements[i],"Cay")){
	  Cmaterial_Cay = mxGetPr(element);
	}
	else if(!strcmp(Cmaterial_elements[i],"Caz")){
	  Cmaterial_Caz = mxGetPr(element);
	}
	else if(!strcmp(Cmaterial_elements[i],"Cbx")){
	  Cmaterial_Cbx = mxGetPr(element);
	}
	else if(!strcmp(Cmaterial_elements[i],"Cby")){
	  Cmaterial_Cby = mxGetPr(element);
	}
	else if(!strcmp(Cmaterial_elements[i],"Cbz")){
	  Cmaterial_Cbz = mxGetPr(element);
	}
	else if(!strcmp(Cmaterial_elements[i],"Ccx")){
	  Cmaterial_Ccx = mxGetPr(element);
	}
	else if(!strcmp(Cmaterial_elements[i],"Ccy")){
	  Cmaterial_Ccy = mxGetPr(element);
	}
	else if(!strcmp(Cmaterial_elements[i],"Ccz")){
	  Cmaterial_Ccz = mxGetPr(element);
	}
	else{
	  throw runtime_error("element Cmaterial.%s not handled "+ element_name);
	}
      }
      else{
        throw runtime_error("Incorrect dimension on Cmaterial.Ca");
      }
    }
    input_counter++;
  }
  else{
    throw runtime_error("Argument %d was expected to be a structure " + to_string(input_counter));
  }
  /*Got Cmaterials */

  //fprintf(stderr,"Got Cmaterials\n");
  /*Get Dmaterials */
  if(mxIsStruct(prhs[input_counter])){
    num_fields = mxGetNumberOfFields(prhs[input_counter]);
    //check that all fields are present
    if(num_fields != 6){
      throw runtime_error("Dmaterials should have 6 members, it has +" + to_string(num_fields));
    }

    for(int i=0;i<6;i++){
      element = mxGetField( (mxArray *)prhs[input_counter], 0, Dmaterial_elements[i]);
      string element_name = Dmaterial_elements[i];

      ndims = mxGetNumberOfDimensions(element);
      if( ndims == 2 ){
	dimptr_out = mxGetDimensions(element);
	if(dimptr_out[0] != 1){ 
	  throw runtime_error("Incorrect dimension on Dmaterial." + element_name);
	}
	if(!strcmp(Dmaterial_elements[i],"Dax")){
	  Dmaterial_Dax = mxGetPr(element);
	}
	else if(!strcmp(Dmaterial_elements[i],"Day")){
	  Dmaterial_Day = mxGetPr(element);
	}
	else if(!strcmp(Dmaterial_elements[i],"Daz")){
	  Dmaterial_Daz = mxGetPr(element);
	}
	else if(!strcmp(Dmaterial_elements[i],"Dbx")){
	  Dmaterial_Dbx = mxGetPr(element);
	}
	else if(!strcmp(Dmaterial_elements[i],"Dby")){
	  Dmaterial_Dby = mxGetPr(element);
	}
	else if(!strcmp(Dmaterial_elements[i],"Dbz")){
	  Dmaterial_Dbz = mxGetPr(element);
	}
	else{
	  throw runtime_error("element Dmaterial."+ element_name + " not handled");
	}
      }
      else
        throw runtime_error("Incorrect dimension on Dmaterial.Da");
    }
    input_counter++;
  }
  else{
    throw runtime_error("Argument " + to_string(input_counter) +" was expected to be a structure");
  }
  /*Got Dmaterials */
  //fprintf(stderr,"Got Dmaterials\n");
  /*Get C */
    
  if(mxIsStruct(prhs[input_counter])){
    num_fields = mxGetNumberOfFields(prhs[input_counter]);
    //check that all fields are present
    if( (num_fields != 6) && (num_fields != 9) ){
      throw runtime_error("C should have 6 or 9 members, it has " + to_string(num_fields));
    }

    if( num_fields==9 ){
      is_disp_ml = 1;
    }
    if( num_fields==6 ){
      for(int i=0;i<num_fields;i++){
        element = mxGetField( (mxArray *)prhs[input_counter], 0, C_elements[i]);
        string element_name = C_elements[i];

        ndims = mxGetNumberOfDimensions(element);
        if( ndims == 2 ){
          dimptr_out = mxGetDimensions(element);
          if(dimptr_out[0] != 1){
            is_multilayer = 1;
          }
          if(!strcmp(C_elements[i],"Cax")){
            Cax = mxGetPr(element);
          }
          else if(!strcmp(C_elements[i],"Cay")){
            Cay = mxGetPr(element);
          }
          else if(!strcmp(C_elements[i],"Caz")){
            Caz = mxGetPr(element);
          }
          else if(!strcmp(C_elements[i],"Cbx")){
            Cbx = mxGetPr(element);
          }
          else if(!strcmp(C_elements[i],"Cby")){
            Cby = mxGetPr(element);
          }
          else if(!strcmp(C_elements[i],"Cbz")){
            Cbz = mxGetPr(element);
          }
          else if(!strcmp(C_elements[i],"Ccx")){
            Ccx = mxGetPr(element);
          }
          else if(!strcmp(C_elements[i],"Ccy")){
            Ccy = mxGetPr(element);
          }
          else if(!strcmp(C_elements[i],"Ccz")){
            Ccz = mxGetPr(element);
          }
          else{
            throw runtime_error("element C. "+element_name+" not handled ");
          }
        }
        else{
          throw runtime_error("Incorrect dimension on C");
        }
      }
    }
    else{
      for(int i=0;i<num_fields;i++){
        element = mxGetField( (mxArray *)prhs[input_counter], 0, C_elements_disp_ml[i]);
        string element_name = C_elements_disp_ml[i];

        ndims = mxGetNumberOfDimensions(element);
        if( ndims == 2 ){
          dimptr_out = mxGetDimensions(element);
          if(dimptr_out[0] != 1){
            //sprintf(message_buffer, "Incorrect dimension on C.%s",C_elements[i]);
            //mexfprintf(message_buffer);
            is_multilayer = 1;
          }
          if(!strcmp(C_elements_disp_ml[i],"Cax")){
            Cax = mxGetPr(element);
          }
          else if(!strcmp(C_elements_disp_ml[i],"Cay")){
            Cay = mxGetPr(element);
          }
          else if(!strcmp(C_elements_disp_ml[i],"Caz")){
            Caz = mxGetPr(element);
          }
          else if(!strcmp(C_elements_disp_ml[i],"Cbx")){
            Cbx = mxGetPr(element);
          }
          else if(!strcmp(C_elements_disp_ml[i],"Cby")){
            Cby = mxGetPr(element);
          }
          else if(!strcmp(C_elements_disp_ml[i],"Cbz")){
            Cbz = mxGetPr(element);
          }
          else if(!strcmp(C_elements_disp_ml[i],"Ccx")){
            Ccx = mxGetPr(element);
          }
          else if(!strcmp(C_elements_disp_ml[i],"Ccy")){
            Ccy = mxGetPr(element);
          }
          else if(!strcmp(C_elements_disp_ml[i],"Ccz")){
            Ccz = mxGetPr(element);
          }
          else{
            throw runtime_error("element C."+element_name+" not handled ");
          }
        }
        else{
          throw runtime_error("Incorrect dimension on C");
        }
      }
    }
    input_counter++;
  }
  else{
    throw runtime_error("Argument "+to_string(input_counter)+" was expected to be a structure");
  }
  /*Got C */
  //fprintf(stderr,"Got C\n");
  /*Get D */
  if(mxIsStruct(prhs[input_counter])){
    num_fields = mxGetNumberOfFields(prhs[input_counter]);
    //check that all fields are present
    if(num_fields != 6){
      throw runtime_error("D should have 6 members, it has " + to_string(num_fields));
    }

    for(int i=0;i<6;i++){
      element = mxGetField( (mxArray *)prhs[input_counter], 0, D_elements[i]);
      string element_name = D_elements[i];
      ndims = mxGetNumberOfDimensions(element);
      if( ndims == 2 ){
        dimptr_out = mxGetDimensions(element);
        if(dimptr_out[0] != 1){
          //throw runtime_error("Incorrect dimension on D.%s",D_elements[i]);
          //mexfprintf(message_buffer);
        }
        if(!strcmp(D_elements[i],"Dax")){
          Dax = mxGetPr(element);
        }
        else if(!strcmp(D_elements[i],"Day")){
          Day = mxGetPr(element);
        }
        else if(!strcmp(D_elements[i],"Daz")){
          Daz = mxGetPr(element);
        }
        else if(!strcmp(D_elements[i],"Dbx")){
          Dbx = mxGetPr(element);
        }
        else if(!strcmp(D_elements[i],"Dby")){
          Dby = mxGetPr(element);
        }
        else if(!strcmp(D_elements[i],"Dbz")){
          Dbz = mxGetPr(element);
        }
        else{
          throw runtime_error("element D."+element_name+" not handled");
        }
      }
      else{
        throw runtime_error("Incorrect dimension on D");
      }
    }
    input_counter++;
  }
  else{
    throw runtime_error("Argument "+to_string(input_counter)+" was expected to be a structure");
  }
  /*Got D */

  //fprintf(stderr,"Got D\n");
  /*Get freespace*/

  if(mxIsStruct(prhs[input_counter])){
    num_fields = mxGetNumberOfFields(prhs[input_counter]);
    //check that all fields are present
    if(num_fields != 6){
      throw runtime_error("freespace should have 6 members, it has " + to_string(num_fields));
    }
        
    for(int i=0;i<6;i++){
      element = mxGetField( (mxArray *)prhs[input_counter], 0, freespace_elements[i]);
      string element_name = freespace_elements[i];
      ndims = mxGetNumberOfDimensions(element);
      if( ndims == 2 ){
        dimptr_out = mxGetDimensions(element);
        if(dimptr_out[0] != 1){
          throw runtime_error("Incorrect dimension on freespace. " + element_name);
        }
        if(!strcmp(freespace_elements[i],"Cbx")){
          freespace_Cbx = mxGetPr(element);
        }
        else{ // Unused in the code: Cby Cbz Dbx Dby Dbz
          fprintf(stderr, "Unused freespace element: %s\n", element_name.c_str());
        }
      }
      else{
        throw runtime_error("Incorrect dimension on freespace");
      }
    }
    input_counter++;
  }
  else{
    throw runtime_error("Argument "+to_string(input_counter)+" was expected to be a structure");
  }

  /*Got freespace*/

  //fprintf(stderr,"Got freespace\n");
  /*Get disp_params */

  if(mxIsStruct(prhs[input_counter])){
    num_fields = mxGetNumberOfFields(prhs[input_counter]);
    //check that all fields are present
    if(num_fields != 3){
      throw runtime_error("disp_params should have 3 members, it has " + to_string(num_fields));
    }
        
    for(int i=0;i<3;i++){
      element = mxGetField( (mxArray *)prhs[input_counter], 0, disp_params_elements[i]);
      string element_name = disp_params_elements[i];
      ndims = mxGetNumberOfDimensions(element);
      if( ndims == 2 ){
	dimptr_out = mxGetDimensions(element);
	if( !(dimptr_out[0] == 1 ||dimptr_out[0] == 0) ){ 
	  throw runtime_error("Incorrect dimension on disp_params. " + element_name);
	}
	if(!strcmp(disp_params_elements[i],"alpha")){
	  alpha = mxGetPr(element);
	}
	else if(!strcmp(disp_params_elements[i],"beta")){
	  beta = mxGetPr(element);
	}
	else if(!strcmp(disp_params_elements[i],"gamma")){
	  gamma = mxGetPr(element);
	}
	else{
	  throw runtime_error("element disp_params. "+element_name+" not handled");
	}
      }
      else
	throw runtime_error("Incorrect dimension on disp_params");
    }
    input_counter++;
  }
  else{
    throw runtime_error("Argument "+to_string(input_counter)+" was expected to be a structure");
  }

  
  /*Got disp_params */

  //fprintf(stderr,"Got disp_params\n");
  /*Get delta params*/
  if (!mxIsStruct(prhs[input_counter])){
    throw runtime_error("Argument "+to_string(input_counter)+" was expected to be a structure");
  }

  num_fields = mxGetNumberOfFields(prhs[input_counter]);
  //check that all fields are present
  if(num_fields != 3){
    throw runtime_error("delta should have 3 members, it has " +to_string(num_fields));
  }

  for(int i=0;i<3;i++){
    element = mxGetField( (mxArray *)prhs[input_counter], 0, delta_elements[i]);
    string element_name = freespace_elements[i];
    ndims = mxGetNumberOfDimensions(element);
    if (ndims != 2){
      throw runtime_error("Incorrect dimension on delta");
    }

    dimptr_out = mxGetDimensions(element);
    if(dimptr_out[0] != 1){
      throw runtime_error("Incorrect dimension on delta. " + element_name);
    }
    if(!strcmp(delta_elements[i],"x")){
      dx = *mxGetPr( (mxArray *)element);
    }
    else if(!strcmp(delta_elements[i],"y")){
      dy = *mxGetPr( (mxArray *)element);
    }
    else if(!strcmp(delta_elements[i],"z")){
      dz = *mxGetPr( (mxArray *)element);
    }
    else{
      throw runtime_error("Element delta "+element_name+" not handled");
    }
  }
  input_counter++;


  
  /*Got delta params*/

  //fprintf(stderr,"Got delta params\n");
  /*Get interface*/
  if(mxIsStruct(prhs[input_counter])){
    num_fields = mxGetNumberOfFields(prhs[input_counter]);
    //check that all fields are present
    if(num_fields != 6){
      throw runtime_error("interface should have 6 members, it has " + to_string(num_fields));
    }
    //need to allocate some space for I0
    I0 = (double *)malloc(2*sizeof(double));
    I1 = (double *)malloc(2*sizeof(double));
    J0 = (double *)malloc(2*sizeof(double));
    J1 = (double *)malloc(2*sizeof(double));
    K0 = (double *)malloc(2*sizeof(double));
    K1 = (double *)malloc(2*sizeof(double));
    for(int i=0;i<6;i++){
      element = mxGetField( (mxArray *)prhs[input_counter], 0, interface_fields[i]);
      ndims = mxGetNumberOfDimensions(element);
      if( ndims == 2 ){

        //dimptr = (int *)mxGetDimensions(element);
        dimptr_out = mxGetDimensions(element);
        string field_name = interface_fields[i];

        if( !(dimptr_out[0] == 1 && dimptr_out[1] == 2) ){
          throw runtime_error("Incorrect dimension on interface." +
                               field_name +
                               " (" + to_string((int)dimptr_out[0]) +
                               "," + to_string((int)dimptr_out[1]) +
                               "," + to_string((int)mxGetNumberOfElements(element)) +
                               ")\n");
        }
        if(!strcmp(interface_fields[i],"I0")){
          place_holder = mxGetPr( (mxArray *)element);
          *I0 = *place_holder - 1.;
          *(I0+1) = *(place_holder+1);
        }
        else if(!strcmp(interface_fields[i],"I1")){
          place_holder = mxGetPr( (mxArray *)element);
          *I1 = *place_holder - 1.;
          *(I1+1) = *(place_holder+1);
        }
        else if(!strcmp(interface_fields[i],"J0")){
          place_holder = mxGetPr( (mxArray *)element);
          *J0 = *place_holder - 1.;
          *(J0+1) = *(place_holder+1);
        }
        else if(!strcmp(interface_fields[i],"J1")){
          place_holder = mxGetPr( (mxArray *)element);
          *J1 = *place_holder - 1.;
          *(J1+1) = *(place_holder+1);
        }
        else if(!strcmp(interface_fields[i],"K0")){
          place_holder = mxGetPr( (mxArray *)element);
          *K0 = *place_holder - 1.;
          if(*K0<0)
            *K0 = 0.;
          *(K0+1) = *(place_holder+1);
        }
        else if(!strcmp(interface_fields[i],"K1")){
          place_holder = mxGetPr( (mxArray *)element);
          *K1 = *place_holder - 1.;
          if(*K1<0)
            *K1 = 0.;
          *(K1+1) = *(place_holder+1);
        }
        else{
          throw runtime_error("element interface."+field_name+" not handled");
        }
      }
      else{
        throw runtime_error("Incorrect dimension on interfaces");
      }
    }
    //printf("%d %d %d %d %d %d\n",(int)*I0,(int)*I1,(int)*J0,(int)*J1,(int)*K0,(int)*K1);  
    input_counter++;
  }
  else{
    throw runtime_error("Argument "+to_string(input_counter)+" was expected to be a structure");
  }

  /*Got interface*/
  
  //fprintf(stderr,"Got interface\n");
  /*Get Isource*/
  //check the dimensions
  if( !mxIsEmpty(prhs[input_counter]) ){
    ndims = mxGetNumberOfDimensions(prhs[input_counter]);
    dimptr_out = mxGetDimensions( (mxArray *)prhs[input_counter]);
    if( (ndims !=3) && (ndims !=2) )
      throw runtime_error("Isource should be 3- or 2- dimensional");
    if( ndims ==3 ){
      if( !( (dimptr_out[0]==8) && (dimptr_out[1]==((int)(J1[0]-J0[0]+1))) && (dimptr_out[2]==((int)(K1[0]-K0[0]+1))) ) )
	throw runtime_error("Isource has incorresct size");
    }
    else{
      if( !( (dimptr_out[0]==8) && (dimptr_out[1]==((int)(J1[0]-J0[0]+1))) ))
	throw runtime_error("Isource has incorrect size");
    }
    if(!mxIsComplex( (mxArray *)prhs[input_counter]))
      throw runtime_error("Isource should be complex, use a call of complex(real(Isource),imag(Isource)) in matlab if necessary");
    if( ndims==2 ){
      IsourceR = castMatlab3DArray(mxGetPr( (mxArray *)prhs[input_counter]), dimptr_out[0], dimptr_out[1], 0);
      IsourceI = castMatlab3DArray(mxGetPi( (mxArray *)prhs[input_counter++]), dimptr_out[0], dimptr_out[1], 0);
    }
    else{
      IsourceR = castMatlab3DArray(mxGetPr( (mxArray *)prhs[input_counter]), dimptr_out[0], dimptr_out[1], dimptr_out[2]);
      IsourceI = castMatlab3DArray(mxGetPi( (mxArray *)prhs[input_counter++]), dimptr_out[0], dimptr_out[1], dimptr_out[2]);
    }
  }
  else{
    fprintf(stderr, "Isource is empty\n");
    input_counter++;
  }
  /*Got Isource*/
  //fprintf(stderr,"Got   Isource\n");
  /*Get Jsource*/
  if( !mxIsEmpty(prhs[input_counter]) ){
    ndims = mxGetNumberOfDimensions(prhs[input_counter]);
    dimptr_out = mxGetDimensions( (mxArray *)prhs[input_counter]);
    if( (ndims !=3) && (ndims !=2) )
      throw runtime_error("Jsource should be 3- or 2- dimensional");
    if(ndims==3){
      if( !( (dimptr_out[0]==8) && (dimptr_out[1]==((int)(I1[0]-I0[0]+1))) && (dimptr_out[2]==((int)(K1[0]-K0[0]+1))) ) )
	throw runtime_error("Jsource has incorrect size");
    }
    else{
      if( !( (dimptr_out[0]==8) && (dimptr_out[1]==((int)(I1[0]-I0[0]+1)))))
	throw runtime_error("Jsource has incorrect size");
    }
    if(!mxIsComplex( (mxArray *)prhs[input_counter]))
      throw runtime_error("Jsource should be complex, use a call of complex(real(Jsource),imag(Jsource)) in matlab if necessary");
    if( ndims==2 ){
      JsourceR = castMatlab3DArray(mxGetPr( (mxArray *)prhs[input_counter]), dimptr_out[0], dimptr_out[1], 0);
      JsourceI = castMatlab3DArray(mxGetPi( (mxArray *)prhs[input_counter++]), dimptr_out[0], dimptr_out[1], 0);
    }
    else{
      JsourceR = castMatlab3DArray(mxGetPr( (mxArray *)prhs[input_counter]), dimptr_out[0], dimptr_out[1], dimptr_out[2]);
      JsourceI = castMatlab3DArray(mxGetPi( (mxArray *)prhs[input_counter++]), dimptr_out[0], dimptr_out[1], dimptr_out[2]);
    } 
  }
  else{
    fprintf(stderr, "Jsource is empty\n");
    input_counter++;
  }
  /*Got Jsource*/

  //fprintf(stderr,"Got   Jsource\n");
  /*Get Ksource*/
  if( !mxIsEmpty(prhs[input_counter]) ){
    ndims = mxGetNumberOfDimensions(prhs[input_counter]);
    fprintf(stderr,"Ksource-1\n");
    dimptr_out = mxGetDimensions( (mxArray *)prhs[input_counter]);
    fprintf(stderr,"Ksource-2\n");
    if( ndims ==2 ){
      fprintf(stderr,"Ksource-3 (%d)\n",ndims);
      //throw runtime_error("Ksource should be 3 dimensional\n");
    }
    if( ndims ==3 ){
      if( !( (dimptr_out[0]==8) && (dimptr_out[1]==((int)(I1[0]-I0[0]+1))) && (dimptr_out[2]==((int)(J1[0]-J0[0]+1))) ) )
        fprintf(stderr, "Ksource has incorresct size\n");
    }
    else if(ndims==2){
	if( !( (dimptr_out[0]==8) && (dimptr_out[1]==((int)(I1[0]-I0[0]+1))) && (0==((int)(J1[0]-J0[0]+1))) ) )
    fprintf(stderr, "Ksource has incorresct size\n");
    }
    fprintf(stderr,"Ksource-4\n");
    if(!mxIsComplex( (mxArray *)prhs[input_counter]))
      throw runtime_error("Ksource should be complex, use a call of complex(real(Ksource),imag(Ksource)) in matlab if necessary");
    
    fprintf(stderr,"Ksource-5\n");
    fprintf(stderr,"KsourceR: %d,%d,%d\n",dimptr_out[0], dimptr_out[1], dimptr_out[2]);
    if(ndims==2){
      KsourceR = castMatlab3DArray(mxGetPr( (mxArray *)prhs[input_counter]), dimptr_out[0], dimptr_out[1], 1);
      fprintf(stderr,"Ksource-6a\n");
      KsourceI = castMatlab3DArray(mxGetPi( (mxArray *)prhs[input_counter++]), dimptr_out[0], dimptr_out[1], 1);
      fprintf(stderr,"KsourceR[0][0][0]: %e\n", KsourceR[0][0][0]);
    }
    else{
      KsourceR = castMatlab3DArray(mxGetPr( (mxArray *)prhs[input_counter]), dimptr_out[0], dimptr_out[1], dimptr_out[2]);
      fprintf(stderr,"Ksource-6b\n");
      KsourceI = castMatlab3DArray(mxGetPi( (mxArray *)prhs[input_counter++]), dimptr_out[0], dimptr_out[1], dimptr_out[2]);
    }
  }
  else{
    fprintf(stderr, "Ksource is empty\n");
    input_counter++;
  }
  /*Got Ksource*/
  //fprintf(stderr,"Got   Ksource\n");
  /*Get grid_labels*/
  if(mxIsStruct(prhs[input_counter])){
    num_fields = mxGetNumberOfFields(prhs[input_counter]);
    //check that all fields are present
    if(num_fields != 3){
      throw runtime_error("grid_labels should have 3 members, it has " + to_string(num_fields));
    }
    for(int i=0;i<3;i++){
      element = mxGetField( (mxArray *)prhs[input_counter], 0, grid_labels_fields[i]);
      ndims = mxGetNumberOfDimensions(element);
      string material_element = Cmaterial_elements[i];
      string grid_label = grid_labels_fields[i];

      if( ndims == 2 ){
        dimptr_out = mxGetDimensions(element);
        if(dimptr_out[0] != 1){
          throw runtime_error("Incorrect dimension on Cmaterial: " + material_element);
        }
        if(!strcmp(grid_labels_fields[i],"x_grid_labels")){
          x_grid_labels = mxGetPr( (mxArray *)element);
        }
        else if(!strcmp(grid_labels_fields[i],"y_grid_labels")){
          y_grid_labels = mxGetPr( (mxArray *)element);
        }
        else if(!strcmp(grid_labels_fields[i],"z_grid_labels")){
          z_grid_labels = mxGetPr( (mxArray *)element);
        }
        else{
          throw runtime_error("element grid_labels. "+grid_label+" not handled");
        }
      }
      else{
	      throw runtime_error("Incorrect dimension on grid_labels. " + material_element);
      }
    }
    
    input_counter++;
  }
  /*Get grid_labels*/
  //fprintf(stderr,"Got   grid_labels\n");
  /*Get tvec_E - no longer used*/
  /*
    if(mxIsDouble(prhs[input_counter])){
    tvec_E = mxGetPr(prhs[input_counter]); 
    input_counter++;
    }
    else{
    sprintf(message_buffer, "Expected tvec_E to be a double vector");
    mexfprintf(message_buffer);
    } 
  */
  /*Got tvec_E*/

  /*Get omega_an*/

  if(mxIsDouble(prhs[input_counter])){
    omega_an = mxGetPr( (mxArray *)prhs[input_counter]);
    params.omega_an = *omega_an;
    input_counter++;
  }
  else{
    throw runtime_error("expected omega_an to be a double");
  }

  /*Got omega_an*/

  /*Get to_l*/

  if(mxIsDouble(prhs[input_counter])){
    to_l = mxGetPr( (mxArray *)prhs[input_counter]);  
    input_counter++;
  }
  else{
    throw runtime_error("expected to_l to be a double");
  }

  /*Got to_l*/

  /*Get hwhm*/
  
  if(mxIsDouble(prhs[input_counter])){
    hwhm = mxGetPr( (mxArray *)prhs[input_counter]);  
    input_counter++;
  }
  else{
    throw runtime_error("expected hwhm to be a double");
  }

  /*Got hwhm*/

  /*Get Dxl*/
  
  if(mxIsDouble(prhs[input_counter])){
    Dxl = (int *)malloc(sizeof(int));
    place_holder = mxGetPr( (mxArray *)prhs[input_counter]);
    *Dxl = (int)*place_holder;
    input_counter++;
  }
  else{
    throw runtime_error("expected Dxl to be a double, although i will cast it as an int!");
  }

  /*Got Dxl*/

  /*Get Dxu*/
  
  if(mxIsDouble(prhs[input_counter])){
    Dxu = (int *)malloc(sizeof(int));
    place_holder = mxGetPr( (mxArray *)prhs[input_counter]);
    *Dxu = (int)*place_holder;
    input_counter++;
  }
  else{
    throw runtime_error("expected Dxu to be a double, although i will cast it as an int!");
  }

  /*Got Dxu*/

  /*Get Dyl*/
  
  if(mxIsDouble(prhs[input_counter])){
    Dyl = (int *)malloc(sizeof(int));
    place_holder = mxGetPr( (mxArray *)prhs[input_counter]);
    *Dyl = (int)*place_holder;
    input_counter++;
  }
  else{
    throw runtime_error("expected Dyl to be a double, although i will cast it as an int!");
  }

  /*Got Dyl*/

  /*Get Dyu*/
  
  if(mxIsDouble(prhs[input_counter])){
    Dyu = (int *)malloc(sizeof(int));
    place_holder = mxGetPr( (mxArray *)prhs[input_counter]);
    *Dyu = (int)*place_holder;
    input_counter++;
  }
  else{
    throw runtime_error("expected Dyu to be a double, although i will cast it as an int!");
  }

  /*Got Dyu*/

  /*Get Dzl*/
  
  if(mxIsDouble(prhs[input_counter])){
    Dzl = (int *)malloc(sizeof(int));
    place_holder = mxGetPr( (mxArray *)prhs[input_counter]);
    *Dzl = (int)*place_holder;
    input_counter++;
  }
  else{
    throw runtime_error("expected Dzl to be a double, although i will cast it as an int!");
  }

  /*Got Dzl*/

  /*Get Dzu*/
  
  if(mxIsDouble(prhs[input_counter])){
    Dzu = (int *)malloc(sizeof(int));
    place_holder = mxGetPr( (mxArray *)prhs[input_counter]);
    *Dzu = (int)*place_holder;
    input_counter++;
  }
  else{
    throw runtime_error("expected Dzu to be a double, although i will cast it as an int!");
  }

  /*Got Dzu*/

  /*Get lower_boundary_update
  
    if(mxIsDouble(prhs[input_counter])){
    lower_boundary_update = (int *)malloc(sizeof(int));
    place_holder = mxGetPr( (mxArray *)prhs[input_counter]);
    *lower_boundary_update = (int)*place_holder;
    input_counter++;
    }
    else{
    sprintf(message_buffer, "expected lower_boundary_update to be a double");
    mexfprintf(message_buffer);
    } 
    Got lower_boundary_update*/

  /*Get Nt*/
  if(mxIsDouble(prhs[input_counter])){
    Nt = (int *)malloc(sizeof(int));
    place_holder = mxGetPr( (mxArray *)prhs[input_counter]);  
    *Nt = (int)*place_holder;  
    input_counter++;
  }
  else{
    throw runtime_error("expected Nt to be a double");
  }
  /*Got Nt*/

  /*Get dt*/
  
  if(mxIsDouble(prhs[input_counter])){
    params.dt = *mxGetPr( (mxArray *)prhs[input_counter]);
    input_counter++;
  }
  else{
    throw runtime_error("expected dt to be a double");
  }

  /*Got dt*/

  /*Get tind*/
  if(mxIsDouble(prhs[input_counter])){
    start_tind = (int)(*mxGetPr( (mxArray *)prhs[input_counter]));
    input_counter++;
  }
  else{
    throw runtime_error("expected start_tind to be a double");
  }
  /*Got tind*/

  /*Get sourcemode*/
  if(mxIsChar(prhs[input_counter])){
    sourcemodestr = (char *)malloc((1+(int)mxGetNumberOfElements( (mxArray *)prhs[input_counter]))*sizeof(char));
    string sourcemode_string = sourcemodestr;
    mxGetString((mxArray *)prhs[input_counter], sourcemodestr, (1+(int)mxGetNumberOfElements( (mxArray *)prhs[input_counter])));
    if( !strncmp(sourcemodestr,"steadystate",11) )
      sourcemode = sm_steadystate;
    else if( !strncmp(sourcemodestr,"pulsed",6) )
      sourcemode = sm_pulsed;
    else{
      throw runtime_error("value of sourcemode ("+sourcemode_string+") is invalid\n");
    }
    free(sourcemodestr);
    input_counter++;
  }
  else{
    throw runtime_error("Expected sourcemode to be a string");
  }
  /*Got sourcemode*/

  /*Get runmode*/
  if(mxIsChar(prhs[input_counter])){
    sourcemodestr = (char *)malloc((1+(int)mxGetNumberOfElements( (mxArray *)prhs[input_counter]))*sizeof(char));
    string runmode_string = sourcemodestr;
    mxGetString( (mxArray *)prhs[input_counter], sourcemodestr, (1+(int)mxGetNumberOfElements( (mxArray *)prhs[input_counter])));
    if( !strncmp(sourcemodestr,"complete",8) )
      runmode = rm_complete;
    else if( !strncmp(sourcemodestr,"analyse",7) )
      runmode = rm_analyse;
    else{
      throw runtime_error("value of runmode ("+runmode_string+") is invalid\n");
    }
    free(sourcemodestr);
    input_counter++;
  }
  else{
    throw runtime_error("Expected runmode to be a string");
  }
  /*Got runmode*/

  /*Get exphasorsvolume*/
  if(mxIsDouble(prhs[input_counter])){
    exphasorsvolume = (int)*mxGetPr( (mxArray *)prhs[input_counter++]);

  }
  else{
    throw runtime_error("expected exphasorsvolume to be a double");
  }
  /*Got exphasorsvolume*/

  /*Get exphasorssurface*/
  if(mxIsDouble(prhs[input_counter])){
    exphasorssurface = (int)*mxGetPr( (mxArray *)prhs[input_counter++]);
  }
  else{
    throw runtime_error("expected exphasorssurface to be a double");
  }
  /*Got exphasorssurface*/

  /*Get intphasorssurface*/
  if(mxIsDouble(prhs[input_counter])){
    intphasorssurface = (int)*mxGetPr( (mxArray *)prhs[input_counter++]);
  }
  else{
    throw runtime_error("expected intphasorssurface to be a double");
  }
  /*Got intphasorssurface*/

  /*Get phasorsurface*/
  /*Only do if exphasorssurface is true*/
  if( exphasorssurface && runmode==rm_complete){
    ndims = mxGetNumberOfDimensions(prhs[input_counter]);
    dimptr_out = mxGetDimensions( (mxArray *)prhs[input_counter]);
    if(ndims !=2){
      throw runtime_error("expected phasorsurface to be a vector of length 6");
    }
    if(dimptr_out[0]*dimptr_out[1] !=6){
      throw runtime_error("expected phasorsurface to be a vector of length 6");
    }
    //now safe to extract the indices
    for(i=0;i<6;i++){
      cuboid[i] = (int)*(mxGetPr( (mxArray *)prhs[input_counter])+i) - 1;//must go from matlab coords to C
      if(cuboid[i]<0){
	cuboid[i] = 0;
	
      }   
    }
    if(J_tot==0)
      if( cuboid[2] != cuboid[3] ){
	      throw runtime_error("When doing a 2D simulation, J0 should equal J1 in phasorsurface.");
      }

  }
  input_counter++;
  /*Got phasorsurface*/
  //fprintf(stderr,"Got   phasorsurface\n");
  /*Get phasorinc*/
  if(mxIsDouble(prhs[input_counter])){
    double *tmpptr = mxGetPr( (mxArray *)prhs[input_counter++]);
    for(i=0;i<3;i++)
      phasorinc[i] = (int)tmpptr[i];
  }
  else{
    throw runtime_error("expected phasorinc to be a double");
  }
  /*Got phasorinc*/

  /*Get dimension*/
  mxGetString( (mxArray *)prhs[input_counter],dimension_str,3);
  //now set the dimension integer
  if( !strcmp(dimension_str,"3") )
    dimension = THREE;
  else if( !strcmp(dimension_str,"TE") )
    dimension = TE;
  else
    dimension = TM;
  
  input_counter++;
  /*Got dimension*/

  /*Get conductive_aux */

  if(mxIsStruct(prhs[input_counter])){
    num_fields = mxGetNumberOfFields(prhs[input_counter]);
    if(num_fields != 3){
      throw runtime_error("conductive_aux should have 3 members, it has " + to_string(num_fields));
    }
    for(int i=0;i<3;i++){
      element = mxGetField( (mxArray *)prhs[input_counter], 0, conductive_aux_elements[i]);
      string element_name = conductive_aux_elements[i];
      ndims = mxGetNumberOfDimensions(element);
      if( ndims == 2 ){
	dimptr_out = mxGetDimensions(element);
	if( !(dimptr_out[0] == 1 ||dimptr_out[0] == 0) ){ 
	  //sprintf(message_buffer, "Incorrect dimension on conductive_aux.%s",conductive_aux_elements[i]);
	  //mexfprintf(message_buffer);
	}
      }
      if(!strcmp(conductive_aux_elements[i],"rho_x")){
	rho_x = mxGetPr(element);
      }
      else if(!strcmp(conductive_aux_elements[i],"rho_y")){
	rho_y = mxGetPr(element);
      }
      else if(!strcmp(conductive_aux_elements[i],"rho_z")){
	rho_z = mxGetPr(element);
      }
      else{
	throw runtime_error("element conductive_aux. "+element_name+" not handled");
      }
    }
  }
  else{
    throw runtime_error("Argument "+to_string(input_counter)+
                        " was expected to be a structure (conductive_aux)");
  }
  input_counter++;
  /*Get conductive_aux */

  /*Get dispersive_aux*/
  if( !mxIsEmpty(prhs[input_counter]) ){
    if(mxIsStruct(prhs[input_counter])){
      num_fields = mxGetNumberOfFields(prhs[input_counter]);
      if( num_fields != 9 ){
	      throw runtime_error("dispersive_aux should have 9 elements, it has " + to_string(num_fields));
      }
      for(int i=0;i<9;i++){
        element = mxGetField( (mxArray *)prhs[input_counter], 0, dispersive_aux_elements[i]);
        string element_name = dispersive_aux_elements[i];
        if(!strcmp(dispersive_aux_elements[i],"alpha")){
          ml_alpha = mxGetPr(element);
        }
        else if(!strcmp(dispersive_aux_elements[i],"beta")){
          ml_beta = mxGetPr(element);
        }
        else if(!strcmp(dispersive_aux_elements[i],"gamma")){
          ml_gamma = mxGetPr(element);
        }
        else if(!strcmp(dispersive_aux_elements[i],"kappa_x")){
          ml_kappa_x = mxGetPr(element);
        }
        else if(!strcmp(dispersive_aux_elements[i],"kappa_y")){
          ml_kappa_y = mxGetPr(element);
        }
        else if(!strcmp(dispersive_aux_elements[i],"kappa_z")){
          ml_kappa_z = mxGetPr(element);
        }
        else if(!strcmp(dispersive_aux_elements[i],"sigma_x")){
          ml_sigma_x = mxGetPr(element);
        }
        else if(!strcmp(dispersive_aux_elements[i],"sigma_y")){
          ml_sigma_y = mxGetPr(element);
        }
        else if(!strcmp(dispersive_aux_elements[i],"sigma_z")){
          ml_sigma_z = mxGetPr(element);
        }
        else{
          throw runtime_error("element dispersive_aux. "+element_name+" not handled");
        }
      }
    }
    else{
      throw runtime_error("Argument "+ to_string(input_counter) +
                          " was expected to be a structure (dispersive_aux)");
    }
  }

  input_counter++;
  /*Got dispersive_aux*/

  /*Get structure*/
  if( !mxIsEmpty(prhs[input_counter]) ){
    ndims = mxGetNumberOfDimensions(prhs[input_counter]);
    dimptr_out = mxGetDimensions((mxArray *)prhs[input_counter]);
    if(ndims!=2){
      //fprintf(stderr,"ndims: %d\n",ndims);
      throw runtime_error("structure should be a 2D matrix");
    }
    if( dimptr_out[0] != 2 || dimptr_out[1] != (I_tot+1))
      throw runtime_error("structure should have dimension 2 x (I_tot+1) ");
    //castMatlab2DArrayInt(int *array, int nrows, int ncols)
    structure = castMatlab2DArrayInt((int *)mxGetPr((mxArray *)prhs[input_counter]),2,I_tot+1);
    //    fprintf(stderr,"%2d %2d %2d\n%2d %2d %2d\n",structure[0][0],structure[1][0],structure[2][0],structure[0][1],structure[1][1],structure[1][1]);
    
    is_structure = 1;
  }
  else
    is_structure = 0;
  input_counter++;
  
  /*Got structure*/

  /*Get f_ex_vec*/
  if( !mxIsEmpty(prhs[input_counter]) ){
    ndims = mxGetNumberOfDimensions(prhs[input_counter]);
    dimptr_out = mxGetDimensions((mxArray *)prhs[input_counter]);
    fprintf(stderr,"f_ex_vec has ndims=%d, N=%d\n",ndims,dimptr_out[0]);

    if(ndims!=2){
      throw runtime_error("f_ex_vec should be an array with N>0 elements");
    }
    if( !( (dimptr_out[0]==1) || (dimptr_out[1]==1) ) )
      throw runtime_error("f_ex_vec should be an array with N>0 elements");
    if(dimptr_out[0]>dimptr_out[1])
      N_f_ex_vec=dimptr_out[0];
    else
      N_f_ex_vec=dimptr_out[1];
    f_ex_vec=(double *)mxGetPr((mxArray *)prhs[input_counter]);
  }
  else{
    N_f_ex_vec=1;
    f_ex_vec=(double *)malloc(sizeof(double));
    f_ex_vec[0]=omega_an[0]/2./dcpi;
  }
  input_counter++;
  /*Got f_ex_vec*/

  /*Get exdetintegral*/
  if( !mxIsEmpty(prhs[input_counter]) ){
    if( mxGetNumberOfElements(prhs[input_counter]) != 1)
      fprintf(stderr,"exdetintegral has %d elements, it should only have 1.\n",(int)mxGetNumberOfElements(prhs[input_counter]));
    exdetintegral = (int)*(mxGetPr((mxArray *)prhs[input_counter]));
  }
  else
    exdetintegral = 0;
  input_counter++;
  /*Got exdetintegral*/

  
  if(exdetintegral==1){
    /*Get f_vec*/
    if( !mxIsEmpty(prhs[input_counter]) ){
      if(mxIsStruct(prhs[input_counter])){
	num_fields = mxGetNumberOfFields(prhs[input_counter]);
	if(num_fields != 2){
	  throw runtime_error("f_vec should have 2 members, it has " + to_string(num_fields));
	}
	element = mxGetField( (mxArray *)prhs[input_counter], 0, "fx_vec");
	fx_vec = mxGetPr(element);
	Nfx_vec = mxGetNumberOfElements(element);

	element = mxGetField( (mxArray *)prhs[input_counter], 0, "fy_vec");
	fy_vec = mxGetPr(element);
	Nfy_vec = mxGetNumberOfElements(element);
  
      }
    }
    input_counter++;
    /*Got f_vec*/

    /*Get Pupil*/
    if( !mxIsEmpty(prhs[input_counter]) ){
      ndims = mxGetNumberOfDimensions(prhs[input_counter]);
      dimptr_out = mxGetDimensions(prhs[input_counter]);
      if(ndims!=2)
	fprintf(stderr,"Pupil should be two dimensional\n");
      if( dimptr_out[0]!=Nfx_vec || dimptr_out[1]!=Nfy_vec )
	fprintf(stderr,"Pupil has dimension %dx%d yet it should have dimension %dx%d\n",dimptr_out[0],dimptr_out[1],Nfx_vec,Nfy_vec);
      Pupil = castMatlab2DArray(mxGetPr(prhs[input_counter]),dimptr_out[0],dimptr_out[1]);
    }
    input_counter++;
    /*Got Pupil*/

    /*Get D_tilde*/
    if( !mxIsEmpty(prhs[input_counter]) ){
      if(mxIsStruct(prhs[input_counter])){
	num_fields = mxGetNumberOfFields(prhs[input_counter]);
	if(num_fields != 2){
	  throw runtime_error("D_tilde should have 2 members, it has " + to_string(num_fields));
	}
	element = mxGetField( (mxArray *)prhs[input_counter], 0, "Dx_tilde");
	ndims = mxGetNumberOfDimensions(element);
	dimptr_out = mxGetDimensions(element);
	if(ndims!=3)
	  fprintf(stderr,"Dx_tilde should be three dimensional\n");
	
	Ndetmodes = dimptr_out[0];
	
	if( dimptr_out[1]!=Nfx_vec || dimptr_out[2]!=Nfy_vec )
	  fprintf(stderr,"Dx_tilde has dimension %dx%dx%d yet it should have dimension %dx%dx%d\n",dimptr_out[0],dimptr_out[1],dimptr_out[2],dimptr_out[0],Nfx_vec,Nfy_vec);

	/*Now create Dx_tilde*/
	//fprintf(stderr,"Dx_tilde: %d x %d x %d\n",Ndetmodes,Nfx_vec,Nfy_vec);
	Dx_tilde = (complex<double> ***)malloc(sizeof(complex<double> **)*Nfy_vec);
	for(int j=0;j<Nfy_vec;j++){
	  Dx_tilde[j]=(complex<double> **)malloc(sizeof(complex<double> *)*Nfx_vec);
	  for(int i=0;i<Nfx_vec;i++){
	    Dx_tilde[j][i] = (complex<double> *)malloc(sizeof(complex<double>)*Ndetmodes);
	  }
	}

	D_temp_re = castMatlab3DArray(mxGetPr(element),dimptr_out[0],dimptr_out[1],dimptr_out[2]);
	D_temp_im = castMatlab3DArray(mxGetPi(element),dimptr_out[0],dimptr_out[1],dimptr_out[2]);


	for(int k=0;k<Ndetmodes;k++)
	  for(int j=0;j<Nfy_vec;j++)
	    for(int i=0;i<Nfx_vec;i++){
	      Dx_tilde[j][i][k] = D_temp_re[j][i][k] + I*D_temp_im[j][i][k];
	    }
	//fprintf(stderr,"Dx_tilde[2][3][5]: %e + i%e\n",real(Dx_tilde[4][2][1]),imag(Dx_tilde[4][2][1]));
	freeCastMatlab3DArray(D_temp_re,Nfy_vec);freeCastMatlab3DArray(D_temp_im,Nfy_vec);

	element = mxGetField( (mxArray *)prhs[input_counter], 0, "Dy_tilde");
	ndims = mxGetNumberOfDimensions(element);
	dimptr_out = mxGetDimensions(element);
	if(ndims!=3)
	  fprintf(stderr,"Dy_tilde should be three dimensional\n");
		
	if( dimptr_out[1]!=Nfx_vec || dimptr_out[2]!=Nfy_vec )
	  fprintf(stderr,"Dx_tilde has dimension %dx%dx%d yet it should have dimension %dx%dx%d\n",dimptr_out[0],dimptr_out[1],dimptr_out[2],dimptr_out[0],Nfx_vec,Nfy_vec);

	/*Now create Dy_tilde*/
	
	Dy_tilde = (complex<double> ***)malloc(sizeof(complex<double> **)*Nfy_vec);
	for(int j=0;j<Nfy_vec;j++){
	  Dy_tilde[j]=(complex<double> **)malloc(sizeof(complex<double> *)*Nfx_vec);
	  for(int i=0;i<Nfx_vec;i++){
	    Dy_tilde[j][i] = (complex<double> *)malloc(sizeof(complex<double>)*Ndetmodes);
	  }
	}
	
	D_temp_re = castMatlab3DArray(mxGetPr(element),dimptr_out[0],dimptr_out[1],dimptr_out[2]);
	D_temp_im = castMatlab3DArray(mxGetPi(element),dimptr_out[0],dimptr_out[1],dimptr_out[2]);


	for(int k=0;k<Ndetmodes;k++)
	  for(int j=0;j<Nfy_vec;j++)
	    for(int i=0;i<Nfx_vec;i++){
	      Dy_tilde[j][i][k] = D_temp_re[j][i][k] + I*D_temp_im[j][i][k];
	    }
	freeCastMatlab3DArray(D_temp_re,Nfy_vec);freeCastMatlab3DArray(D_temp_im,Nfy_vec);
      }
    }
    input_counter++;
    /*Got D_tilde*/

    /*Get k_det_obs*/
    if( !mxIsEmpty(prhs[input_counter]) ){
      if( mxGetNumberOfElements(prhs[input_counter]) != 1){
        int n = (int)mxGetNumberOfElements(prhs[input_counter]);
        throw runtime_error("k_det_obs has "+to_string(n)+" elements, it should only have 1.\n");
      }

      k_det_obs_global = (int)*mxGetPr((mxArray *)prhs[input_counter]) - 1;
    }
    input_counter++;
    /*Got k_det_obs*/    
    //now set z_obs
    z_obs = z_grid_labels[k_det_obs_global];
    
  }//end of if(exdetintegral==1)
  else
    input_counter+=4;//need to advance beyond fields which were not read in as exdetintegral was set to 0
  
  /*Get air_interface*/
  if( !mxIsEmpty(prhs[input_counter]) ){
    air_interface_present=1;
    air_interface = *mxGetPr((mxArray *)prhs[input_counter]);
    fprintf(stderr,"air_interface: %e\nz_obs: %e\n",air_interface,z_obs);
  }
  else{
    air_interface_present=0;
  }
  input_counter++;
  /*Got air_interface*/

  /*Get intmatprops*/
  if( !mxIsEmpty(prhs[input_counter]) ){
    intmatprops = (int)*mxGetPr((mxArray *)prhs[input_counter]);
  }
  else{
    intmatprops = 0;
  }
  input_counter++;
  /*Got intmatprops*/

  /*Get intmethod*/
  if( !mxIsEmpty(prhs[input_counter]) ){
    intmethod = (int)*mxGetPr((mxArray *)prhs[input_counter]);
  }
  else{
    intmethod = 1;
  }
  fprintf(stderr,"intmethod=%d\n",intmethod);
  input_counter++;
  /*Got intmatprops*/

  /*Get tdfield*/
  if(mxIsStruct(prhs[input_counter])){
    fprintf(stderr,"tdfield 01\n");
    num_fields = mxGetNumberOfFields(prhs[input_counter]);
   
    //check that all fields are present
    if(num_fields != 2){
      throw runtime_error("tdfield should have 2 members, it has " + to_string(num_fields));
    }
    element = mxGetField( (mxArray *)prhs[input_counter], 0, "exi");
    //fprintf(stderr,"isempty ?: (%d)\n", !mxIsEmpty(element));
    if(!mxIsEmpty(element)){
      ndims = mxGetNumberOfDimensions(element);
      dimptr_out = mxGetDimensions(element);
      exi = castMatlab3DArray( mxGetPr( (mxArray *)element ), dimptr_out[0], dimptr_out[1], dimptr_out[2]);
      exi_present = 1;
      fprintf(stderr,"Got tdfield, ndims=%d, dims=(%d,%d,%d)\n",ndims,dimptr_out[0],dimptr_out[1],dimptr_out[2]);
      fprintf(stderr,"ddfield is empty\n");
    }
    else{
      exi_present = 0;
      fprintf(stderr,"exi not present\n");
    }
      
    /*
    for(int iti=0;iti<(20000-1);iti++)
      fprintf(stdout,"%e ",exi[iti][0][511]);
    */
    element = mxGetField( (mxArray *)prhs[input_counter], 0, "eyi");
    if(!mxIsEmpty(element)){
      ndims = mxGetNumberOfDimensions(element);
      dimptr_out = mxGetDimensions(element);
      eyi = castMatlab3DArray( mxGetPr( (mxArray *)element ), dimptr_out[0], dimptr_out[1], dimptr_out[2]);
      eyi_present = 1;
    }
    else{
      eyi_present = 0;
      fprintf(stderr,"eyi not present\n");
    }
	
    input_counter++;
  }
  /*Got tdfield*/

  /*Get tdfdir*/
  //fprintf(stderr,"tdfdir: %d (%d)\n", mxIsChar(prhs[input_counter]),input_counter);
  if(mxIsChar(prhs[input_counter])){
    tdfdirstr = (char *)malloc((1+(int)mxGetNumberOfElements( (mxArray *)prhs[input_counter]))*sizeof(char));
    mxGetString( (mxArray *)prhs[input_counter], tdfdirstr, (1+(int)mxGetNumberOfElements( (mxArray *)prhs[input_counter])));
    //fprintf(stderr,"tdfdirstr = %s\n",tdfdirstr);

    //calculate the Ni_tdf
    for(k=0;k<K_tot;k++)
      if( (k % skip_tdf) == 0)
	Nk_tdf++;
    
    for(i=0;i<I_tot;i++)
      if( (i % skip_tdf) == 0)
	Ni_tdf++;
    fprintf(stderr,"Ni_tdf=%d, Nk_tdf=%d\n",Ni_tdf,Nk_tdf);
    input_counter++;
  }
  /*Got tdfdir*/

  /*Get fieldsample*/
  if( !mxIsEmpty(prhs[input_counter]) ){
    if(mxIsStruct(prhs[input_counter])){
      num_fields = mxGetNumberOfFields(prhs[input_counter]);
      if(num_fields != 4){
	      throw runtime_error("fieldsample should have 4 members, it has " + to_string(num_fields));
      }
      for(int i=0;i<4;i++){
	element = mxGetField( (mxArray *)prhs[input_counter], 0, fieldsample_elements[i]);

	if(!strcmp(fieldsample_elements[i],"i")){
	  fieldsample_i = mxGetPr(element);
	  N_fieldsample_i = mxGetNumberOfElements(element);
	  //fprintf(stderr,"Number of elements in fieldsample_i: %d\n",N_fieldsample_i);
	}
	else if(!strcmp(fieldsample_elements[i],"j")){
	  fieldsample_j = mxGetPr(element);
	  N_fieldsample_j = mxGetNumberOfElements(element);
	}
	else if(!strcmp(fieldsample_elements[i],"k")){
	  fieldsample_k = mxGetPr(element);
	  N_fieldsample_k = mxGetNumberOfElements(element);
	}
	else if(!strcmp(fieldsample_elements[i],"n")){
	  fieldsample_n = mxGetPr(element);
	  N_fieldsample_n = mxGetNumberOfElements(element);
	}
      }
      
    }
    input_counter++;
  }
  else{
    N_fieldsample_i = 0;
    N_fieldsample_j = 0;
    N_fieldsample_k = 0;
    N_fieldsample_n = 0;
    
  }

  /*Get campssample*/
  if( !mxIsEmpty(prhs[input_counter]) ){
    num_fields = mxGetNumberOfFields(prhs[input_counter]);
    fprintf(stderr,"num_fields=%d\n",num_fields);
    if(num_fields != 2){
	    throw runtime_error("campssample should have 2 members, it has " + to_string(num_fields));
    }
    for(int i=0;i<2;i++){
      element = mxGetField( (mxArray *)prhs[input_counter], 0, campssample_elements[i]);
      if(!strcmp(campssample_elements[i],"vertices")){
        if( !mxIsEmpty(element) ){
          dimptr_out = mxGetDimensions(element);
          fprintf(stderr,"found vertices (%d x %d)\n", dimptr_out[0], dimptr_out[1]);
          vertices = castMatlab2DArrayInt((int *)mxGetPr( (mxArray *)element), dimptr_out[0], dimptr_out[1]);
          //fprintf(stderr,"vertices[1000] = %d %d %d\n",vertices[0][10],vertices[1][10],vertices[2][10]);
          nvertices =  dimptr_out[0];
          //convert vertices to index base 0

          for( int j=0;j<nvertices;j++)
            for( int k=0;k<3;k++){
              vertices[k][j] = vertices[k][j] - 1;
            }
        }
      }
      else if(!strcmp(campssample_elements[i],"components")){

        if( !mxIsEmpty(element) ){
          dimptr_out = mxGetDimensions(element);
          components = (int *)mxGetPr( (mxArray *)element);
          if( dimptr_out[0] > dimptr_out[1] ){
            ncomponents = dimptr_out[0];
          }
          else{
            ncomponents = dimptr_out[1];
          }
        }
        fprintf(stderr,"found components (%d)\n",ncomponents);
      }
    }
  }
  else{
    fprintf(stderr, "campssample is empty\n");
  }
    
  /*Got campssample*/
  //fprintf(stderr,"Number of elements in fieldsample_*: %d %d %d %d\n",N_fieldsample_i,N_fieldsample_j,N_fieldsample_k,N_fieldsample_n);
  /*Got fieldsample*/

  /*Deduce the refractive index of the first layer of the multilayer, or of the bulk of homogeneous*/
  refind = sqrt(1./(freespace_Cbx[0]/params.dt*dx)/eo);
  fprintf(stderr,"refind=%e\n",refind);
  /*Setup temporary storage for detector sensitivity evaluation*/
  if(exdetintegral){
    //These are 2D matrices in row-major order
    Ex_t = (fftw_complex*) fftw_malloc( (J_tot-*Dyl-*Dyu)*(I_tot-*Dxl-*Dxu)*sizeof(fftw_complex));
    Ey_t = (fftw_complex*) fftw_malloc( (J_tot-*Dyl-*Dyu)*(I_tot-*Dxl-*Dxu)*sizeof(fftw_complex));

    pex_t = fftw_plan_dft_2d(I_tot-*Dxl-*Dxu, J_tot-*Dyl-*Dyu, Ex_t, Ex_t, FFTW_FORWARD, FFTW_MEASURE);
    pey_t = fftw_plan_dft_2d(I_tot-*Dxl-*Dxu, J_tot-*Dyl-*Dyu, Ey_t, Ey_t, FFTW_FORWARD, FFTW_MEASURE);
    
    fprintf(stderr,"Ex_t_cm has size %dx%d\n",(J_tot-*Dyl-*Dyu),(I_tot-*Dxl-*Dxu));
    Ex_t_cm = (complex<double> **)malloc(sizeof(complex<double> *)*(J_tot-*Dyl-*Dyu));Ey_t_cm = (complex<double> **)malloc(sizeof(complex<double> *)*(J_tot-*Dyl-*Dyu));
    for(int j=0;j<(J_tot-*Dyl-*Dyu);j++){
      Ex_t_cm[j] = (complex<double> *)malloc(sizeof(complex<double>)*(I_tot-*Dxl-*Dxu));Ey_t_cm[j] = (complex<double> *)malloc(sizeof(complex<double>)*(I_tot-*Dxl-*Dxu));
    }
  }
  
  double f_max=0.;
  for(int ifx=0;ifx<N_f_ex_vec;ifx++)
    if(f_ex_vec[ifx]>f_max)
      f_max=f_ex_vec[ifx];


  if (!useCD){//only perform if using the PSTD method
    //find the largest dimension, i.e., maximum of I_tot, J_tot and K_tot
    max_IJK = I_tot;
    if( J_tot > max_IJK )
      max_IJK = J_tot;
    if ( K_tot > max_IJK )
      max_IJK = K_tot;

    //establish additional memory buffers which are used by the PSTD method
    ca_vec = (double **)malloc( sizeof(double *)*omp_get_max_threads());
    cb_vec = (double **)malloc( sizeof(double *)*omp_get_max_threads());
    cc_vec = (double **)malloc( sizeof(double *)*omp_get_max_threads());

    for(i=0;i<omp_get_max_threads();i++){
      ca_vec[i] = (double *)malloc( sizeof(double)*(max_IJK+1));
      cb_vec[i] = (double *)malloc( sizeof(double)*(max_IJK+1));
      cc_vec[i] = (double *)malloc( sizeof(double)*(max_IJK+1));
    }

    eh_vec = (fftw_complex **) malloc(sizeof(fftw_complex*)*omp_get_max_threads());
    for(i=0;i<omp_get_max_threads();i++)
      *(eh_vec+i) = (fftw_complex*) fftw_malloc(sizeof(fftw_complex)*(max_IJK+1));
    for(i = 0;i<(max_IJK+1);i++){
      eh_vec[omp_get_thread_num()][i][0]=0.;
      eh_vec[omp_get_thread_num()][i][1]=0.;
    }
    
    N_e_x = I_tot - 1 + 1;
    N_e_y = J_tot - 1 + 1;
    N_e_z = K_tot - 1 + 1;
    N_h_x = I_tot + 1;
    N_h_y = J_tot + 1;
    N_h_z = K_tot + 1;

    pf_exy = (fftw_plan *) malloc(sizeof(fftw_plan *)*omp_get_max_threads());
    pb_exy = (fftw_plan *) malloc(sizeof(fftw_plan *)*omp_get_max_threads());
    pf_exz = (fftw_plan *) malloc(sizeof(fftw_plan *)*omp_get_max_threads());
    pb_exz = (fftw_plan *) malloc(sizeof(fftw_plan *)*omp_get_max_threads());
    pf_eyx = (fftw_plan *) malloc(sizeof(fftw_plan *)*omp_get_max_threads());
    pb_eyx = (fftw_plan *) malloc(sizeof(fftw_plan *)*omp_get_max_threads());
    pf_eyz = (fftw_plan *) malloc(sizeof(fftw_plan *)*omp_get_max_threads());
    pb_eyz = (fftw_plan *) malloc(sizeof(fftw_plan *)*omp_get_max_threads());
    pf_ezx = (fftw_plan *) malloc(sizeof(fftw_plan *)*omp_get_max_threads());
    pb_ezx = (fftw_plan *) malloc(sizeof(fftw_plan *)*omp_get_max_threads());
    pf_ezy = (fftw_plan *) malloc(sizeof(fftw_plan *)*omp_get_max_threads());
    pb_ezy = (fftw_plan *) malloc(sizeof(fftw_plan *)*omp_get_max_threads());

    pf_hxy = (fftw_plan *) malloc(sizeof(fftw_plan *)*omp_get_max_threads());
    pb_hxy = (fftw_plan *) malloc(sizeof(fftw_plan *)*omp_get_max_threads());
    pf_hxz = (fftw_plan *) malloc(sizeof(fftw_plan *)*omp_get_max_threads());
    pb_hxz = (fftw_plan *) malloc(sizeof(fftw_plan *)*omp_get_max_threads());
    pf_hyx = (fftw_plan *) malloc(sizeof(fftw_plan *)*omp_get_max_threads());
    pb_hyx = (fftw_plan *) malloc(sizeof(fftw_plan *)*omp_get_max_threads());
    pf_hyz = (fftw_plan *) malloc(sizeof(fftw_plan *)*omp_get_max_threads());
    pb_hyz = (fftw_plan *) malloc(sizeof(fftw_plan *)*omp_get_max_threads());
    pf_hzx = (fftw_plan *) malloc(sizeof(fftw_plan *)*omp_get_max_threads());
    pb_hzx = (fftw_plan *) malloc(sizeof(fftw_plan *)*omp_get_max_threads());
    pf_hzy = (fftw_plan *) malloc(sizeof(fftw_plan *)*omp_get_max_threads());
    pb_hzy = (fftw_plan *) malloc(sizeof(fftw_plan *)*omp_get_max_threads());

    for(i=0;i<omp_get_max_threads();i++){
      pf_exy[i] = fftw_plan_dft_1d(N_e_y, eh_vec[i], eh_vec[i], FFTW_FORWARD, FFTW_MEASURE);
      pb_exy[i] = fftw_plan_dft_1d(N_e_y, eh_vec[i], eh_vec[i], FFTW_BACKWARD, FFTW_MEASURE);
      pf_exz[i] = fftw_plan_dft_1d(N_e_z, eh_vec[i], eh_vec[i], FFTW_FORWARD, FFTW_MEASURE);
      pb_exz[i] = fftw_plan_dft_1d(N_e_z, eh_vec[i], eh_vec[i], FFTW_BACKWARD, FFTW_MEASURE);
      pf_eyx[i] = fftw_plan_dft_1d(N_e_x, eh_vec[i], eh_vec[i], FFTW_FORWARD, FFTW_MEASURE);
      pb_eyx[i] = fftw_plan_dft_1d(N_e_x, eh_vec[i], eh_vec[i], FFTW_BACKWARD, FFTW_MEASURE);
      pf_eyz[i] = fftw_plan_dft_1d(N_e_z, eh_vec[i], eh_vec[i], FFTW_FORWARD, FFTW_MEASURE);
      pb_eyz[i] = fftw_plan_dft_1d(N_e_z, eh_vec[i], eh_vec[i], FFTW_BACKWARD, FFTW_MEASURE);
      pf_ezx[i] = fftw_plan_dft_1d(N_e_x, eh_vec[i], eh_vec[i], FFTW_FORWARD, FFTW_MEASURE);
      pb_ezx[i] = fftw_plan_dft_1d(N_e_x, eh_vec[i], eh_vec[i], FFTW_BACKWARD, FFTW_MEASURE);
      pf_ezy[i] = fftw_plan_dft_1d(N_e_y, eh_vec[i], eh_vec[i], FFTW_FORWARD, FFTW_MEASURE);
      pb_ezy[i] = fftw_plan_dft_1d(N_e_y, eh_vec[i], eh_vec[i], FFTW_BACKWARD, FFTW_MEASURE);
      
      pf_hxy[i] = fftw_plan_dft_1d(N_h_y, eh_vec[i], eh_vec[i], FFTW_FORWARD, FFTW_MEASURE);
      pb_hxy[i] = fftw_plan_dft_1d(N_h_y, eh_vec[i], eh_vec[i], FFTW_BACKWARD, FFTW_MEASURE);
      pf_hxz[i] = fftw_plan_dft_1d(N_h_z, eh_vec[i], eh_vec[i], FFTW_FORWARD, FFTW_MEASURE);
      pb_hxz[i] = fftw_plan_dft_1d(N_h_z, eh_vec[i], eh_vec[i], FFTW_BACKWARD, FFTW_MEASURE);
      pf_hyx[i] = fftw_plan_dft_1d(N_h_x, eh_vec[i], eh_vec[i], FFTW_FORWARD, FFTW_MEASURE);
      pb_hyx[i] = fftw_plan_dft_1d(N_h_x, eh_vec[i], eh_vec[i], FFTW_BACKWARD, FFTW_MEASURE);
      pf_hyz[i] = fftw_plan_dft_1d(N_h_z, eh_vec[i], eh_vec[i], FFTW_FORWARD, FFTW_MEASURE);
      pb_hyz[i] = fftw_plan_dft_1d(N_h_z, eh_vec[i], eh_vec[i], FFTW_BACKWARD, FFTW_MEASURE);
      pf_hzx[i] = fftw_plan_dft_1d(N_h_x, eh_vec[i], eh_vec[i], FFTW_FORWARD, FFTW_MEASURE);
      pb_hzx[i] = fftw_plan_dft_1d(N_h_x, eh_vec[i], eh_vec[i], FFTW_BACKWARD, FFTW_MEASURE);
      pf_hzy[i] = fftw_plan_dft_1d(N_h_y, eh_vec[i], eh_vec[i], FFTW_FORWARD, FFTW_MEASURE);
      pb_hzy[i] = fftw_plan_dft_1d(N_h_y, eh_vec[i], eh_vec[i], FFTW_BACKWARD, FFTW_MEASURE);
    }

    dk_e_x = (fftw_complex*)fftw_malloc(sizeof(fftw_complex)*(N_e_x));
    dk_e_y = (fftw_complex*)fftw_malloc(sizeof(fftw_complex)*(N_e_y));
    dk_e_z = (fftw_complex*)fftw_malloc(sizeof(fftw_complex)*(N_e_z));
    
    dk_h_x = (fftw_complex*)fftw_malloc(sizeof(fftw_complex)*(N_h_x));
    dk_h_y = (fftw_complex*)fftw_malloc(sizeof(fftw_complex)*(N_h_y));
    dk_h_z = (fftw_complex*)fftw_malloc(sizeof(fftw_complex)*(N_h_z));
    
    init_diff_shift_op( -0.5, dk_e_x, N_e_x);
    init_diff_shift_op( -0.5, dk_e_y, N_e_y);
    init_diff_shift_op( -0.5, dk_e_z, N_e_z);

    init_diff_shift_op(  0.5, dk_h_x, N_h_x);
    init_diff_shift_op(  0.5, dk_h_y, N_h_y);
    init_diff_shift_op(  0.5, dk_h_z, N_h_z);
   

  }
  /*Now evaluate Np*/
  //evaluate maximum optical frequency

  Np=(int)floor(1./(2.5*params.dt*f_max));
  //double dtp = ((double)Np)*params.dt;
  //fprintf(stderr,"Np=%d, dtp=%e\n",Np,dtp);

  //calculate Npe, the temporal DFT will be evaluated whenever tind incriments by Npe
  for(tind = start_tind; tind < *Nt; tind++)
    if( (tind-start_tind) % Np == 0)
      Npe++;
  fprintf(stderr,"Np=%d, Nt=%d, Npe=%d, f_max=%e,Npraw=%e \n",Np,*Nt,Npe,f_max,2.5*params.dt*f_max);
  //fprintf(stderr,"Pre 01\n");
  //initialise E_norm and H_norm
  auto E_norm=(complex<double> *)malloc(N_f_ex_vec*sizeof(complex<double>));
  auto H_norm=(complex<double> *)malloc(N_f_ex_vec*sizeof(complex<double>));
  for(int ifx=0;ifx<N_f_ex_vec;ifx++){
    E_norm[ifx]=0.;
    H_norm[ifx]=0.;
  }
  
  //fprintf(stderr,"Pre 02\n");

  //fprintf(stderr,"Qos 00 (%d) (%d,%d,%d,%d):\n",J_tot,cuboid[0], cuboid[1],cuboid[4], cuboid[5]);
  /*set up surface mesh if required*/

  if( exphasorssurface && runmode==rm_complete){
    if(J_tot==0)
      conciseCreateBoundary(cuboid[0], cuboid[1],cuboid[4], cuboid[5], 
			    &mx_surface_vertices, &mx_surface_facets);
    else
      conciseTriangulateCuboidSkip( cuboid[0], cuboid[1], cuboid[2], 
				    cuboid[3], cuboid[4], cuboid[5],
				    phasorinc[0],phasorinc[1],phasorinc[2],
				    &mx_surface_vertices, &mx_surface_facets);
    //fprintf(stderr,"Qos 00a:\n");
    //we don't need the facets so destroy the matrix now to save memory
    mxDestroyArray(mx_surface_facets);
    dimptr_out = mxGetDimensions(mx_surface_vertices);
    n_surface_vertices = dimptr_out[0];
    //cast the vertex array as a 2-d integer array
    surface_vertices = castMatlab2DArrayInt((int *)mxGetPr( (mxArray *)mx_surface_vertices), dimptr_out[0], dimptr_out[1]);
    //create space for the complex amplitudes E and H around the surface. These will be in a large complex
    //array with each line being of the form Re(Ex) Im(Ex) Re(Ey) ... Im(Hz). Each line corresponds to the 
    //the vertex with the same line as in surface_vertices
    ndims   = 3;

    dims[0] = n_surface_vertices;
    dims[1] = 6; //one for each component of field
    dims[2] = N_f_ex_vec;

    mx_surface_amplitudes = mxCreateNumericArray( ndims, (const mwSize *)dims, mxDOUBLE_CLASS, mxCOMPLEX);
    surface_EHr = castMatlab3DArray( mxGetPr( (mxArray *)mx_surface_amplitudes), dims[0], dims[1], dims[2]);
    surface_EHi = castMatlab3DArray( mxGetPi( (mxArray *)mx_surface_amplitudes), dims[0], dims[1], dims[2]);
    //now need to add a command to update the complex amplitudes
  }

  //fprintf(stderr,"Pre 03\n");
  /*Now set up the phasor array, we will have 3 complex output arrays for Ex, Ey and Ez.
    Phasors are extracted over the range Dxl + 3 - 1 to I_tot - Dxu - 1 to avoid pml cells
    see page III.80 for explanation of the following. This has been extended so that interpolation
    is done at the end of the FDTD run and also to handle the case of when there is no PML in place
    more appropriatley*/
  if( *Dxl )
    pind_il = *Dxl + 2;
  else
    pind_il = 0;

  if( *Dxu )
    pind_iu = I_tot - *Dxu - 1;
  else
    pind_iu = I_tot;
  

  if( *Dyl )
    pind_jl = *Dyl + 2;
  else
    pind_jl = 0;
  
  if( *Dyu )
    pind_ju = J_tot - *Dyu - 1;
  else
    pind_ju = J_tot;
  
  
  if( *Dzl )
    pind_kl = *Dzl + 2;
  else
    pind_kl = 0;
  
  if( *Dzu )
    pind_ku = K_tot - *Dzu - 1;
  else
    pind_ku = K_tot;

  //fprintf(stderr,"Pre 04\n");
  //fprintf(stderr,"pind_ju: %d, pind_jl: %d, J_tot: %d\n",pind_ju,pind_jl,J_tot);
  /*     
	 pind_il = 0;
	 pind_iu = I_tot;
	 pind_jl = 0;
	 pind_ju = J_tot;
  */
    
 //fprintf(stderr,"Qos 01:\n");

  /*  dims[0] = I_tot - *Dxu - *Dxl - 3 + 1;
      dims[1] = J_tot - *Dyu - *Dyl - 3 + 1;
      dims[2] = K_tot - *Dzu - *Dzl - 3 + 1;*/
  
  if( runmode == rm_complete && exphasorsvolume ){
    ndims = 3;

    dims[0] = pind_iu - pind_il + 1;
    dims[1] = pind_ju - pind_jl + 1;
    dims[2] = pind_ku - pind_kl + 1;
    
    fprintf(stderr,"dims:(%d,%d,%d)\n",dims[0],dims[1],dims[2]);
    
    plhs[0] = mxCreateNumericArray( ndims, (const mwSize *)dims, mxDOUBLE_CLASS, mxCOMPLEX); //Ex
    plhs[1] = mxCreateNumericArray( ndims, (const mwSize *)dims, mxDOUBLE_CLASS, mxCOMPLEX); //Ey
    plhs[2] = mxCreateNumericArray( ndims, (const mwSize *)dims, mxDOUBLE_CLASS, mxCOMPLEX); //Ez
    
    plhs[3] = mxCreateNumericArray( ndims, (const mwSize *)dims, mxDOUBLE_CLASS, mxCOMPLEX); //Hx
    plhs[4] = mxCreateNumericArray( ndims, (const mwSize *)dims, mxDOUBLE_CLASS, mxCOMPLEX); //Hy
    plhs[5] = mxCreateNumericArray( ndims, (const mwSize *)dims, mxDOUBLE_CLASS, mxCOMPLEX); //Hz

    ExR = castMatlab3DArray(mxGetPr( (mxArray *)plhs[0]), dims[0], dims[1], dims[2]);
    ExI = castMatlab3DArray(mxGetPi( (mxArray *)plhs[0]), dims[0], dims[1], dims[2]);
    
    EyR = castMatlab3DArray(mxGetPr( (mxArray *)plhs[1]), dims[0], dims[1], dims[2]);
    EyI = castMatlab3DArray(mxGetPi( (mxArray *)plhs[1]), dims[0], dims[1], dims[2]);
    
    EzR = castMatlab3DArray(mxGetPr( (mxArray *)plhs[2]), dims[0], dims[1], dims[2]);
    EzI = castMatlab3DArray(mxGetPi( (mxArray *)plhs[2]), dims[0], dims[1], dims[2]);

    HxR = castMatlab3DArray(mxGetPr( (mxArray *)plhs[3]), dims[0], dims[1], dims[2]);
    HxI = castMatlab3DArray(mxGetPi( (mxArray *)plhs[3]), dims[0], dims[1], dims[2]);
    
    HyR = castMatlab3DArray(mxGetPr( (mxArray *)plhs[4]), dims[0], dims[1], dims[2]);
    HyI = castMatlab3DArray(mxGetPi( (mxArray *)plhs[4]), dims[0], dims[1], dims[2]);

    HzR = castMatlab3DArray(mxGetPr( (mxArray *)plhs[5]), dims[0], dims[1], dims[2]);
    HzI = castMatlab3DArray(mxGetPi( (mxArray *)plhs[5]), dims[0], dims[1], dims[2]);
    //fprintf(stderr,"Pre 05\n");
    //fprintf(stderr,"Qos 02:\n");
    //these will ultimately be copies of the phasors used to test convergence
    if(sourcemode==sm_steadystate){
      dummy_array[0] = mxCreateNumericArray( ndims, (const mwSize *)dims, mxDOUBLE_CLASS, mxCOMPLEX); //Ex
      dummy_array[1] = mxCreateNumericArray( ndims, (const mwSize *)dims, mxDOUBLE_CLASS, mxCOMPLEX); //Ey
      dummy_array[2] = mxCreateNumericArray( ndims, (const mwSize *)dims, mxDOUBLE_CLASS, mxCOMPLEX); //Ez
    }
    //fprintf(stderr,"Pre 06\n");
    //fprintf(stderr,"Qos 03:\n");
    if( sourcemode==sm_steadystate ){
      ExR2 = castMatlab3DArray(mxGetPr( (mxArray *)dummy_array[0]), dims[0], dims[1], dims[2]);
      ExI2 = castMatlab3DArray(mxGetPi( (mxArray *)dummy_array[0]), dims[0], dims[1], dims[2]);
    
      EyR2 = castMatlab3DArray(mxGetPr( (mxArray *)dummy_array[1]), dims[0], dims[1], dims[2]);
      EyI2 = castMatlab3DArray(mxGetPi( (mxArray *)dummy_array[1]), dims[0], dims[1], dims[2]);
    
      EzR2 = castMatlab3DArray(mxGetPr( (mxArray *)dummy_array[2]), dims[0], dims[1], dims[2]);
      EzI2 = castMatlab3DArray(mxGetPi( (mxArray *)dummy_array[2]), dims[0], dims[1], dims[2]);
    }
    //fprintf(stderr,"Pre 07\n");
    //this will be a copy of the phasors which are extracted from the previous cycle
    
    //fprintf(stderr,"Qos 04:\n");
    
    //now construct the grid labels
    label_dims[0] = 1;
    label_dims[1] = dims[0];
    plhs[10] = mxCreateNumericArray( 2, (const mwSize *)label_dims, mxDOUBLE_CLASS, mxREAL); //x
    x_grid_labels_out = mxGetPr( (mxArray *)plhs[10]);
    
    label_dims[0] = 1;
    label_dims[1] = dims[1];
    //fprintf(stderr,"plhs[11]: %d,%d\n",label_dims[0],label_dims[1] );
    plhs[11] = mxCreateNumericArray( 2, (const mwSize *)label_dims, mxDOUBLE_CLASS, mxREAL); //y
    y_grid_labels_out = mxGetPr( (mxArray *)plhs[11]);
    
    label_dims[0] = 1;
    label_dims[1] = dims[2];
    plhs[12] = mxCreateNumericArray( 2, (const mwSize *)label_dims, mxDOUBLE_CLASS, mxREAL); //y
    z_grid_labels_out = mxGetPr( (mxArray *)plhs[12]);
    //fprintf(stderr,"Pre 08\n");
  }
  else{
    //initialise to empty matrices
    //fprintf(stderr,"Pre 09\n");
    ndims = 2;
    
    dims[0] = 0;
    dims[1] = 0;
    
    plhs[0] = mxCreateNumericArray( ndims, (const mwSize *)dims, mxDOUBLE_CLASS, mxCOMPLEX); //Ex
    plhs[1] = mxCreateNumericArray( ndims, (const mwSize *)dims, mxDOUBLE_CLASS, mxCOMPLEX); //Ey
    plhs[2] = mxCreateNumericArray( ndims, (const mwSize *)dims, mxDOUBLE_CLASS, mxCOMPLEX); //Ez
    
    plhs[3] = mxCreateNumericArray( ndims, (const mwSize *)dims, mxDOUBLE_CLASS, mxCOMPLEX); //Hx
    plhs[4] = mxCreateNumericArray( ndims, (const mwSize *)dims, mxDOUBLE_CLASS, mxCOMPLEX); //Hy
    plhs[5] = mxCreateNumericArray( ndims, (const mwSize *)dims, mxDOUBLE_CLASS, mxCOMPLEX); //Hz

    plhs[10] = mxCreateNumericArray( ndims, (const mwSize *)dims, mxDOUBLE_CLASS, mxCOMPLEX); //x_grid_labels_out
    plhs[11] = mxCreateNumericArray( ndims, (const mwSize *)dims, mxDOUBLE_CLASS, mxCOMPLEX); //y_grid_labels_out
    plhs[12] = mxCreateNumericArray( ndims, (const mwSize *)dims, mxDOUBLE_CLASS, mxCOMPLEX); //z_grid_labels_out
  }
  //fprintf(stderr,"Pre 10\n");
  //fprintf(stderr,"Qos 05:\n");
  //plhs[13] -> plhs[15] are the interpolated electric field values
  //plhs[16] -> plhs[18] are the interpolated magnetic field values
 
  //initialise arrays
  if( runmode == rm_complete && exphasorsvolume ){
    initialiseDouble3DArray(ExR, dims[0], dims[1], dims[2]);
    initialiseDouble3DArray(ExI, dims[0], dims[1], dims[2]);
    initialiseDouble3DArray(EyR, dims[0], dims[1], dims[2]);
    initialiseDouble3DArray(EyI, dims[0], dims[1], dims[2]);
    initialiseDouble3DArray(EzR, dims[0], dims[1], dims[2]);
    initialiseDouble3DArray(EzI, dims[0], dims[1], dims[2]);
    
    initialiseDouble3DArray(HxR, dims[0], dims[1], dims[2]);
    initialiseDouble3DArray(HxI, dims[0], dims[1], dims[2]);
    initialiseDouble3DArray(HyR, dims[0], dims[1], dims[2]);
    initialiseDouble3DArray(HyI, dims[0], dims[1], dims[2]);
    initialiseDouble3DArray(HzR, dims[0], dims[1], dims[2]);
    initialiseDouble3DArray(HzI, dims[0], dims[1], dims[2]);
  }
//fprintf(stderr,"Pre 11\n");
  if( exdetintegral && runmode==rm_complete){
    ndims = 2;
    dims[0] = 1;
    dims[1] = 1;
    const char *fieldnames[] = {"Idx","Idy"};
    plhs[26] = mxCreateStructArray(ndims,(const mwSize *)dims,2,fieldnames);
 
    ndims = 2;
    dims[0] = Ndetmodes;
    dims[1] = N_f_ex_vec;
  
    mx_Idx = mxCreateNumericArray( ndims, (const mwSize *)dims, mxDOUBLE_CLASS, mxCOMPLEX);
    Idx_re = castMatlab2DArray(mxGetPr(mx_Idx),dims[0],dims[1]);
    Idx_im = castMatlab2DArray(mxGetPi(mx_Idx),dims[0],dims[1]);
    
    mx_Idy = mxCreateNumericArray( ndims, (const mwSize *)dims, mxDOUBLE_CLASS, mxCOMPLEX);
    Idy_re = castMatlab2DArray(mxGetPr(mx_Idy),dims[0],dims[1]);
    Idy_im = castMatlab2DArray(mxGetPi(mx_Idy),dims[0],dims[1]);

    Idx = (complex<double> **)malloc(sizeof(complex<double> *)*N_f_ex_vec);
    Idy = (complex<double> **)malloc(sizeof(complex<double> *)*N_f_ex_vec);
    
    for(int ifx=0;ifx<N_f_ex_vec;ifx++){
      Idx[ifx]=(complex<double> *)malloc(sizeof(complex<double>)*Ndetmodes);
      Idy[ifx]=(complex<double> *)malloc(sizeof(complex<double>)*Ndetmodes);
      for(int im=0;im<Ndetmodes;im++){
	Idx[ifx][im]=0.;
	Idy[ifx][im]=0.;
      }
    }

    for(int im=0;im<Ndetmodes;im++){
      for(int ifx=0;ifx<N_f_ex_vec;ifx++){
	Idx_re[ifx][im]=0.;Idx_im[ifx][im]=0.;Idy_re[ifx][im]=0.;Idy_im[ifx][im]=0.;
      }
    }

    mxSetField(plhs[26],0,"Idx",mx_Idx);
    mxSetField(plhs[26],0,"Idy",mx_Idy);
  }
  else{
    ndims = 2;
    dims[0] = 0;
    dims[1] = 0;
    
    plhs[26] = mxCreateNumericArray( ndims, (const mwSize *)dims, mxDOUBLE_CLASS, mxCOMPLEX);
  }
//fprintf(stderr,"Pre 12\n");
  if(runmode == rm_complete && sourcemode==sm_steadystate && exphasorsvolume){
    initialiseDouble3DArray(ExR2, dims[0], dims[1], dims[2]);
    initialiseDouble3DArray(ExI2, dims[0], dims[1], dims[2]);
    initialiseDouble3DArray(EyR2, dims[0], dims[1], dims[2]);
    initialiseDouble3DArray(EyI2, dims[0], dims[1], dims[2]);
    initialiseDouble3DArray(EzR2, dims[0], dims[1], dims[2]);
    initialiseDouble3DArray(EzI2, dims[0], dims[1], dims[2]);
  }
  //fprintf(stderr,"Pre 13\n");
  /*This is just for efficiency */
  K = K_tot - Dxl[0] - Dxu[0];

  /*Now set up the phasor arrays for storing the fdtd version of the input fields,
    these will be used in a boot strapping procedure. Calculated over a complete 
    xy-plane. */
  
  ndims = 2;
  dims[0] = I_tot;
  dims[1] = J_tot + 1;
  plhs[6] = mxCreateNumericArray( ndims, (const mwSize *)dims, mxDOUBLE_CLASS, mxCOMPLEX); //x electric field source phasor - boot strapping
  iwave_lEx_Rbs = castMatlab2DArray(mxGetPr( (mxArray *)plhs[6]), dims[0], dims[1]);
  iwave_lEx_Ibs = castMatlab2DArray(mxGetPi( (mxArray *)plhs[6]), dims[0], dims[1]);
  initialiseDouble2DArray(iwave_lEx_Rbs, dims[0], dims[1]);
  initialiseDouble2DArray(iwave_lEx_Ibs, dims[0], dims[1]);

  dims[0] = I_tot + 1;
  dims[1] = J_tot;
  plhs[7] = mxCreateNumericArray( ndims, (const mwSize *)dims, mxDOUBLE_CLASS, mxCOMPLEX); //y electric field source phasor - boot strapping  
  iwave_lEy_Rbs = castMatlab2DArray(mxGetPr( (mxArray *)plhs[7]), dims[0], dims[1]);
  iwave_lEy_Ibs = castMatlab2DArray(mxGetPi( (mxArray *)plhs[7]), dims[0], dims[1]);
  initialiseDouble2DArray(iwave_lEy_Rbs, dims[0], dims[1]);
  initialiseDouble2DArray(iwave_lEy_Ibs, dims[0], dims[1]);
  
  dims[0] = I_tot + 1;
  dims[1] = J_tot;
  plhs[8] = mxCreateNumericArray( ndims, (const mwSize *)dims, mxDOUBLE_CLASS, mxCOMPLEX); //x magnetic field source phasor - boot strapping

  iwave_lHx_Rbs = castMatlab2DArray(mxGetPr( (mxArray *)plhs[8]), dims[0], dims[1]);
  iwave_lHx_Ibs = castMatlab2DArray(mxGetPi( (mxArray *)plhs[8]), dims[0], dims[1]);
  initialiseDouble2DArray(iwave_lHx_Rbs, dims[0], dims[1]);
  initialiseDouble2DArray(iwave_lHx_Ibs, dims[0], dims[1]);

  dims[0] = I_tot;
  dims[1] = J_tot + 1;
  plhs[9] = mxCreateNumericArray( ndims, (const mwSize *)dims, mxDOUBLE_CLASS, mxCOMPLEX); //y magnetic field source phasor - boot strapping
  iwave_lHy_Rbs = castMatlab2DArray(mxGetPr( (mxArray *)plhs[9]), dims[0], dims[1]);
  iwave_lHy_Ibs = castMatlab2DArray(mxGetPi( (mxArray *)plhs[9]), dims[0], dims[1]);
  initialiseDouble2DArray(iwave_lHy_Rbs, dims[0], dims[1]);
  initialiseDouble2DArray(iwave_lHy_Ibs, dims[0], dims[1]);
  
  /*start dispersive*/

  //work out if we have any disperive materials
  is_disp = is_dispersive(materials,gamma, params.dt, I_tot, J_tot, K_tot);
  //work out if we have conductive background
  is_cond =  is_conductive(rho_x,rho_y,rho_z,I_tot,J_tot,K_tot);
  //work out if we have a dispersive background
  if(is_disp_ml)
    is_disp_ml = is_dispersive_ml(ml_gamma, K_tot);
  //  fprintf(stderr,"is_disp:%d, is_cond%d, is_disp_ml: %d\n",is_disp,is_cond,is_disp_ml);
  //if we have dispersive materials we need to create additional field variables
  if(is_disp || is_disp_ml){
    allocate_auxilliary_mem(I_tot, J_tot, K_tot,
			    &Exy_nm1, &Exz_nm1, 
			    &Eyx_nm1, &Eyz_nm1,  
			    &Ezx_nm1, &Ezy_nm1,
			    &Jxy, &Jxz, 
			    &Jyx, &Jyz,  
			    &Jzx, &Jzy,
			    &Jxy_nm1, &Jxz_nm1, 
			    &Jyx_nm1, &Jyz_nm1,  
			    &Jzx_nm1, &Jzy_nm1);
  }
//fprintf(stderr,"Pre 14\n");
  if(is_cond){
    allocate_auxilliary_mem_conductive(I_tot, J_tot, K_tot,
				       &Jcxy, &Jcxz, 
				       &Jcyx, &Jcyz,  
				       &Jczx, &Jczy);
  }
  /*end dispersive*/

  /*setup the output array for the sampled field*/
  if( !((N_fieldsample_i == 0) || (N_fieldsample_j == 0) || (N_fieldsample_k == 0) || (N_fieldsample_n == 0)) ){
    ndims   = 4;
    dims[0] = N_fieldsample_i;
    dims[1] = N_fieldsample_j;
    dims[2] = N_fieldsample_k;
    dims[3] = N_fieldsample_n;

    mx_fieldsample = mxCreateNumericArray( ndims, (const mwSize *)dims, mxDOUBLE_CLASS, mxREAL);
    fieldsample = castMatlab4DArray( mxGetPr(mx_fieldsample),N_fieldsample_i, N_fieldsample_j,N_fieldsample_k,N_fieldsample_n);
    //these variables are temporary storage to reduce the need for interpolation during the algorithm
  }
  else{
    ndims   = 4;
    dims[0] = 0;
    dims[1] = 0;
    dims[2] = 0;
    dims[3] = 0;
    
    mx_fieldsample = mxCreateNumericArray( ndims, (const mwSize *)dims, mxDOUBLE_CLASS, mxREAL);
  }
  plhs[27] = mx_fieldsample;

  if(nvertices>0){
      ndims   = 3;
      dims[0] = nvertices;
      dims[1] = ncomponents;
      dims[2] = N_f_ex_vec;
      mx_camplitudes = mxCreateNumericArray( ndims, (const mwSize *)dims, mxDOUBLE_CLASS, mxCOMPLEX); 
      camplitudesR = castMatlab3DArray(mxGetPr(mx_camplitudes),dims[0],dims[1],dims[2]);
      camplitudesI = castMatlab3DArray(mxGetPi(mx_camplitudes),dims[0],dims[1],dims[2]);
      
  }
  else{
    ndims   = 3;
    dims[0] = 0;
    dims[1] = 0;
    dims[2] = 0;
    mx_camplitudes = mxCreateNumericArray( ndims, (const mwSize *)dims, mxDOUBLE_CLASS, mxCOMPLEX); 
    
  }
  plhs[28] = mx_camplitudes;
  //fprintf(stderr,"Pre 15\n");
  /*end of setup the output array for the sampled field*/

  
  
  /*set up the parameters for the phasor convergence procedure*/
  /*First we set dt so that an integer number of time periods fits within a sinusoidal period
   */
  double Nsteps_tmp = 0.0;
  double dt_old;
  if(sourcemode==sm_steadystate){
<<<<<<< HEAD
    dt_old = params.dt;
    Nsteps_tmp = ceil(2.*dcpi/omega_an[0]/params.dt*3);
    params.dt = 2.*dcpi/omega_an[0]*3/Nsteps_tmp;
=======
    dt_old = dt[0];
    Nsteps_tmp = ceil(2.*dcpi/omega_an[0]/dt[0]*3);
    dt[0] = 2.*dcpi/omega_an[0]*3/Nsteps_tmp;
    params.dt = dt[0];
>>>>>>> c6d7da12
  }
  
  //fprintf(stderr,"Pre 16\n");
  if(sourcemode==sm_steadystate && runmode == rm_complete)
    fprintf(stderr,"Changing dt from %.10e to %.10e\n",dt_old,params.dt);
  Nsteps = (int)lround(Nsteps_tmp);
  //fprintf(stderr,"Pre 17\n");
  //Nsteps = (int)(floor(3*2.*dcpi/(omega_an[0]*params.dt)) + 1.);//the number of time steps in a sinusoidal period
  dft_counter = 0;
    //fprintf(stderr,"Pre 18\n");
  /*Nt should be an integer number of Nsteps in the case of steady-state operation*/
  if(sourcemode==sm_steadystate && runmode == rm_complete)
    if(*Nt/Nsteps*Nsteps != *Nt){
      fprintf(stderr,"Changing the value of Nt from %d to",*Nt);
      *Nt = *Nt/Nsteps*Nsteps;
      fprintf(stderr," %d for correct phasor extraction\n",*Nt);
    }
  //fprintf(stderr,"Pre 19\n");

  if( (runmode==rm_complete)&&(sourcemode==sm_steadystate))
    printf("Nsteps: %d \n",Nsteps);

  /*An optimization step in the 2D (J_tot==0) case, try to work out if we have either 
    of TE or TM, ie, not both*/
  int ksource_nz[4];
  for (int icomp=0;icomp<4;icomp++)
    ksource_nz[icomp]=0;
  //fprintf(stderr,"Pre 20\n");
  if(J_tot==0){
    
    
    for (int icomp=0;icomp<4;icomp++)
      for(i=0;i<(I_tot+1);i++){
	ksource_nz[icomp] = ksource_nz[icomp] || (fabs(KsourceI[0][i-((int)I0[0])][icomp])>1.0e-15 )|| (fabs(KsourceR[0][i-((int)I0[0])][icomp])>1.0e-15 );
      }
       
    //for (int icomp=0;icomp<4;icomp++)
    //	fprintf(stderr,"ksource_nz[%d] = %d\n",icomp,ksource_nz[icomp]);
    
  }
  //fprintf(stderr,"Pre 21\n");
  /*
    In the J_tot==0 2D version, the 'TE' case involves components Ey, Hx and Hz
    'TM' case involves components Ex, Ez and Hy

    Ey and Hx receive an input from the source condition only if ksource_nz[2] or ksource_nz[1]
    are non-zero. 

    Ex and Hy receive an input from the source condition only if ksource_nz[3] or ksource_nz[0]
    are non-zero. 

    The idea is to use an alternative upper limit to the loop over j when we have J_tot==0. We currently have the followingloops 
    in place for each of the component updates.

    From the analysis below, we see that in all cases, the TE update has the following loop on j:
    for(j=0;j<max(J_tot,1);j++)
    whilst the TM case has:
    for(j=0;j<(J_tot+1);j++)
    
    So we can create variables
    J_tot_p1_bound     
    and
    J_tot_bound 

    which would take the following values
    3D:
    J_tot_p1_bound = J_tot + 1;
    J_tot_bound = J_tot;

    2D:
    TE:
    J_tot_bound = 1;
    Not TE:
    J_tot_bound = 0;

    TM:
    J_tot_p1_bound = 1;
    Not TM:
    J_tot_p1_bound = 0;

    Exy: Not involved in 2D
    for(k=0;k<(K_tot+1);k++)
    for(j=1;j<J_tot;j++)
    for(i=0;i<I_tot;i++){

    Exz: TM
    for(k=1;k<K_tot;k++)
    for(j=0;j<(J_tot+1);j++)
    for(i=0;i<I_tot;i++){

    Eyx: TE
    for(k=0;k<(K_tot+1);k++)
    for(j=0;j<max(J_tot,1);j++)
    for(i=1;i<I_tot;i++){
    
    Eyz: TE
    for(k=1;k<K_tot;k++)
    for(j=0;j<max(J_tot,1);j++)
    for(i=0;i<(I_tot+1);i++){

    Ezx: TM
    for(k=0;k<K_tot;k++)
    for(j=0;j<(J_tot+1);j++)
    for(i=1;i<I_tot;i++){

    Ezy: Not involved in 2D
    for(k=0;k<K_tot;k++)
    for(j=1;j<J_tot;j++)
    for(i=0;i<(I_tot+1);i++){

    Hxy:  Not involved in 2D
    for(k=0;k<K_tot;k++)
    for(j=0;j<J_tot;j++)
    for(i=0;i<(I_tot+1);i++)

    Hxz: TE
    for(k=0;k<K_tot;k++)
    for(j=0;j<max(J_tot,1);j++)
    for(i=0;i<(I_tot+1);i++){
    
    Hyx: TM
    for(k=0;k<K_tot;k++)
    for(j=0;j<(J_tot+1);j++)
    for(i=0;i<I_tot;i++){

    Hyz: TM
    for(k=0;k<K_tot;k++){
    for(j=0;j<(J_tot+1);j++)
    for(i=0;i<I_tot;i++){

    Hzx: TE
    for(k=0;k<(K_tot+1);k++)
    for(j=0;j<max(J_tot,1);j++)
    for(i=0;i<I_tot;i++){

    Hzy: Not involved in 2D
    for(k=0;k<(K_tot+1);k++)
    for(j=0;j<J_tot;j++)
    for(i=0;i<I_tot;i++){
  */    
  //implement the above
  int J_tot_bound = J_tot;
  int J_tot_p1_bound = J_tot+1;
  if(J_tot==0){
    //TE case
    if( ksource_nz[2] || ksource_nz[1] || eyi_present )
      J_tot_bound = 1;
    else
      J_tot_bound = 0;

    //TM case
    if( ksource_nz[3] || ksource_nz[0] || exi_present)
      J_tot_p1_bound = 1;
    else
      J_tot_p1_bound = 0;
  }
  //fprintf(stderr,"Pre 22a\n");
  //fprintf(stderr,"Pre 22, %d\n",strcmp(tdfdirstr,""));
  /*setup time domain field export matrices*/
  if( strcmp(tdfdirstr,"") ){
    ndims = 2;
    dims[0] = Ni_tdf;
    dims[1] = Nk_tdf;
    ex_tdf_array = mxCreateNumericArray( ndims, (const mwSize *)dims, mxDOUBLE_CLASS, mxREAL);
    ex_tdf = castMatlab2DArray( mxGetPr( (mxArray *)ex_tdf_array), dims[0], dims[1] );
  }
  
//fprintf(stderr,"Pre 23\n");
    
  /*Start of FDTD iteration*/
  //open a file for logging the times
  /*The times of the E and H fields at the point where update equations are applied. 
    time_H is actually the time of the H field when the E field consistency update is 
    applied and vice versa. time_E > time_H below since after the E field consistency 
    update the E field will have advanced one time step.

    The interpretation of time is slightly complicated in the following. In what follows 
    I write (tind*dt,(tind+1/2)*dt) to mean the time at which we currently know the
    electric (tind*dt) and magnetic ( (tind+1/2)*dt ) fields.

    Times before                Operation         Times after
    (tind*dt,(tind+1/2)*dt)     Extract phasors   (tind*dt,(tind+1/2)*dt)
    (tind*dt,(tind+1/2)*dt)     E field update    ( (tind+1)*dt,(tind+1/2)*dt)
    ((tind+1)*dt,(tind+1/2)*dt) H field update    ( (tind+1)*dt,(tind+3/2)*dt)
    ((tind+1)*dt,(tind+3/2)*dt) Normalisation extraction

    We note that the extractPhasorENorm uses (tind+1)*dt and extractPhasorHNorm uses
    (tind+1/2)*dt to perform the update equation in the DFT. This seems incorrect
    at first but we note that they take the terms fte and fth as inputs respectively.
    When one notes that fte is calculated using time_E and fth using time_H we see
    that this indexing is correct, ie, time_E = (tind+1)*dt and time_H = (tind+1/2)*dt.
  */
//fprintf(stderr,"Pre 24\n");
  double time_E;
  double time_H;
  t0 = (double)time(NULL);
  //    fprintf(stderr,"start_tind: %d\n",start_tind);
  //  fprintf(stdout,"dz: %e, c: %e, dz/c: %e\n",dz,light_v,dz/light_v);
  //Begin of main iteration loop
  auto main_loop_timer = Timer();

  if(TIME_MAIN_LOOP){
    main_loop_timer.start();
  }

  for(tind = start_tind; tind < *Nt; tind++){
    //fprintf(stderr,"Pos 00:\n");
    time_E = ( (double)(tind + 1) )*params.dt;
    time_H = time_E - params.dt/2.;
    //Extract phasors
    auto timer = Timer();
    if((dft_counter == Nsteps)&&(runmode==rm_complete)&&(sourcemode==sm_steadystate) && exphasorsvolume){//runmode=complete,sourcemode=steadystate
      dft_counter = 0;
      double tol = checkPhasorConvergence(ExR,ExI,EyR,EyI,EzR,EzI,
					  ExR2,ExI2,EyR2,EyI2,EzR2,EzI2,
					  Exy,Exz,Eyx,Eyz,Ezx,Ezy,
					  pind_il,pind_iu,
					  pind_jl,pind_ju,
					  pind_kl,pind_ku,
					  tind,*omega_an, params.dt, *Nt);


      //      mexPrintf("tol: %.5e \n",tol);
      fprintf(stderr,"tol: %.5e \n",tol);

      if( tol<TOL )
	break;//required accuracy obtained

      copyPhasors(mxGetPr( (mxArray *)plhs[0]),mxGetPi( (mxArray *)plhs[0]),mxGetPr( (mxArray *)plhs[1]),mxGetPi( (mxArray *)plhs[1]),mxGetPr( (mxArray *)plhs[2]),mxGetPi( (mxArray *)plhs[2]),
		  mxGetPr( (mxArray *)dummy_array[0]),mxGetPi( (mxArray *)dummy_array[0]),mxGetPr( (mxArray *)dummy_array[1]),mxGetPi( (mxArray *)dummy_array[1]),
		  mxGetPr( (mxArray *)dummy_array[2]),mxGetPi( (mxArray *)dummy_array[2]),  (int)mxGetNumberOfElements( (mxArray *)plhs[0]));

      //clean the phasors
      dims[0] = pind_iu - pind_il + 1;
      dims[1] = pind_ju - pind_jl + 1;
      dims[2] = pind_ku - pind_kl + 1;

      /*
	dims[0] = I_tot - *Dxu - *Dxl - 3 + 1;
	dims[1] = J_tot - *Dyu - *Dyl - 3 + 1;
	dims[2] = K_tot - *Dzu - *Dzl - 3 + 1;
      */

      initialiseDouble3DArray(ExR, dims[0], dims[1], dims[2]);
      initialiseDouble3DArray(ExI, dims[0], dims[1], dims[2]);
      initialiseDouble3DArray(EyR, dims[0], dims[1], dims[2]);
      initialiseDouble3DArray(EyI, dims[0], dims[1], dims[2]);
      initialiseDouble3DArray(EzR, dims[0], dims[1], dims[2]);
      initialiseDouble3DArray(EzI, dims[0], dims[1], dims[2]);

      initialiseDouble3DArray(HxR, dims[0], dims[1], dims[2]);
      initialiseDouble3DArray(HxI, dims[0], dims[1], dims[2]);
      initialiseDouble3DArray(HyR, dims[0], dims[1], dims[2]);
      initialiseDouble3DArray(HyI, dims[0], dims[1], dims[2]);
      initialiseDouble3DArray(HzR, dims[0], dims[1], dims[2]);
      initialiseDouble3DArray(HzI, dims[0], dims[1], dims[2]);

      if( exphasorssurface ){
	initialiseDouble3DArray(surface_EHr, n_surface_vertices, 6, N_f_ex_vec);
	initialiseDouble3DArray(surface_EHi, n_surface_vertices, 6, N_f_ex_vec);
      }
      //cleanphasors
    }
    //fprintf(stderr,"Pos 01:\n");

    if((sourcemode==sm_steadystate)&&(runmode==rm_complete) && exphasorsvolume){

      extractPhasorsVolume( ExR,ExI,EyR,EyI,EzR,EzI,
			    Exy,Exz,Eyx,Eyz,Ezx,Ezy,
			    pind_il,pind_iu,
			    pind_jl,pind_ju,
			    pind_kl,pind_ku,
			    dft_counter,*omega_an, params.dt, Nsteps);
      extractPhasorsVolumeH(HxR,HxI,HyR,HyI,HzR,HzI,
			    Hxy,Hxz,Hyx,Hyz,Hzx,Hzy,
			    pind_il,pind_iu,
			    pind_jl,pind_ju,
			    pind_kl,pind_ku,
			    dft_counter,*omega_an, params.dt, Nsteps);

      if( exphasorssurface ){
	if(intphasorssurface){
	  for(int ifx=0;ifx<N_f_ex_vec;ifx++)
	    extractPhasorsSurface( surface_EHr[ifx], surface_EHi[ifx],
				   Hxy, Hxz, Hyx, Hyz, Hzx, Hzy,
				   Exy, Exz, Eyx, Eyz, Ezx, Ezy,
				   surface_vertices, n_surface_vertices, dft_counter, f_ex_vec[ifx]*2*dcpi, params.dt, Nsteps, dimension,J_tot,intmethod );
	  dft_counter++;
	}
	else{
	  for(int ifx=0;ifx<N_f_ex_vec;ifx++)
	    extractPhasorsSurfaceNoInterpolation( surface_EHr[ifx], surface_EHi[ifx],
						  Hxy, Hxz, Hyx, Hyz, Hzx, Hzy,
						  Exy, Exz, Eyx, Eyz, Ezx, Ezy,
						  surface_vertices, n_surface_vertices, dft_counter, f_ex_vec[ifx]*2*dcpi, params.dt, Nsteps, dimension,J_tot );
	  dft_counter++;
	}
      }

    }
    else if((sourcemode==sm_pulsed)&&(runmode==rm_complete) && exphasorsvolume){
      if(TIME_EXEC){
        timer.click();
      }

      if( (tind-start_tind) % Np == 0){
	extractPhasorsVolume(ExR,ExI,EyR,EyI,EzR,EzI,
			     Exy,Exz,Eyx,Eyz,Ezx,Ezy,
			     pind_il,pind_iu,
			     pind_jl,pind_ju,
			     pind_kl,pind_ku,
			     tind,*omega_an, params.dt, Npe);
	//fprintf(stderr,"Pos 01a:\n");
	extractPhasorsVolumeH(HxR,HxI,HyR,HyI,HzR,HzI,
			      Hxy,Hxz,Hyx,Hyz,Hzx,Hzy,
			      pind_il,pind_iu,
			      pind_jl,pind_ju,
			      pind_kl,pind_ku,
			      tind,*omega_an, params.dt, Npe);
      }
      if(TIME_EXEC){
	      timer.click();
      }
      //fprintf(stderr,"Pos 01b:\n");
    }
    /*extract fieldsample*/
    if(!((N_fieldsample_i == 0) || (N_fieldsample_j == 0) || (N_fieldsample_k == 0) || (N_fieldsample_n == 0))){
      //if( (tind-start_tind) % Np == 0){
      if(1){
#pragma omp parallel default(shared) private(Ex_temp,Ey_temp,Ez_temp)
	{

#pragma omp for
	  for(int kt=0; kt< N_fieldsample_k; kt++)
	    for(int jt=0; jt< N_fieldsample_j ; jt++)
	      for(int it=0; it< N_fieldsample_i; it++){
		////fprintf(stderr,"Pos fs 1\n");
		interpolateTimeDomainFieldCentralEBandLimited( Exy, Exz, Eyx, Eyz, Ezx, Ezy, (int)fieldsample_i[it] + Dxl[0] - 1, (int)fieldsample_j[jt] + Dyl[0] - 1,(int)fieldsample_k[kt] + Dzl[0] - 1, &Ex_temp, &Ey_temp, &Ez_temp);
		//fprintf(stderr,"Pos fs 2\n");
		for(int nt=0; nt< N_fieldsample_n; nt++)
		  fieldsample[nt][kt][jt][it] = fieldsample[nt][kt][jt][it] + pow( Ex_temp*Ex_temp + Ey_temp*Ey_temp + Ez_temp*Ez_temp, fieldsample_n[nt]/2.)/Nt[0];
		//fprintf(stderr,"%d %d %d %d -> %d %d %d (%d) %d [%d %d]\n",nt,kt,jt,it,(int)fieldsample_n[nt], (int)fieldsample_i[it] + Dxl[0] - 1, (int)fieldsample_j[jt] + Dyl[0] - 1, Dyl[0],(int)fieldsample_k[kt] + Dzl[0] - 1 , Nsteps, (int)fieldsample_n[nt] - 2);

	      }
	}
      }
    }

    /*end extract fieldsample*/

    //fprintf(stderr,"Pos 02:\n");
    if( sourcemode==sm_pulsed && runmode==rm_complete && exphasorssurface ){
      if( (tind-start_tind) % Np == 0 ){
	if(intphasorssurface)
	  for(int ifx=0;ifx<N_f_ex_vec;ifx++)
	    extractPhasorsSurface( surface_EHr[ifx], surface_EHi[ifx],
				   Hxy, Hxz, Hyx, Hyz, Hzx, Hzy,
				   Exy, Exz, Eyx, Eyz, Ezx, Ezy,
				   surface_vertices, n_surface_vertices, tind,
				   f_ex_vec[ifx]*2*dcpi, params.dt, Npe, dimension,J_tot,intmethod );
	else
	  for(int ifx=0;ifx<N_f_ex_vec;ifx++)
	    extractPhasorsSurfaceNoInterpolation( surface_EHr[ifx], surface_EHi[ifx],
				   Hxy, Hxz, Hyx, Hyz, Hzx, Hzy,
				   Exy, Exz, Eyx, Eyz, Ezx, Ezy,
				   surface_vertices, n_surface_vertices, tind,
				   f_ex_vec[ifx]*2*dcpi, params.dt, Npe, dimension,J_tot );


      }
    }

   if( sourcemode==sm_pulsed && runmode==rm_complete && (nvertices > 0) ){
     //     fprintf(stderr,"loc 01 (%d,%d,%d)\n",tind,start_tind,Np);
      if( (tind-start_tind) % Np == 0 ){
	//	fprintf(stderr,"loc 02\n");
	if( nvertices > 0){
	  //fprintf(stderr,"loc 03\n");
	  //	  fprintf(stderr,"EPV 01\n");
	  for(int ifx=0;ifx<N_f_ex_vec;ifx++)
	    extractPhasorsVertices( camplitudesR[ifx], camplitudesI[ifx],
				    Hxy, Hxz, Hyx, Hyz, Hzx, Hzy,
				    Exy, Exz, Eyx, Eyz, Ezx, Ezy,
				    vertices, nvertices, components, ncomponents, tind,
				    f_ex_vec[ifx]*2*dcpi, params.dt, Npe, dimension,J_tot,intmethod );
	}
      }
    }


    //fprintf(stderr,"Pos 02a:\n");
    if( sourcemode==sm_pulsed && runmode==rm_complete && exdetintegral ){
      if( (tind-start_tind) % Np == 0 ){
	//First need to sum up the Ex and Ey values on a plane ready for FFT, remember that Ex_t and Ey_t are in row-major format whilst Exy etc. are in column major format
	for(j=*Dyl;j<(J_tot-*Dyu);j++)
	  for(i=*Dxl;i<(I_tot-*Dxu);i++){
	    Ex_t[j-*Dyl+(i-*Dxl)*(J_tot-*Dyu-*Dyl)][0] = Exy[k_det_obs_global][j][i] + Exz[k_det_obs_global][j][i];Ex_t[j-*Dyl+(i-*Dxl)*(J_tot-*Dyu-*Dyl)][1]=0.;
	    Ey_t[j-*Dyl+(i-*Dxl)*(J_tot-*Dyu-*Dyl)][0] = Eyx[k_det_obs_global][j][i] + Eyz[k_det_obs_global][j][i];Ey_t[j-*Dyl+(i-*Dxl)*(J_tot-*Dyu-*Dyl)][1]=0.;
	  }
	//fprintf(stderr,"Pos 02a [1] (%d,%d,%d,%d):\n",*Dyl,J_tot-*Dyu,*Dxl,I_tot-*Dxu);
	fftw_execute(pex_t);fftw_execute(pey_t);
	//fprintf(stderr,"Pos 02a [2]:\n");
	//Iterate over each mode
	for(int im=0;im<Ndetmodes;im++){
	  //Now go back to column-major
	  for(j=0;j<(J_tot-*Dyu-*Dyl);j++)
	    for(i=0;i<(I_tot-*Dxu-*Dxl);i++){
	      Ex_t_cm[j][i] = Ex_t[j+i*(J_tot-*Dyu-*Dyl)][0] + I*Ex_t[j+i*(J_tot-*Dyu-*Dyl)][1];
	      Ey_t_cm[j][i] = Ey_t[j+i*(J_tot-*Dyu-*Dyl)][0] + I*Ey_t[j+i*(J_tot-*Dyu-*Dyl)][1];
	    }
	  //fprintf(stderr,"Pos 02a [3]:\n");
	  //Now multiply the pupil, mostly the pupil is non-zero in only a elements
	  for(j=0;j<(J_tot-*Dyu-*Dyl);j++)
	    for(i=0;i<(I_tot-*Dxu-*Dxl);i++){
	      Ex_t_cm[j][i] = Ex_t_cm[j][i]*Pupil[j][i]*Dx_tilde[j][i][im];
	      Ey_t_cm[j][i] = Ey_t_cm[j][i]*Pupil[j][i]*Dy_tilde[j][i][im];
	    }
	  //fprintf(stderr,"Pos 02a [4]:\n");
	  //now iterate over each frequency to extract phasors at
#pragma omp parallel default(shared)  private(lambda_an_t,Idxt,Idyt,i,j,kprop,phaseTermE,cphaseTermE)
	  {
#pragma omp for
	    for(int ifx=0;ifx<N_f_ex_vec;ifx++){
	      //wavelength in air
	      lambda_an_t = light_v/f_ex_vec[ifx];
	      //fprintf(stdout,"lambda_an_t = %e, light_v = %e, z_obs = %e\n",lambda_an_t,light_v,z_obs);
	      Idxt=0.;Idyt=0.;

	      //now loop over all angular frequencies
	      for(j=0;j<(J_tot-*Dyu-*Dyl);j++)
		for(i=0;i<(I_tot-*Dxu-*Dxl);i++){
		  if( (lambda_an_t*fx_vec[i]*lambda_an_t*fx_vec[i]+lambda_an_t*fy_vec[j]*lambda_an_t*fy_vec[j]) < 1){

		    if(!air_interface_present){
		      /*This had to be fixed since we must take into account the refractive index of the medium.

		       */
		      kprop = exp(I*z_obs*2.*dcpi/lambda_an_t*refind*sqrt(1. - pow(lambda_an_t*fx_vec[i]/refind,2.) - pow(lambda_an_t*fy_vec[j]/refind,2.) ));
		      //fprintf(stdout,"%d %d %e %e %e %e %e %e %e\n",i,j,fx_vec[i],fy_vec[j],real(kprop),imag(kprop),z_obs,dcpi,lambda_an_t);
		    }
		    else{
		      kprop = exp(I*(-air_interface+z_obs)*2.*dcpi/lambda_an_t*refind*sqrt(1.-pow(lambda_an_t*fx_vec[i]/refind,2.)-pow(lambda_an_t*fy_vec[j]/refind,2.)))*exp(I*air_interface*2.*dcpi/lambda_an_t*sqrt(1.-pow(lambda_an_t*fx_vec[i],2.) - pow(lambda_an_t*fy_vec[j],2.)));
		    }
		  }
		  else
		    kprop = 0.;

		  Idxt+=Ex_t_cm[j][i]*kprop;
		  Idyt+=Ey_t_cm[j][i]*kprop;
		}
	      phaseTermE = fmod(f_ex_vec[ifx]*2.*dcpi*((double) tind)*params.dt, 2*dcpi);
	      cphaseTermE = exp(phaseTermE * I) * 1./((double) Npe);

	      Idx[ifx][im]+=Idxt*cphaseTermE;
	      Idy[ifx][im]+=Idyt*cphaseTermE;

	    }//end of loop on frequencies
	  }//end of pragma omp parallel
	}//end of loop over each mode
      }
    }//end of section for calculating detector function

    //fprintf(stderr,"Pos 02b:\n");
    if(runmode==rm_complete)
      if(dimension==THREE){
	extractPhasorsPlane( iwave_lEx_Rbs, iwave_lEx_Ibs, iwave_lEy_Rbs, iwave_lEy_Ibs,
			     iwave_lHx_Rbs, iwave_lHx_Ibs, iwave_lHy_Rbs, iwave_lHy_Ibs,
			     Exz, Eyz, Hxz, Hyz,
			     Exy, Eyx, Hxy, Hyx,
			     I_tot, J_tot, ((int)*K0) + 1, tind, *omega_an, params.dt, *Nt);//extract the phasors just above the line
      }
    //fprintf(stderr,"Pos 02c:\n");

    //Update equations for the E field

    /*There are two options for determining the update coefficients for the FDTD cell:

      1) If cell (i,j,k) is either free space or PML:

      materials[k][j][i] will be set to 0. In this case the update parameter used will
      be given by Cay[j], Cby[j] etc depending on which update equation is being implemented.

      2) if cell (i,j,k) is composed of a scattering type material then materials[k][j][i] will be
      non-zero and will be an index into Cmaterial_Cay and Cmaterial_Cby etc depending on which
      update equation is being implemented.

    */

    int array_ind = 0;
    //fprintf(stderr,"I_tot=%d, J_tot=%d, K_tot=%d\n",I_tot,J_tot,K_tot);
    if(TIME_EXEC){
      timer.click();
    }
    //fprintf(stderr,"Dimension = %d\n",dimension);
    /*
      for(k=0;k<(K_tot+1);k++)
      fprintf(stdout,"%e ",Exy[k][13][13]+Exz[k][13][13]);
      fprintf(stdout,"\n");
    */
#pragma omp parallel default(shared)  private(i,j,k,rho,k_loc,array_ind,Ca,Cb,Cc,alpha_l,beta_l,gamma_l,kappa_l,sigma_l,Enp1,Jnp1)//,ca_vec,cb_vec,cc_vec,eh_vec)
    {
    Enp1 = 0.0;
    array_ind = 0;

  if(dimension==THREE || dimension==TE){
	if( useCD ){//FDTD, Exy
#pragma omp for
	  for(k=0;k<(K_tot+1);k++)
	    for(j=1;j<J_tot;j++)
	      for(i=0;i<I_tot;i++){
		rho = 0.;
		k_loc = k;
		if( is_structure )
		  if( k>Dzl[0] && k<(Dzl[0]+K) ){
		    if( (k-structure[i][1])<(K+Dzl[0]) && (k-structure[i][1])>Dzl[0] )
		      k_loc = k - structure[i][1];
		    else if( (k-structure[i][1])>=(K+Dzl[0]) )
		      k_loc = Dzl[0]+K-1;
		    else
		      k_loc = Dzl[0]+1;
		  }
		if( !is_multilayer )
		  array_ind = j;
		else
		  array_ind = (J_tot+1)*k_loc+j;

		//use the average of material parameters between nodes
		if( materials[k][j][i] || materials[k][j][i+1]){
		  //fprintf(stdout,"(%d,%d,%d,%d)\n",i,j,k,tind);
		  rho = 0.;
		  if( !materials[k][j][i] ){
		    Ca = Cay[array_ind];
		    Cb = Cby[array_ind];
		    if(is_disp_ml)
		      Cc = Ccy[array_ind];
		    else
		      Cc = 0.;
		  }
		  else{
		    Ca = Cmaterial_Cay[materials[k][j][i]-1];
		    Cb = Cmaterial_Cby[materials[k][j][i]-1];
		    Cc = Cmaterial_Ccy[materials[k][j][i]-1];
		  }

		  if(intmatprops){
		    if( !materials[k][j][i+1] ){
		      Ca = Ca + Cay[array_ind];
		      Cb = Cb + Cby[array_ind];
		      if(is_disp_ml)
			Cc = Cc + Ccy[array_ind];
		    }
		    else{
		      Ca = Ca + Cmaterial_Cay[materials[k][j][i+1]-1];
		      Cb = Cb + Cmaterial_Cby[materials[k][j][i+1]-1];
		      Cc = Cc + Cmaterial_Ccy[materials[k][j][i+1]-1];
		    }
		    Ca = Ca/2.;
		    Cb = Cb/2.;
		    Cc = Cc/2.;
		  }
		}
		else{
		  Ca = Cay[array_ind];
		  Cb = Cby[array_ind];
		  if(is_disp_ml)
		    Cc = Ccy[array_ind];
		  else
		    Cc = 0.;
		  if(is_cond)
		    rho = rho_y[array_ind];
		}

		alpha_l = 0.;
		beta_l  = 0.;
		gamma_l = 0.;
		kappa_l = 1.;
		sigma_l = 0.;

		if(is_disp || is_disp_ml){
		  sigma_l = ml_sigma_y[array_ind];
		  kappa_l = ml_kappa_y[array_ind];
		  alpha_l = ml_alpha[k_loc];
		  beta_l = ml_beta[k_loc];
		  gamma_l = ml_gamma[k_loc];
		  if( materials[k][j][i] || materials[k][j][i+1]){
		    if(materials[k][j][i]){
		      alpha_l = alpha[materials[k][j][i]-1];
		      beta_l =  beta[materials[k][j][i]-1];
		      gamma_l = gamma[materials[k][j][i]-1];
		    }
		    else{
		      alpha_l = ml_alpha[k_loc];
		      beta_l = ml_beta[k_loc];
		      gamma_l = ml_gamma[k_loc];
		    }

		    if(materials[k][j][i+1]){
		      alpha_l += alpha[materials[k][j][i+1]-1];
		      beta_l +=  beta[materials[k][j][i+1]-1];
		      gamma_l += gamma[materials[k][j][i+1]-1];
		    }
		    else{
		      alpha_l += ml_alpha[k_loc];
		      beta_l += ml_beta[k_loc];
		      gamma_l += ml_gamma[k_loc];

		    }
		    alpha_l = alpha_l/2.;
		    beta_l = beta_l/2.;
		    gamma_l = gamma_l/2.;
		  }
		}


		Enp1 = Ca*Exy[k][j][i]+Cb*(Hzy[k][j][i] + Hzx[k][j][i] - Hzy[k][j-1][i] - Hzx[k][j-1][i]);
		if( (is_disp || is_disp_ml) && gamma_l)
		  Enp1 += Cc*Exy_nm1[k][j][i] - 1./2.*Cb*dy*((1+alpha_l)*Jxy[k][j][i] + beta_l*Jxy_nm1[k][j][i]);
		if(is_cond && rho)
		  Enp1 += Cb*dy*Jcxy[k][j][i];
		if( (is_disp || is_disp_ml) && gamma_l){
		  Jnp1  = alpha_l*Jxy[k][j][i] + beta_l*Jxy_nm1[k][j][i] + kappa_l*gamma_l/(2.*params.dt)*(Enp1 - Exy_nm1[k][j][i]);
		  Jnp1 += sigma_l/eo*gamma_l*Exy[k][j][i];

		  Exy_nm1[k][j][i] = Exy[k][j][i];
		  Jxy_nm1[k][j][i] = Jxy[k][j][i];
		  Jxy[k][j][i]     = Jnp1;

		  //	    fprintf(stderr,"(%d,%d,%d): %e\n",i,j,k,Jxy[k][j][i]);
		}

		if(is_cond && rho){
		  Jcxy[k][j][i] -= rho*(Enp1 + Exy[k][j][i]);
		}

		Exy[k][j][i] = Enp1;
	      }
	}//FDTD, Exy
	else{//PSTD, Exy
//fprintf(stderr,"Pos 02d:\n");
#pragma omp for
	  for(k=0;k<(K_tot+1);k++)
	    for(i=0;i<I_tot;i++){
	      for(j=1;j<J_tot;j++){
		rho = 0.;
		k_loc = k;
		if( is_structure )
		  if( k>Dzl[0] && k<(Dzl[0]+K) ){
		    if( (k-structure[i][1])<(K+Dzl[0]) && (k-structure[i][1])>Dzl[0] )
		      k_loc = k - structure[i][1];
		    else if( (k-structure[i][1])>=(K+Dzl[0]) )
		      k_loc = Dzl[0]+K-1;
		    else
		      k_loc = Dzl[0]+1;
		  }
		if( !is_multilayer )
		  array_ind = j;
		else
		  array_ind = (J_tot+1)*k_loc+j;

		//use the average of material parameters between nodes
		if( materials[k][j][i] || materials[k][j][i+1]){
		  //fprintf(stdout,"(%d,%d,%d,%d)\n",i,j,k,tind);
		  rho = 0.;
		  if( !materials[k][j][i] ){
		    Ca = Cay[array_ind];
		    Cb = Cby[array_ind];
		    if(is_disp_ml)
		      Cc = Ccy[array_ind];
		    else
		      Cc = 0.;
		  }
		  else{
		    Ca = Cmaterial_Cay[materials[k][j][i]-1];
		    Cb = Cmaterial_Cby[materials[k][j][i]-1];
		    Cc = Cmaterial_Ccy[materials[k][j][i]-1];
		  }

		  if(intmatprops){
		    if( !materials[k][j][i+1] ){
		      Ca = Ca + Cay[array_ind];
		      Cb = Cb + Cby[array_ind];
		      if(is_disp_ml)
			Cc = Cc + Ccy[array_ind];
		    }
		    else{
		      Ca = Ca + Cmaterial_Cay[materials[k][j][i+1]-1];
		      Cb = Cb + Cmaterial_Cby[materials[k][j][i+1]-1];
		      Cc = Cc + Cmaterial_Ccy[materials[k][j][i+1]-1];
		    }
		    Ca = Ca/2.;
		    Cb = Cb/2.;
		    Cc = Cc/2.;
		  }
		}
		else{
		  Ca = Cay[array_ind];
		  Cb = Cby[array_ind];
		  if(is_disp_ml)
		    Cc = Ccy[array_ind];
		  else
		    Cc = 0.;
		  if(is_cond)
		    rho = rho_y[array_ind];
		}

		alpha_l = 0.;
		beta_l  = 0.;
		gamma_l = 0.;
		kappa_l = 1.;
		sigma_l = 0.;

		if(is_disp || is_disp_ml){
		  sigma_l = ml_sigma_y[array_ind];
		  kappa_l = ml_kappa_y[array_ind];
		  alpha_l = ml_alpha[k_loc];
		  beta_l = ml_beta[k_loc];
		  gamma_l = ml_gamma[k_loc];
		  if( materials[k][j][i] || materials[k][j][i+1]){
		    if(materials[k][j][i]){
		      alpha_l = alpha[materials[k][j][i]-1];
		      beta_l =  beta[materials[k][j][i]-1];
		      gamma_l = gamma[materials[k][j][i]-1];
		    }
		    else{
		      alpha_l = ml_alpha[k_loc];
		      beta_l = ml_beta[k_loc];
		      gamma_l = ml_gamma[k_loc];
		    }

		    if(materials[k][j][i+1]){
		      alpha_l += alpha[materials[k][j][i+1]-1];
		      beta_l +=  beta[materials[k][j][i+1]-1];
		      gamma_l += gamma[materials[k][j][i+1]-1];
		    }
		    else{
		      alpha_l += ml_alpha[k_loc];
		      beta_l += ml_beta[k_loc];
		      gamma_l += ml_gamma[k_loc];

		    }
		    alpha_l = alpha_l/2.;
		    beta_l = beta_l/2.;
		    gamma_l = gamma_l/2.;
		  }
		}


      Enp1 = 0.0;
		//Enp1 = Ca*Exy[k][j][i]+Cb*(Hzy[k][j][i] + Hzx[k][j][i] - Hzy[k][j-1][i] - Hzx[k][j-1][i]);
		if( (is_disp || is_disp_ml) && gamma_l)
		  Enp1 += Cc*Exy_nm1[k][j][i] - 1./2.*Cb*dy*((1+alpha_l)*Jxy[k][j][i] + beta_l*Jxy_nm1[k][j][i]);
		if(is_cond && rho)
		  Enp1 += Cb*dy*Jcxy[k][j][i];
		if( (is_disp || is_disp_ml) && gamma_l){
		  Jnp1  = alpha_l*Jxy[k][j][i] + beta_l*Jxy_nm1[k][j][i] + kappa_l*gamma_l/(2.*params.dt)*(Enp1 - Exy_nm1[k][j][i]);
		  Jnp1 += sigma_l/eo*gamma_l*Exy[k][j][i];

		  Exy_nm1[k][j][i] = Exy[k][j][i];
		  Jxy_nm1[k][j][i] = Jxy[k][j][i];
		  Jxy[k][j][i]     = Jnp1;

		  //	    fprintf(stderr,"(%d,%d,%d): %e\n",i,j,k,Jxy[k][j][i]);
		}

		if(is_cond && rho){
		  Jcxy[k][j][i] -= rho*(Enp1 + Exy[k][j][i]);
		}

		eh_vec[omp_get_thread_num()][j][0] = Hzy[k][j][i] + Hzx[k][j][i];eh_vec[omp_get_thread_num()][j][1] = 0.;
		ca_vec[omp_get_thread_num()][j-1] = Ca;
		cb_vec[omp_get_thread_num()][j-1] = Cb;
	      }
	      if(J_tot>1){
		j = 0;
		eh_vec[omp_get_thread_num()][j][0] = Hzy[k][j][i] + Hzx[k][j][i];eh_vec[omp_get_thread_num()][j][1] = 0.;
		first_derivative( eh_vec[omp_get_thread_num()], eh_vec[omp_get_thread_num()],
				  dk_e_y, N_e_y , pf_exy[omp_get_thread_num()], pb_exy[omp_get_thread_num()]);


		//fprintf(stdout,"(%d,%d) %d (of %d)\n",i,k,omp_get_thread_num(),omp_get_num_threads());

		for(j=1;j<J_tot;j++){
		  Exy[k][j][i] = ca_vec[omp_get_thread_num()][j-1]*Exy[k][j][i] + cb_vec[omp_get_thread_num()][j-1]*eh_vec[omp_get_thread_num()][j][0]/((double) N_e_y);
		}
	      }
	    }
	}//PSTD, Exy

	/*
	  if(is_disp){
	  i=36;
	  j=36;
	  k=36;

	  fprintf(stdout,"%e %e",Jxy[k][j][i],Exy[k][j][i]);
	  }
	*/

	//fprintf(stderr,"Pos 04:\n");
	//Exz updates
	if( useCD ){//FDTD, Exz
#pragma omp for
	  for(k=1;k<K_tot;k++)
	    for(j=0;j<J_tot_p1_bound;j++)
	      for(i=0;i<I_tot;i++){
		rho = 0.;
		k_loc = k;
		if( is_structure )
		  if( k>Dzl[0] && k<(Dzl[0]+K) ){
		    if( (k-structure[i][1])<(K+Dzl[0]) && (k-structure[i][1])>Dzl[0] )
		      k_loc = k - structure[i][1];
		    else if( (k-structure[i][1])>=(K+Dzl[0]) )
		      k_loc = Dzl[0]+K-1;
		    else
		      k_loc = Dzl[0]+1;
		  }
		//use the average of material parameters between nodes
		if( materials[k][j][i] || materials[k][j][i+1]){
		  rho = 0.;
		  if( !materials[k][j][i] ){
		    Ca = Caz[k_loc];
		    Cb = Cbz[k_loc];
		    if(is_disp_ml)
		      Cc = Ccz[k_loc];
		    else
		      Cc = 0.;
		  }
		  else{
		    Ca = Cmaterial_Caz[materials[k][j][i]-1];
		    Cb = Cmaterial_Cbz[materials[k][j][i]-1];
		    Cc = Cmaterial_Ccz[materials[k][j][i]-1];
		  }

		  if(intmatprops){
		    if( !materials[k][j][i+1] ){
		      Ca = Ca + Caz[k_loc];
		      Cb = Cb + Cbz[k_loc];
		      if(is_disp_ml)
			Cc = Cc + Ccz[k_loc];
		    }
		    else{
		      Ca = Ca + Cmaterial_Caz[materials[k][j][i+1]-1];
		      Cb = Cb + Cmaterial_Cbz[materials[k][j][i+1]-1];
		      Cc = Cc + Cmaterial_Ccz[materials[k][j][i+1]-1];
		    }
		    Ca = Ca/2.;
		    Cb = Cb/2.;
		    Cc = Cc/2.;
		  }
		}
		else{
		  Ca = Caz[k_loc];
		  Cb = Cbz[k_loc];
		  if(is_disp_ml)
		    Cc = Ccz[k_loc];
		  else
		    Cc = 0.;
		  if(is_cond)
		    rho = rho_z[k_loc];
		}

		alpha_l = 0.;
		beta_l  = 0.;
		gamma_l = 0.;
		kappa_l = 1.;
		sigma_l = 0.;

		if(is_disp || is_disp_ml){
		  sigma_l = ml_sigma_z[k_loc];
		  kappa_l = ml_kappa_z[k_loc];
		  alpha_l = ml_alpha[k_loc];
		  beta_l = ml_beta[k_loc];
		  gamma_l = ml_gamma[k_loc];
		  if( materials[k][j][i] || materials[k][j][i+1]){
		    if(materials[k][j][i]){
		      alpha_l = alpha[materials[k][j][i]-1];
		      beta_l =  beta[materials[k][j][i]-1];
		      gamma_l = gamma[materials[k][j][i]-1];
		    }
		    else{
		      alpha_l = ml_alpha[k_loc];
		      beta_l = ml_beta[k_loc];
		      gamma_l = ml_gamma[k_loc];
		    }

		    if(materials[k][j][i+1]){
		      alpha_l += alpha[materials[k][j][i+1]-1];
		      beta_l +=  beta[materials[k][j][i+1]-1];
		      gamma_l += gamma[materials[k][j][i+1]-1];
		    }
		    else{
		      alpha_l += ml_alpha[k_loc];
		      beta_l += ml_beta[k_loc];
		      gamma_l += ml_gamma[k_loc];

		    }
		    alpha_l = alpha_l/2.;
		    beta_l = beta_l/2.;
		    gamma_l = gamma_l/2.;
		  }
		}
		/*if( materials[k][j][i] || materials[k][j][i+1])
		  fprintf(stdout,"(%d,%d,%d), Ca= %e, Cb=%e, is_cond:%d, rho: %e, is_disp: %d, is_disp_ml: %d\n",i,j,k,Ca,Cb,is_cond,rho,is_disp,is_disp_ml);
		  if(tind==0)
		  fprintf(stdout,"%d %d %e %e\n",i,k,Ca, Cb);*/
		Enp1 = Ca*Exz[k][j][i]+Cb*(Hyx[k-1][j][i] + Hyz[k-1][j][i] - Hyx[k][j][i] - Hyz[k][j][i]);
		if( (is_disp || is_disp_ml) && gamma_l)
		  Enp1 += Cc*Exz_nm1[k][j][i] - 1./2.*Cb*dz*((1+alpha_l)*Jxz[k][j][i] + beta_l*Jxz_nm1[k][j][i]);
		if(is_cond && rho)
		  Enp1 += Cb*dz*Jcxz[k][j][i];
		if( (is_disp || is_disp_ml) && gamma_l){
		  Jnp1  = alpha_l*Jxz[k][j][i] + beta_l*Jxz_nm1[k][j][i] + kappa_l*gamma_l/(2.*params.dt)*(Enp1 - Exz_nm1[k][j][i]);
		  Jnp1 += sigma_l/eo*gamma_l*Exz[k][j][i];
		  Exz_nm1[k][j][i] = Exz[k][j][i];
		  Jxz_nm1[k][j][i] = Jxz[k][j][i];
		  Jxz[k][j][i]     = Jnp1;

		}

		if(is_cond && rho){
		  Jcxz[k][j][i] -= rho*(Enp1 + Exz[k][j][i]);
		}

		Exz[k][j][i] = Enp1;

	      }
	}//FDTD, Exz
	else{//PSTD, Exz
	  //#pragma omp for
	  for(j=0;j<J_tot_p1_bound;j++)
	    #pragma omp for
	    for(i=0;i<I_tot;i++){
	      for(k=1;k<K_tot;k++){
		rho = 0.;
		k_loc = k;
		if( is_structure )
		  if( k>Dzl[0] && k<(Dzl[0]+K) ){
		    if( (k-structure[i][1])<(K+Dzl[0]) && (k-structure[i][1])>Dzl[0] )
		      k_loc = k - structure[i][1];
		    else if( (k-structure[i][1])>=(K+Dzl[0]) )
		      k_loc = Dzl[0]+K-1;
		    else
		      k_loc = Dzl[0]+1;
		  }
		//use the average of material parameters between nodes
		if( materials[k][j][i] || materials[k][j][i+1]){
		  rho = 0.;
		  if( !materials[k][j][i] ){
		    Ca = Caz[k_loc];
		    Cb = Cbz[k_loc];
		    if(is_disp_ml)
		      Cc = Ccz[k_loc];
		    else
		      Cc = 0.;
		  }
		  else{
		    Ca = Cmaterial_Caz[materials[k][j][i]-1];
		    Cb = Cmaterial_Cbz[materials[k][j][i]-1];
		    Cc = Cmaterial_Ccz[materials[k][j][i]-1];
		  }
		  if(intmatprops){
		    if( !materials[k][j][i+1] ){
		      Ca = Ca + Caz[k_loc];
		      Cb = Cb + Cbz[k_loc];
		      if(is_disp_ml)
			Cc = Cc + Ccz[k_loc];
		    }
		    else{
		      Ca = Ca + Cmaterial_Caz[materials[k][j][i+1]-1];
		      Cb = Cb + Cmaterial_Cbz[materials[k][j][i+1]-1];
		      Cc = Cc + Cmaterial_Ccz[materials[k][j][i+1]-1];
		    }
		    Ca = Ca/2.;
		    Cb = Cb/2.;
		    Cc = Cc/2.;
		  }
		}
		else{
		  Ca = Caz[k_loc];
		  Cb = Cbz[k_loc];
		  if(is_disp_ml)
		    Cc = Ccz[k_loc];
		  else
		    Cc = 0.;
		  if(is_cond)
		    rho = rho_z[k_loc];
		}

		alpha_l = 0.;
		beta_l  = 0.;
		gamma_l = 0.;
		kappa_l = 1.;
		sigma_l = 0.;

		if(is_disp || is_disp_ml){
		  sigma_l = ml_sigma_z[k_loc];
		  kappa_l = ml_kappa_z[k_loc];
		  alpha_l = ml_alpha[k_loc];
		  beta_l = ml_beta[k_loc];
		  gamma_l = ml_gamma[k_loc];
		  if( materials[k][j][i] || materials[k][j][i+1]){
		    if(materials[k][j][i]){
		      alpha_l = alpha[materials[k][j][i]-1];
		      beta_l =  beta[materials[k][j][i]-1];
		      gamma_l = gamma[materials[k][j][i]-1];
		    }
		    else{
		      alpha_l = ml_alpha[k_loc];
		      beta_l = ml_beta[k_loc];
		      gamma_l = ml_gamma[k_loc];
		    }

		    if(materials[k][j][i+1]){
		      alpha_l += alpha[materials[k][j][i+1]-1];
		      beta_l +=  beta[materials[k][j][i+1]-1];
		      gamma_l += gamma[materials[k][j][i+1]-1];
		    }
		    else{
		      alpha_l += ml_alpha[k_loc];
		      beta_l += ml_beta[k_loc];
		      gamma_l += ml_gamma[k_loc];

		    }
		    alpha_l = alpha_l/2.;
		    beta_l = beta_l/2.;
		    gamma_l = gamma_l/2.;
		  }
		}
		/*if( materials[k][j][i] || materials[k][j][i+1])
		  fprintf(stdout,"(%d,%d,%d), Ca= %e, Cb=%e, is_cond:%d, rho: %e, is_disp: %d, is_disp_ml: %d\n",i,j,k,Ca,Cb,is_cond,rho,is_disp,is_disp_ml);
		  if(tind==0)
		  fprintf(stdout,"%d %d %e %e\n",i,k,Ca, Cb);*/
		//Enp1 = Ca*Exz[k][j][i]+Cb*(Hyx[k-1][j][i] + Hyz[k-1][j][i] - Hyx[k][j][i] - Hyz[k][j][i]);
		if( (is_disp || is_disp_ml) && gamma_l)
		  Enp1 += Cc*Exz_nm1[k][j][i] - 1./2.*Cb*dz*((1+alpha_l)*Jxz[k][j][i] + beta_l*Jxz_nm1[k][j][i]);
		if(is_cond && rho)
		  Enp1 += Cb*dz*Jcxz[k][j][i];
		if( (is_disp || is_disp_ml) && gamma_l){
		  Jnp1  = alpha_l*Jxz[k][j][i] + beta_l*Jxz_nm1[k][j][i] + kappa_l*gamma_l/(2.*params.dt)*(Enp1 - Exz_nm1[k][j][i]);
		  Jnp1 += sigma_l/eo*gamma_l*Exz[k][j][i];
		  Exz_nm1[k][j][i] = Exz[k][j][i];
		  Jxz_nm1[k][j][i] = Jxz[k][j][i];
		  Jxz[k][j][i]     = Jnp1;

		}

		if(is_cond && rho){
		  Jcxz[k][j][i] -= rho*(Enp1 + Exz[k][j][i]);
		}

		eh_vec[omp_get_thread_num()][k][0] = Hyx[k][j][i] + Hyz[k][j][i];eh_vec[omp_get_thread_num()][k][1] = 0.;
		ca_vec[omp_get_thread_num()][k-1] = Ca;
		cb_vec[omp_get_thread_num()][k-1] = Cb;

	      }
	      k=0;
	      eh_vec[omp_get_thread_num()][k][0] = Hyx[k][j][i] + Hyz[k][j][i];eh_vec[omp_get_thread_num()][k][1] = 0.;
	      /*
		if (tind==1 & i==25 & j==25){
		for(k=0;k<N_e_z;k++)
		fprintf(stdout,"%e ",dk_e_z[k][0]);
		fprintf(stdout,"\n\n");
		for(k=0;k<N_e_z;k++)
		fprintf(stdout,"%e ",dk_e_z[k][1]);
		fprintf(stdout,"\n\n");
		for(k=0;k<N_e_z;k++)
		fprintf(stdout,"%e ",eh_vec[omp_get_thread_num()][k][0]);
		fprintf(stdout,"\n\n");
		for(k=0;k<N_e_z;k++)
		fprintf(stdout,"%e ",eh_vec[omp_get_thread_num()][k][1]);
		}
	      */
	      first_derivative( eh_vec[omp_get_thread_num()], eh_vec[omp_get_thread_num()],
				dk_e_z, N_e_z , pf_exz[omp_get_thread_num()], pb_exz[omp_get_thread_num()]);
	      /*
		if (tind==1 & i==25 & j==25){
		fprintf(stdout,"\n\n");
		for(k=0;k<N_e_z;k++)
		fprintf(stdout,"%e ",eh_vec[k][0]);
		fprintf(stdout,"\n\n");
		for(k=0;k<N_e_z;k++)
		fprintf(stdout,"%e ",eh_vec[k][1]);
		}
	      */
	      for(k=1;k<K_tot;k++){
		Exz[k][j][i] = ca_vec[omp_get_thread_num()][k-1]*Exz[k][j][i] - cb_vec[omp_get_thread_num()][k-1]*eh_vec[omp_get_thread_num()][k][0]/((double) N_e_z);
	      }

	    }

	}//PSTD, Exz

	//fprintf(stderr,"Pos 05:\n");
	//Eyx updates
	if( useCD ){//FDTD, Eyx
#pragma omp for
	  for(k=0;k<(K_tot+1);k++)
	    for(j=0;j<J_tot_bound;j++)
	      for(i=1;i<I_tot;i++){
		rho = 0.;
		k_loc = k;
		if( is_structure ){
		  if( k>Dzl[0] && k<(Dzl[0]+K) ){
		    if( (k-structure[i][1])<(K+Dzl[0]) && (k-structure[i][1])>Dzl[0] )
		      k_loc = k - structure[i][1];
		    else if( (k-structure[i][1])>=(K+Dzl[0]) )
		      k_loc = Dzl[0]+K-1;
		    else
		      k_loc = Dzl[0]+1;
		  }
		}
		if( !is_multilayer )
		  array_ind = i;
		else
		  array_ind = (I_tot+1)*k_loc+i;

		//use the average of material parameters between nodes
		if( materials[k][j][i] || materials[k][min(J_tot,j+1)][i] ){
		  rho = 0.;
		  if( !materials[k][j][i] ){
		    Ca = Cax[array_ind];
		    Cb = Cbx[array_ind];
		    if(is_disp_ml)
		      Cc = Ccx[array_ind];
		    else
		      Cc = 0;
		  }
		  else{
		    Ca = Cmaterial_Cax[materials[k][j][i]-1];
		    Cb = Cmaterial_Cbx[materials[k][j][i]-1];
		    Cc = Cmaterial_Ccx[materials[k][j][i]-1];
		  }
		  if(intmatprops){
		    if( !materials[k][min(J_tot,j+1)][i] ){
		      Ca = Ca + Cax[array_ind];
		      Cb = Cb + Cbx[array_ind];
		      if(is_disp_ml)
			Cc = Cc + Ccx[array_ind];
		    }
		    else{
		      Ca = Ca + Cmaterial_Cax[materials[k][min(J_tot,j+1)][i]-1];
		      Cb = Cb + Cmaterial_Cbx[materials[k][min(J_tot,j+1)][i]-1];
		      Cc = Cc + Cmaterial_Ccx[materials[k][min(J_tot,j+1)][i]-1];
		    }

		    Ca = Ca/2.;
		    Cb = Cb/2.;
		    Cc = Cc/2.;
		  }
		}
		else{
		  Ca = Cax[array_ind];
		  Cb = Cbx[array_ind];
		  if(is_disp_ml)
		    Cc = Ccx[array_ind];
		  else
		    Cc = 0.;
		  if(is_cond)
		    rho = rho_x[array_ind];
		}

		alpha_l = 0.;
		beta_l  = 0.;
		gamma_l = 0.;
		kappa_l = 1.;
		sigma_l = 0.;

		if(is_disp || is_disp_ml){
		  sigma_l = ml_sigma_x[array_ind];
		  kappa_l = ml_kappa_x[array_ind];
		  alpha_l = ml_alpha[k_loc];
		  beta_l = ml_beta[k_loc];
		  gamma_l = ml_gamma[k_loc];
		  if( materials[k][j][i] || materials[k][min(J_tot,j+1)][i]){
		    if(materials[k][j][i]){
		      alpha_l = alpha[materials[k][j][i]-1];
		      beta_l =  beta[materials[k][j][i]-1];
		      gamma_l = gamma[materials[k][j][i]-1];
		    }
		    else{
		      alpha_l = ml_alpha[k_loc];
		      beta_l = ml_beta[k_loc];
		      gamma_l = ml_gamma[k_loc];
		    }

		    if(materials[k][min(J_tot,j+1)][i]){
		      alpha_l += alpha[materials[k][min(J_tot,j+1)][i]-1];
		      beta_l +=  beta[materials[k][min(J_tot,j+1)][i]-1];
		      gamma_l += gamma[materials[k][min(J_tot,j+1)][i]-1];
		    }
		    else{
		      alpha_l += ml_alpha[k_loc];
		      beta_l += ml_beta[k_loc];
		      gamma_l += ml_gamma[k_loc];

		    }
		    alpha_l = alpha_l/2.;
		    beta_l = beta_l/2.;
		    gamma_l = gamma_l/2.;

		  }
		}


		Enp1 = Ca*Eyx[k][j][i]+Cb*(Hzx[k][j][i-1] + Hzy[k][j][i-1] - Hzx[k][j][i] - Hzy[k][j][i]);
		if( (is_disp || is_disp_ml) && gamma_l)
		  Enp1 += Cc*Eyx_nm1[k][j][i] - 1./2.*Cb*dx*((1+alpha_l)*Jyx[k][j][i] + beta_l*Jyx_nm1[k][j][i]);
		if(is_cond && rho)
		  Enp1 += Cb*dx*Jcyx[k][j][i];
		if( (is_disp || is_disp_ml) && gamma_l){
		  Jnp1  = alpha_l*Jyx[k][j][i] + beta_l*Jyx_nm1[k][j][i] + kappa_l*gamma_l/(2.*params.dt)*(Enp1 - Eyx_nm1[k][j][i]);
		  Jnp1 += sigma_l/eo*gamma_l*Eyx[k][j][i];
		  Eyx_nm1[k][j][i] = Eyx[k][j][i];
		  Jyx_nm1[k][j][i] = Jyx[k][j][i];
		  Jyx[k][j][i]     = Jnp1;
		}
		if(is_cond && rho){
		  Jcyx[k][j][i] -= rho*(Enp1 + Eyx[k][j][i]);
		}

		Eyx[k][j][i] = Enp1;
	      }
	}//FDTD, Eyx
	else{//PSTD, Eyx
#pragma omp for
	  for(k=0;k<(K_tot+1);k++)
	    for(j=0;j<J_tot_bound;j++){
	      for(i=1;i<I_tot;i++){
		rho = 0.;
		k_loc = k;
		if( is_structure ){
		  if( k>Dzl[0] && k<(Dzl[0]+K) ){
		    if( (k-structure[i][1])<(K+Dzl[0]) && (k-structure[i][1])>Dzl[0] )
		      k_loc = k - structure[i][1];
		    else if( (k-structure[i][1])>=(K+Dzl[0]) )
		      k_loc = Dzl[0]+K-1;
		    else
		      k_loc = Dzl[0]+1;
		  }
		}
		if( !is_multilayer )
		  array_ind = i;
		else
		  array_ind = (I_tot+1)*k_loc+i;

		//use the average of material parameters between nodes
		if( materials[k][j][i] || materials[k][min(J_tot,j+1)][i] ){
		  rho = 0.;
		  if( !materials[k][j][i] ){
		    Ca = Cax[array_ind];
		    Cb = Cbx[array_ind];
		    if(is_disp_ml)
		      Cc = Ccx[array_ind];
		    else
		      Cc = 0;
		  }
		  else{
		    Ca = Cmaterial_Cax[materials[k][j][i]-1];
		    Cb = Cmaterial_Cbx[materials[k][j][i]-1];
		    Cc = Cmaterial_Ccx[materials[k][j][i]-1];
		  }
		  if(intmatprops){
		    if( !materials[k][min(J_tot,j+1)][i] ){
		      Ca = Ca + Cax[array_ind];
		      Cb = Cb + Cbx[array_ind];
		      if(is_disp_ml)
			Cc = Cc + Ccx[array_ind];
		    }
		    else{
		      Ca = Ca + Cmaterial_Cax[materials[k][min(J_tot,j+1)][i]-1];
		      Cb = Cb + Cmaterial_Cbx[materials[k][min(J_tot,j+1)][i]-1];
		      Cc = Cc + Cmaterial_Ccx[materials[k][min(J_tot,j+1)][i]-1];
		    }

		    Ca = Ca/2.;
		    Cb = Cb/2.;
		    Cc = Cc/2.;
		  }
		}
		else{
		  Ca = Cax[array_ind];
		  Cb = Cbx[array_ind];
		  if(is_disp_ml)
		    Cc = Ccx[array_ind];
		  else
		    Cc = 0.;
		  if(is_cond)
		    rho = rho_x[array_ind];
		}

		alpha_l = 0.;
		beta_l  = 0.;
		gamma_l = 0.;
		kappa_l = 1.;
		sigma_l = 0.;

		if(is_disp || is_disp_ml){
		  sigma_l = ml_sigma_x[array_ind];
		  kappa_l = ml_kappa_x[array_ind];
		  alpha_l = ml_alpha[k_loc];
		  beta_l = ml_beta[k_loc];
		  gamma_l = ml_gamma[k_loc];
		  if( materials[k][j][i] || materials[k][min(J_tot,j+1)][i]){
		    if(materials[k][j][i]){
		      alpha_l = alpha[materials[k][j][i]-1];
		      beta_l =  beta[materials[k][j][i]-1];
		      gamma_l = gamma[materials[k][j][i]-1];
		    }
		    else{
		      alpha_l = ml_alpha[k_loc];
		      beta_l = ml_beta[k_loc];
		      gamma_l = ml_gamma[k_loc];
		    }

		    if(materials[k][min(J_tot,j+1)][i]){
		      alpha_l += alpha[materials[k][min(J_tot,j+1)][i]-1];
		      beta_l +=  beta[materials[k][min(J_tot,j+1)][i]-1];
		      gamma_l += gamma[materials[k][min(J_tot,j+1)][i]-1];
		    }
		    else{
		      alpha_l += ml_alpha[k_loc];
		      beta_l += ml_beta[k_loc];
		      gamma_l += ml_gamma[k_loc];

		    }
		    alpha_l = alpha_l/2.;
		    beta_l = beta_l/2.;
		    gamma_l = gamma_l/2.;

		  }
		}


		//Enp1 = Ca*Eyx[k][j][i]+Cb*(Hzx[k][j][i-1] + Hzy[k][j][i-1] - Hzx[k][j][i] - Hzy[k][j][i]);
		if( (is_disp || is_disp_ml) && gamma_l)
		  Enp1 += Cc*Eyx_nm1[k][j][i] - 1./2.*Cb*dx*((1+alpha_l)*Jyx[k][j][i] + beta_l*Jyx_nm1[k][j][i]);
		if(is_cond && rho)
		  Enp1 += Cb*dx*Jcyx[k][j][i];
		if( (is_disp || is_disp_ml) && gamma_l){
		  Jnp1  = alpha_l*Jyx[k][j][i] + beta_l*Jyx_nm1[k][j][i] + kappa_l*gamma_l/(2.*params.dt)*(Enp1 - Eyx_nm1[k][j][i]);
		  Jnp1 += sigma_l/eo*gamma_l*Eyx[k][j][i];
		  Eyx_nm1[k][j][i] = Eyx[k][j][i];
		  Jyx_nm1[k][j][i] = Jyx[k][j][i];
		  Jyx[k][j][i]     = Jnp1;
		}
		if(is_cond && rho){
		  Jcyx[k][j][i] -= rho*(Enp1 + Eyx[k][j][i]);
		}

		eh_vec[omp_get_thread_num()][i][0] = Hzx[k][j][i] + Hzy[k][j][i];eh_vec[omp_get_thread_num()][i][1] = 0.;
		ca_vec[omp_get_thread_num()][i-1] = Ca;
		cb_vec[omp_get_thread_num()][i-1] = Cb;

	      }
	      i=0;
	      eh_vec[omp_get_thread_num()][i][0] = Hzx[k][j][i] + Hzy[k][j][i];eh_vec[omp_get_thread_num()][i][1] = 0.;

	      first_derivative( eh_vec[omp_get_thread_num()], eh_vec[omp_get_thread_num()],
				dk_e_x, N_e_x , pf_eyx[omp_get_thread_num()], pb_eyx[omp_get_thread_num()]);

	      for(i=1;i<I_tot;i++){
		Eyx[k][j][i] = ca_vec[omp_get_thread_num()][i-1]*Eyx[k][j][i] - cb_vec[omp_get_thread_num()][i-1]*eh_vec[omp_get_thread_num()][i][0]/((double) N_e_x);
		//Eyx[k][j][i] = Enp1;
	      }
	    }
	}//PSTD, Eyx

	//fprintf(stderr,"Pos 06:\n");
	//Eyz updates
	if( useCD ){//FDTD, Eyz
#pragma omp for
	  for(k=1;k<K_tot;k++)
	    for(j=0;j<J_tot_bound;j++)
	      for(i=0;i<(I_tot+1);i++){
		rho = 0.;
		k_loc = k;
		if( is_structure )
		  if( k>Dzl[0] && k<(Dzl[0]+K) ){
		    if( (k-structure[i][1])<(K+Dzl[0]) && (k-structure[i][1])>Dzl[0] )
		      k_loc = k - structure[i][1];
		    else if( (k-structure[i][1])>=(K+Dzl[0]) )
		      k_loc = Dzl[0]+K-1;
		    else
		      k_loc = Dzl[0]+1;
		  }
		if( materials[k][j][i] || materials[k][min(J_tot,j+1)][i] ){
		  rho = 0.;
		  if( !materials[k][j][i] ){
		    Ca = Caz[k_loc];
		    Cb = Cbz[k_loc];
		    if(is_disp_ml)
		      Cc = Ccz[k_loc];
		    else
		      Cc = 0.;
		  }
		  else{
		    Ca = Cmaterial_Caz[materials[k][j][i]-1];
		    Cb = Cmaterial_Cbz[materials[k][j][i]-1];
		    Cc = Cmaterial_Ccz[materials[k][j][i]-1];
		  }

		  if(intmatprops){
		    if( !materials[k][min(J_tot,j+1)][i] ){
		      Ca = Ca + Caz[k_loc];
		      Cb = Cb + Cbz[k_loc];
		      if(is_disp_ml)
			Cc = Cc + Ccz[k_loc];
		    }
		    else{
		      Ca = Ca + Cmaterial_Caz[materials[k][min(J_tot,j+1)][i]-1];
		      Cb = Cb + Cmaterial_Cbz[materials[k][min(J_tot,j+1)][i]-1];
		      Cc = Cc + Cmaterial_Ccz[materials[k][min(J_tot,j+1)][i]-1];
		    }

		    Ca = Ca/2.;
		    Cb = Cb/2.;
		    Cc = Cc/2.;
		  }
		}
		else{
		  Ca = Caz[k_loc];
		  Cb = Cbz[k_loc];
		  if(is_disp_ml)
		    Cc = Ccz[k_loc];
		  else
		    Cc = 0.;
		  if(is_cond)
		    rho = rho_z[k_loc];
		}

		alpha_l = 0.;
		beta_l  = 0.;
		gamma_l = 0.;
		kappa_l = 1.;
		sigma_l = 0.;

		if(is_disp || is_disp_ml){
		  sigma_l = ml_sigma_z[k_loc];
		  kappa_l = ml_kappa_z[k_loc];
		  alpha_l = ml_alpha[k_loc];
		  beta_l = ml_beta[k_loc];
		  gamma_l = ml_gamma[k_loc];
		  if( materials[k][j][i] || materials[k][min(J_tot,j+1)][i]){
		    if(materials[k][j][i]){
		      alpha_l = alpha[materials[k][j][i]-1];
		      beta_l =  beta[materials[k][j][i]-1];
		      gamma_l = gamma[materials[k][j][i]-1];
		    }
		    else{
		      alpha_l = ml_alpha[k_loc];
		      beta_l = ml_beta[k_loc];
		      gamma_l = ml_gamma[k_loc];
		    }

		    if(materials[k][min(J_tot,j+1)][i]){
		      alpha_l += alpha[materials[k][min(J_tot,j+1)][i]-1];
		      beta_l +=  beta[materials[k][min(J_tot,j+1)][i]-1];
		      gamma_l += gamma[materials[k][min(J_tot,j+1)][i]-1];
		    }
		    else{
		      alpha_l += ml_alpha[k_loc];
		      beta_l += ml_beta[k_loc];
		      gamma_l += ml_gamma[k_loc];

		    }
		    alpha_l = alpha_l/2.;
		    beta_l = beta_l/2.;
		    gamma_l = gamma_l/2.;
		  }
		}

		//fprintf(stderr,"[%d %d %d]Ca: %e, Cb: %e, Cc: %e, alpha: %e, beta: %e, gamme: %e\n",i,j,k,Ca,Cb,Cc,alpha_l,beta_l,gamma_l);
		Enp1 = Ca*Eyz[k][j][i]+Cb*(Hxy[k][j][i] + Hxz[k][j][i] - Hxy[k-1][j][i] - Hxz[k-1][j][i]);
		if( (is_disp || is_disp_ml) && gamma_l)
		  Enp1 += Cc*Eyz_nm1[k][j][i] - 1./2.*Cb*dz*((1+alpha_l)*Jyz[k][j][i] + beta_l*Jyz_nm1[k][j][i]);
		if(is_cond && rho)
		  Enp1 += Cb*dz*Jcyz[k][j][i];

		if( (is_disp || is_disp_ml) && gamma_l){
		  Jnp1  = alpha_l*Jyz[k][j][i] + beta_l*Jyz_nm1[k][j][i] + kappa_l*gamma_l/(2.*params.dt)*(Enp1 - Eyz_nm1[k][j][i]);
		  Jnp1 += sigma_l/eo*gamma_l*Eyz[k][j][i];
		  Eyz_nm1[k][j][i] = Eyz[k][j][i];
		  Jyz_nm1[k][j][i] = Jyz[k][j][i];
		  Jyz[k][j][i]     = Jnp1;
		  //	      if(i==40 && j==40 && k==40)
		  //		fprintf(outfile,"%e %e %e\n",Eyz_nm1[k][j][i],Jyz_nm1[k][j][i],Jyz[k][j][i]);
		  //	      fflush(outfile);
		}
		if(is_cond && rho){
		  Jcyz[k][j][i] -= rho*(Enp1 + Eyz[k][j][i]);
		}

		Eyz[k][j][i] = Enp1;

	      }
	}//FDTD, Eyz
	else{//PSTD, Eyz
#pragma omp for
	  for(j=0;j<J_tot_bound;j++)
	    for(i=0;i<(I_tot+1);i++){
	      for(k=1;k<K_tot;k++){
		rho = 0.;
		k_loc = k;
		if( is_structure )
		  if( k>Dzl[0] && k<(Dzl[0]+K) ){
		    if( (k-structure[i][1])<(K+Dzl[0]) && (k-structure[i][1])>Dzl[0] )
		      k_loc = k - structure[i][1];
		    else if( (k-structure[i][1])>=(K+Dzl[0]) )
		      k_loc = Dzl[0]+K-1;
		    else
		      k_loc = Dzl[0]+1;
		  }
		if( materials[k][j][i] || materials[k][min(J_tot,j+1)][i] ){
		  rho = 0.;
		  if( !materials[k][j][i] ){
		    Ca = Caz[k_loc];
		    Cb = Cbz[k_loc];
		    if(is_disp_ml)
		      Cc = Ccz[k_loc];
		    else
		      Cc = 0.;
		  }
		  else{
		    Ca = Cmaterial_Caz[materials[k][j][i]-1];
		    Cb = Cmaterial_Cbz[materials[k][j][i]-1];
		    Cc = Cmaterial_Ccz[materials[k][j][i]-1];
		  }

		  if(intmatprops){
		    if( !materials[k][min(J_tot,j+1)][i] ){
		      Ca = Ca + Caz[k_loc];
		      Cb = Cb + Cbz[k_loc];
		      if(is_disp_ml)
			Cc = Cc + Ccz[k_loc];
		    }
		    else{
		      Ca = Ca + Cmaterial_Caz[materials[k][min(J_tot,j+1)][i]-1];
		      Cb = Cb + Cmaterial_Cbz[materials[k][min(J_tot,j+1)][i]-1];
		      Cc = Cc + Cmaterial_Ccz[materials[k][min(J_tot,j+1)][i]-1];
		    }

		    Ca = Ca/2.;
		    Cb = Cb/2.;
		    Cc = Cc/2.;
		  }
		}
		else{
		  Ca = Caz[k_loc];
		  Cb = Cbz[k_loc];
		  if(is_disp_ml)
		    Cc = Ccz[k_loc];
		  else
		    Cc = 0.;
		  if(is_cond)
		    rho = rho_z[k_loc];
		}

		alpha_l = 0.;
		beta_l  = 0.;
		gamma_l = 0.;
		kappa_l = 1.;
		sigma_l = 0.;

		if(is_disp || is_disp_ml){
		  sigma_l = ml_sigma_z[k_loc];
		  kappa_l = ml_kappa_z[k_loc];
		  alpha_l = ml_alpha[k_loc];
		  beta_l = ml_beta[k_loc];
		  gamma_l = ml_gamma[k_loc];
		  if( materials[k][j][i] || materials[k][min(J_tot,j+1)][i]){
		    if(materials[k][j][i]){
		      alpha_l = alpha[materials[k][j][i]-1];
		      beta_l =  beta[materials[k][j][i]-1];
		      gamma_l = gamma[materials[k][j][i]-1];
		    }
		    else{
		      alpha_l = ml_alpha[k_loc];
		      beta_l = ml_beta[k_loc];
		      gamma_l = ml_gamma[k_loc];
		    }

		    if(materials[k][min(J_tot,j+1)][i]){
		      alpha_l += alpha[materials[k][min(J_tot,j+1)][i]-1];
		      beta_l +=  beta[materials[k][min(J_tot,j+1)][i]-1];
		      gamma_l += gamma[materials[k][min(J_tot,j+1)][i]-1];
		    }
		    else{
		      alpha_l += ml_alpha[k_loc];
		      beta_l += ml_beta[k_loc];
		      gamma_l += ml_gamma[k_loc];

		    }
		    alpha_l = alpha_l/2.;
		    beta_l = beta_l/2.;
		    gamma_l = gamma_l/2.;
		  }
		}

		//fprintf(stderr,"[%d %d %d]Ca: %e, Cb: %e, Cc: %e, alpha: %e, beta: %e, gamme: %e\n",i,j,k,Ca,Cb,Cc,alpha_l,beta_l,gamma_l);
		//Enp1 = Ca*Eyz[k][j][i]+Cb*(Hxy[k][j][i] + Hxz[k][j][i] - Hxy[k-1][j][i] - Hxz[k-1][j][i]);
		if( (is_disp || is_disp_ml) && gamma_l)
		  Enp1 += Cc*Eyz_nm1[k][j][i] - 1./2.*Cb*dz*((1+alpha_l)*Jyz[k][j][i] + beta_l*Jyz_nm1[k][j][i]);
		if(is_cond && rho)
		  Enp1 += Cb*dz*Jcyz[k][j][i];

		if( (is_disp || is_disp_ml) && gamma_l){
		  Jnp1  = alpha_l*Jyz[k][j][i] + beta_l*Jyz_nm1[k][j][i] + kappa_l*gamma_l/(2.*params.dt)*(Enp1 - Eyz_nm1[k][j][i]);
		  Jnp1 += sigma_l/eo*gamma_l*Eyz[k][j][i];
		  Eyz_nm1[k][j][i] = Eyz[k][j][i];
		  Jyz_nm1[k][j][i] = Jyz[k][j][i];
		  Jyz[k][j][i]     = Jnp1;
		  //	      if(i==40 && j==40 && k==40)
		  //		fprintf(outfile,"%e %e %e\n",Eyz_nm1[k][j][i],Jyz_nm1[k][j][i],Jyz[k][j][i]);
		  //	      fflush(outfile);
		}
		if(is_cond && rho){
		  Jcyz[k][j][i] -= rho*(Enp1 + Eyz[k][j][i]);
		}

		eh_vec[omp_get_thread_num()][k][0] = Hxy[k][j][i] + Hxz[k][j][i];eh_vec[omp_get_thread_num()][k][1] = 0.;
		ca_vec[omp_get_thread_num()][k-1] = Ca;
		cb_vec[omp_get_thread_num()][k-1] = Cb;

	      }
	      k = 0;
	      eh_vec[omp_get_thread_num()][k][0] = Hxy[k][j][i] + Hxz[k][j][i];eh_vec[omp_get_thread_num()][k][1] = 0.;
	      first_derivative( eh_vec[omp_get_thread_num()], eh_vec[omp_get_thread_num()],
				dk_e_z, N_e_z , pf_eyz[omp_get_thread_num()], pb_eyz[omp_get_thread_num()]);


	      for(k=1;k<K_tot;k++){
		Eyz[k][j][i] = ca_vec[omp_get_thread_num()][k-1]*Eyz[k][j][i] + cb_vec[omp_get_thread_num()][k-1]*eh_vec[omp_get_thread_num()][k][0]/((double) N_e_z);
		//Eyz[k][j][i] = Enp1;
	      }
	    }
	}//PSTD, Eyz
      }//if(dimension==THREE || dimension==TE)

      //fprintf(stderr,"Pos 07:\n");
      if(dimension==THREE || dimension==TE){
	if( useCD ){//FDTD, Ezx
#pragma omp for
	  //Ezx updates
	  for(k=0;k<K_tot;k++)
	    for(j=0;j<J_tot_p1_bound;j++)
	      for(i=1;i<I_tot;i++){
		rho = 0.;
		k_loc = k;
		if( is_structure )
		  if( k>Dzl[0] && k<(Dzl[0]+K) ){
		    if( (k-structure[i][1])<(K+Dzl[0]) && (k-structure[i][1])>Dzl[0] )
		      k_loc = k - structure[i][1];
		    else if( (k-structure[i][1])>=(K+Dzl[0]) )
		      k_loc = Dzl[0]+K-1;
		    else
		      k_loc = Dzl[0]+1;
		  }
		if( !is_multilayer )
		  array_ind = i;
		else
		  array_ind = (I_tot+1)*k_loc+i;

		//use the average of material parameters between nodes
		if( materials[k][j][i] || materials[k+1][j][i]){
		  rho = 0.;
		  if( !materials[k][j][i] ){
		    Ca = Cax[array_ind];
		    Cb = Cbx[array_ind];
		    if(is_disp_ml)
		      Cc = Ccx[array_ind];
		    else
		      Cc = 0.;
		  }
		  else{
		    Ca = Cmaterial_Cax[materials[k][j][i]-1];
		    Cb = Cmaterial_Cbx[materials[k][j][i]-1];
		    Cc = Cmaterial_Ccx[materials[k][j][i]-1];
		  }

		  if(intmatprops){
		    if( !materials[k+1][j][i] ){
		      Ca = Ca + Cax[array_ind];
		      Cb = Cb + Cbx[array_ind];
		      if(is_disp_ml)
			Cc = Cc + Ccx[array_ind];
		    }
		    else{
		      Ca = Ca + Cmaterial_Cax[materials[k+1][j][i]-1];
		      Cb = Cb + Cmaterial_Cbx[materials[k+1][j][i]-1];
		      Cc = Cc + Cmaterial_Ccx[materials[k+1][j][i]-1];
		    }

		    Ca = Ca/2.;
		    Cb = Cb/2.;
		    Cc = Cc/2.;
		  }
		}
		else{
		  Ca = Cax[array_ind];
		  Cb = Cbx[array_ind];
		  if(is_disp_ml)
		    Cc = Ccx[array_ind];
		  else
		    Cc = 0.;
		  if(is_cond)
		    rho = rho_x[array_ind];
		}

		alpha_l = 0.;
		beta_l  = 0.;
		gamma_l = 0.;
		kappa_l = 1.;
		sigma_l = 0.;

		if(is_disp || is_disp_ml){
		  sigma_l = ml_sigma_x[array_ind];
		  kappa_l = ml_kappa_x[array_ind];
		  alpha_l = ml_alpha[k_loc];
		  beta_l = ml_beta[k_loc];
		  gamma_l = ml_gamma[k_loc];
		  if( materials[k][j][i] || materials[k+1][j][i]){
		    if(materials[k][j][i]){
		      alpha_l = alpha[materials[k][j][i]-1];
		      beta_l =  beta[materials[k][j][i]-1];
		      gamma_l = gamma[materials[k][j][i]-1];
		    }
		    else{
		      alpha_l = ml_alpha[k_loc];
		      beta_l = ml_beta[k_loc];
		      gamma_l = ml_gamma[k_loc];
		    }

		    if(materials[k+1][j][i]){
		      alpha_l += alpha[materials[k+1][j][i]-1];
		      beta_l +=  beta[materials[k+1][j][i]-1];
		      gamma_l += gamma[materials[k+1][j][i]-1];
		    }
		    else{
		      alpha_l += ml_alpha[k_loc];
		      beta_l += ml_beta[k_loc];
		      gamma_l += ml_gamma[k_loc];

		    }

		    alpha_l = alpha_l/2.;
		    beta_l = beta_l/2.;
		    gamma_l = gamma_l/2.;
		  }
		}

		/*if( materials[k][j][i] || materials[k][j][i+1])
		  fprintf(stdout,"(%d,%d,%d), Ca= %e, Cb=%e, is_cond:%d, rho: %e, is_disp: %d, is_disp_ml: %d\n",i,j,k,Ca,Cb,is_cond,rho,is_disp,is_disp_ml);*/
		Enp1 = Ca*Ezx[k][j][i]+Cb*(Hyx[k][j][i] + Hyz[k][j][i] - Hyx[k][j][i-1] - Hyz[k][j][i-1]);
		if( (is_disp || is_disp_ml) && gamma_l)
		  Enp1 += Cc*Ezx_nm1[k][j][i] - 1./2.*Cb*dx*((1+alpha_l)*Jzx[k][j][i] + beta_l*Jzx_nm1[k][j][i]);
		if(is_cond && rho)
		  Enp1 += Cb*dx*Jczx[k][j][i];
		if( (is_disp || is_disp_ml) && gamma_l){
		  Jnp1  = alpha_l*Jzx[k][j][i] + beta_l*Jzx_nm1[k][j][i] + kappa_l*gamma_l/(2.*params.dt)*(Enp1 - Ezx_nm1[k][j][i]);
		  Jnp1 += sigma_l/eo*gamma_l*Ezx[k][j][i];
		  Ezx_nm1[k][j][i] = Ezx[k][j][i];
		  Jzx_nm1[k][j][i] = Jzx[k][j][i];
		  Jzx[k][j][i]     = Jnp1;
		}
		if(is_cond && rho){
		  Jczx[k][j][i] -= rho*(Enp1 + Ezx[k][j][i]);
		}

		Ezx[k][j][i] = Enp1;
	      }
	}//FDTD, Ezx
	else{//PSTD, Ezx
#pragma omp for
	  for(k=0;k<K_tot;k++)
	    for(j=0;j<J_tot_p1_bound;j++){
	      for(i=1;i<I_tot;i++){
		rho = 0.;
		k_loc = k;
		if( is_structure )
		  if( k>Dzl[0] && k<(Dzl[0]+K) ){
		    if( (k-structure[i][1])<(K+Dzl[0]) && (k-structure[i][1])>Dzl[0] )
		      k_loc = k - structure[i][1];
		    else if( (k-structure[i][1])>=(K+Dzl[0]) )
		      k_loc = Dzl[0]+K-1;
		    else
		      k_loc = Dzl[0]+1;
		  }
		if( !is_multilayer )
		  array_ind = i;
		else
		  array_ind = (I_tot+1)*k_loc+i;

		//use the average of material parameters between nodes
		if( materials[k][j][i] || materials[k+1][j][i]){
		  rho = 0.;
		  if( !materials[k][j][i] ){
		    Ca = Cax[array_ind];
		    Cb = Cbx[array_ind];
		    if(is_disp_ml)
		      Cc = Ccx[array_ind];
		    else
		      Cc = 0.;
		  }
		  else{
		    Ca = Cmaterial_Cax[materials[k][j][i]-1];
		    Cb = Cmaterial_Cbx[materials[k][j][i]-1];
		    Cc = Cmaterial_Ccx[materials[k][j][i]-1];
		  }

	  	  if(intmatprops){
		    if( !materials[k+1][j][i] ){
		      Ca = Ca + Cax[array_ind];
		      Cb = Cb + Cbx[array_ind];
		      if(is_disp_ml)
			Cc = Cc + Ccx[array_ind];
		    }
		    else{
		      Ca = Ca + Cmaterial_Cax[materials[k+1][j][i]-1];
		      Cb = Cb + Cmaterial_Cbx[materials[k+1][j][i]-1];
		      Cc = Cc + Cmaterial_Ccx[materials[k+1][j][i]-1];
		    }

		    Ca = Ca/2.;
		    Cb = Cb/2.;
		    Cc = Cc/2.;
		  }
		}
		else{
		  Ca = Cax[array_ind];
		  Cb = Cbx[array_ind];
		  if(is_disp_ml)
		    Cc = Ccx[array_ind];
		  else
		    Cc = 0.;
		  if(is_cond)
		    rho = rho_x[array_ind];
		}

		alpha_l = 0.;
		beta_l  = 0.;
		gamma_l = 0.;
		kappa_l = 1.;
		sigma_l = 0.;

		if(is_disp || is_disp_ml){
		  sigma_l = ml_sigma_x[array_ind];
		  kappa_l = ml_kappa_x[array_ind];
		  alpha_l = ml_alpha[k_loc];
		  beta_l = ml_beta[k_loc];
		  gamma_l = ml_gamma[k_loc];
		  if( materials[k][j][i] || materials[k+1][j][i]){
		    if(materials[k][j][i]){
		      alpha_l = alpha[materials[k][j][i]-1];
		      beta_l =  beta[materials[k][j][i]-1];
		      gamma_l = gamma[materials[k][j][i]-1];
		    }
		    else{
		      alpha_l = ml_alpha[k_loc];
		      beta_l = ml_beta[k_loc];
		      gamma_l = ml_gamma[k_loc];
		    }

		    if(materials[k+1][j][i]){
		      alpha_l += alpha[materials[k+1][j][i]-1];
		      beta_l +=  beta[materials[k+1][j][i]-1];
		      gamma_l += gamma[materials[k+1][j][i]-1];
		    }
		    else{
		      alpha_l += ml_alpha[k_loc];
		      beta_l += ml_beta[k_loc];
		      gamma_l += ml_gamma[k_loc];

		    }

		    alpha_l = alpha_l/2.;
		    beta_l = beta_l/2.;
		    gamma_l = gamma_l/2.;
		  }
		}

		/*if( materials[k][j][i] || materials[k][j][i+1])
		  fprintf(stdout,"(%d,%d,%d), Ca= %e, Cb=%e, is_cond:%d, rho: %e, is_disp: %d, is_disp_ml: %d\n",i,j,k,Ca,Cb,is_cond,rho,is_disp,is_disp_ml);*/
		//Enp1 = Ca*Ezx[k][j][i]+Cb*(Hyx[k][j][i] + Hyz[k][j][i] - Hyx[k][j][i-1] - Hyz[k][j][i-1]);
		if( (is_disp || is_disp_ml) && gamma_l)
		  Enp1 += Cc*Ezx_nm1[k][j][i] - 1./2.*Cb*dx*((1+alpha_l)*Jzx[k][j][i] + beta_l*Jzx_nm1[k][j][i]);
		if(is_cond && rho)
		  Enp1 += Cb*dx*Jczx[k][j][i];
		if( (is_disp || is_disp_ml) && gamma_l){
		  Jnp1  = alpha_l*Jzx[k][j][i] + beta_l*Jzx_nm1[k][j][i] + kappa_l*gamma_l/(2.*params.dt)*(Enp1 - Ezx_nm1[k][j][i]);
		  Jnp1 += sigma_l/eo*gamma_l*Ezx[k][j][i];
		  Ezx_nm1[k][j][i] = Ezx[k][j][i];
		  Jzx_nm1[k][j][i] = Jzx[k][j][i];
		  Jzx[k][j][i]     = Jnp1;
		}
		if(is_cond && rho){
		  Jczx[k][j][i] -= rho*(Enp1 + Ezx[k][j][i]);
		}

		eh_vec[omp_get_thread_num()][i][0] = Hyx[k][j][i] + Hyz[k][j][i];eh_vec[omp_get_thread_num()][i][1] = 0.;
		ca_vec[omp_get_thread_num()][i-1] = Ca;
		cb_vec[omp_get_thread_num()][i-1] = Cb;

	      }
	      i=0;
	      eh_vec[omp_get_thread_num()][i][0] = Hyx[k][j][i] + Hyz[k][j][i];eh_vec[omp_get_thread_num()][i][1] = 0.;

	      first_derivative( eh_vec[omp_get_thread_num()], eh_vec[omp_get_thread_num()],
				dk_e_x, N_e_x , pf_ezx[omp_get_thread_num()], pb_ezx[omp_get_thread_num()]);

	      for(i=1;i<I_tot;i++){
		Ezx[k][j][i] = ca_vec[omp_get_thread_num()][i-1]*Ezx[k][j][i] + cb_vec[omp_get_thread_num()][i-1]*eh_vec[omp_get_thread_num()][i][0]/((double) N_e_x);
		//Ezx[k][j][i] = Enp1;
	      }
	    }
	}//PSTD, Ezx
      }//(dimension==THREE || dimension==TE)
      else{
#pragma omp for
	//Ezx updates
	for(k=0;k<=K_tot;k++)
	  for(j=0;j<(J_tot+1);j++)
	    for(i=1;i<I_tot;i++){
	      rho = 0.;
	      k_loc = k;
	      if( is_structure )
		if( k>Dzl[0] && k<(Dzl[0]+K) ){
		  if( (k-structure[i][1])<(K+Dzl[0]) && (k-structure[i][1])>Dzl[0] )
		    k_loc = k - structure[i][1];
		  else if( (k-structure[i][1])>=(K+Dzl[0]) )
		    k_loc = Dzl[0]+K-1;
		  else
		    k_loc = Dzl[0]+1;
		}
	      if( !is_multilayer )
		array_ind = i;
	      else
		array_ind = (I_tot+1)*k_loc+i;

	      //use the average of material parameters between nodes
	      if( !materials[k][j][i] ){
		Ca = Cax[array_ind];
		Cb = Cbx[array_ind];
		if(is_disp_ml)
		  Cc = Ccx[array_ind];
		else
		  Cc = 0.;
		if(is_cond)
		  rho = rho_x[i];
	      }
	      else{
		rho = 0.;
		Ca = Cmaterial_Cax[materials[k][j][i]-1];
		Cb = Cmaterial_Cbx[materials[k][j][i]-1];
		Cc = Cmaterial_Ccx[materials[k][j][i]-1];
	      }

	      alpha_l = 0.;
	      beta_l  = 0.;
	      gamma_l = 0.;
	      kappa_l = 1.;
	      sigma_l = 0.;


	      if(is_disp|| is_disp_ml){
		sigma_l = ml_sigma_x[array_ind];
		kappa_l = ml_kappa_x[array_ind];
		alpha_l = ml_alpha[k_loc];
		beta_l = ml_beta[k_loc];
		gamma_l = ml_gamma[k_loc];

		if( materials[k][j][i] ){
		  alpha_l = alpha[materials[k][j][i]-1];
		  beta_l  = beta[materials[k][j][i]-1];
		  gamma_l = gamma[materials[k][j][i]-1];

		}
		else{
		  alpha_l = ml_alpha[k_loc];
		  beta_l = ml_beta[k_loc];
		  gamma_l = ml_gamma[k_loc];
		}
	      }

	      Enp1 = Ca*Ezx[k][j][i]+Cb*(Hyx[k][j][i] + Hyz[k][j][i] - Hyx[k][j][i-1] - Hyz[k][j][i-1]);
	      if( (is_disp || is_disp_ml) && gamma_l)
		Enp1 += Cc*Ezx_nm1[k][j][i] - 1./2.*Cb*dx*((1+alpha_l)*Jzx[k][j][i] + beta_l*Jzx_nm1[k][j][i]);
	      if(is_cond && rho)
		Enp1 += Cb*dx*Jczx[k][j][i];

	      if( (is_disp || is_disp_ml) && gamma_l){
		Jnp1  = alpha_l*Jzx[k][j][i] + beta_l*Jzx_nm1[k][j][i] + kappa_l*gamma_l/(2.*params.dt)*(Enp1 - Ezx_nm1[k][j][i]);
		Jnp1 += sigma_l/eo*gamma_l*Ezx[k][j][i];
		Ezx_nm1[k][j][i] = Ezx[k][j][i];
		Jzx_nm1[k][j][i] = Jzx[k][j][i];
		Jzx[k][j][i]     = Jnp1;
	      }
	      if(is_cond && rho){
		Jczx[k][j][i] -= rho*(Enp1 + Ezx[k][j][i]);
	      }

	      Ezx[k][j][i] = Enp1;
	    }
      }
      //fprintf(stderr,"Pos 08:\n");
      if(dimension==THREE || dimension==TE){
	if( useCD ){//FDTD, Ezy
#pragma omp for
	  //Ezy updates
	  for(k=0;k<K_tot;k++)
	    for(j=1;j<J_tot;j++)
	      for(i=0;i<(I_tot+1);i++){
		rho = 0.;
		k_loc = k;
		if( is_structure )
		  if( k>Dzl[0] && k<(Dzl[0]+K) ){
		    if( (k-structure[i][1])<(K+Dzl[0]) && (k-structure[i][1])>Dzl[0] )
		      k_loc = k - structure[i][1];
		    else if( (k-structure[i][1])>=(K+Dzl[0]) )
		      k_loc = Dzl[0]+K-1;
		    else
		      k_loc = Dzl[0]+1;
		  }
		if( !is_multilayer )
		  array_ind = j;
		else
		  array_ind = (J_tot+1)*k_loc+j;

		//use the average of material parameters between nodes
		if( materials[k][j][i] || materials[k+1][j][i]){
		  rho = 0.;
		  if( !materials[k][j][i] ){
		    Ca = Cay[array_ind];
		    Cb = Cby[array_ind];
		    if(is_disp_ml)
		      Cc = Ccy[array_ind];
		    else
		      Cc = 0.;
		  }
		  else{
		    Ca = Cmaterial_Cay[materials[k][j][i]-1];
		    Cb = Cmaterial_Cby[materials[k][j][i]-1];
		    Cc = Cmaterial_Ccy[materials[k][j][i]-1];
		  }

		  if(intmatprops){
		    if( !materials[k+1][j][i] ){
		      Ca = Ca + Cay[array_ind];
		      Cb = Cb + Cby[array_ind];
		      if(is_disp_ml)
			Cc = Cc + Ccy[array_ind];
		    }
		    else{
		      Ca = Ca + Cmaterial_Cay[materials[k+1][j][i]-1];
		      Cb = Cb + Cmaterial_Cby[materials[k+1][j][i]-1];
		      Cc = Cc + Cmaterial_Ccy[materials[k+1][j][i]-1];
		    }
		    Ca = Ca/2.;
		    Cb = Cb/2.;
		    Cc = Cc/2.;
		  }

		}
		else{
		  Ca = Cay[array_ind];
		  Cb = Cby[array_ind];
		  if(is_disp_ml)
		    Cc = Ccy[array_ind];
		  else
		    Cc = 0;
		  if(is_cond)
		    rho = rho_y[array_ind];
		}

		alpha_l = 0.;
		beta_l  = 0.;
		gamma_l = 0.;
		kappa_l = 1.;
		sigma_l = 0.;

		if(is_disp || is_disp_ml){
		  sigma_l = ml_sigma_y[array_ind];
		  kappa_l = ml_kappa_y[array_ind];
		  alpha_l = ml_alpha[k_loc];
		  beta_l = ml_beta[k_loc];
		  gamma_l = ml_gamma[k_loc];
		  if( materials[k][j][i] || materials[k+1][j][i]){
		    if(materials[k][j][i]){
		      alpha_l = alpha[materials[k][j][i]-1];
		      beta_l =  beta[materials[k][j][i]-1];
		      gamma_l = gamma[materials[k][j][i]-1];
		    }
		    else{
		      alpha_l = ml_alpha[k_loc];
		      beta_l = ml_beta[k_loc];
		      gamma_l = ml_gamma[k_loc];
		    }

		    if(materials[k+1][j][i]){
		      alpha_l += alpha[materials[k+1][j][i]-1];
		      beta_l +=  beta[materials[k+1][j][i]-1];
		      gamma_l += gamma[materials[k+1][j][i]-1];
		    }
		    else{
		      alpha_l += ml_alpha[k_loc];
		      beta_l += ml_beta[k_loc];
		      gamma_l += ml_gamma[k_loc];
		    }
		    alpha_l = alpha_l/2.;
		    beta_l = beta_l/2.;
		    gamma_l = gamma_l/2.;
		  }
		}



		Enp1 = Ca*Ezy[k][j][i]+Cb*(Hxy[k][j-1][i] + Hxz[k][j-1][i] - Hxy[k][j][i] - Hxz[k][j][i]);
		if( (is_disp || is_disp_ml) && gamma_l)
		  Enp1 += Cc*Ezy_nm1[k][j][i] - 1./2.*Cb*dy*((1+alpha_l)*Jzy[k][j][i] + beta_l*Jzy_nm1[k][j][i]);
		if(is_cond && rho)
		  Enp1 += Cb*dy*Jczy[k][j][i];

		if( (is_disp || is_disp_ml) && gamma_l){
		  Jnp1  = alpha_l*Jzy[k][j][i] + beta_l*Jzy_nm1[k][j][i] + kappa_l*gamma_l/(2.*params.dt)*(Enp1 - Ezy_nm1[k][j][i]);

		  Jnp1 += sigma_l/eo*gamma_l*Ezy[k][j][i];
		  Ezy_nm1[k][j][i] = Ezy[k][j][i];
		  Jzy_nm1[k][j][i] = Jzy[k][j][i];
		  Jzy[k][j][i]     = Jnp1;
		}
		if(is_cond && rho){
		  Jczy[k][j][i] -= rho*(Enp1 + Ezy[k][j][i]);
		}
		Ezy[k][j][i] = Enp1;
	      }
	}//FDTD, Ezy
	else{//PSTD, Ezy
#pragma omp for
	  //Ezy updates
	  for(k=0;k<K_tot;k++)
	    for(i=0;i<(I_tot+1);i++){
	      for(j=1;j<J_tot;j++){
		rho = 0.;
		k_loc = k;
		if( is_structure )
		  if( k>Dzl[0] && k<(Dzl[0]+K) ){
		    if( (k-structure[i][1])<(K+Dzl[0]) && (k-structure[i][1])>Dzl[0] )
		      k_loc = k - structure[i][1];
		    else if( (k-structure[i][1])>=(K+Dzl[0]) )
		      k_loc = Dzl[0]+K-1;
		    else
		      k_loc = Dzl[0]+1;
		  }
		if( !is_multilayer )
		  array_ind = j;
		else
		  array_ind = (J_tot+1)*k_loc+j;

		//use the average of material parameters between nodes
		if( materials[k][j][i] || materials[k+1][j][i]){
		  rho = 0.;
		  if( !materials[k][j][i] ){
		    Ca = Cay[array_ind];
		    Cb = Cby[array_ind];
		    if(is_disp_ml)
		      Cc = Ccy[array_ind];
		    else
		      Cc = 0.;
		  }
		  else{
		    Ca = Cmaterial_Cay[materials[k][j][i]-1];
		    Cb = Cmaterial_Cby[materials[k][j][i]-1];
		    Cc = Cmaterial_Ccy[materials[k][j][i]-1];
		  }

		  if(intmatprops){
		    if( !materials[k+1][j][i] ){
		      Ca = Ca + Cay[array_ind];
		      Cb = Cb + Cby[array_ind];
		      if(is_disp_ml)
			Cc = Cc + Ccy[array_ind];
		    }
		    else{
		      Ca = Ca + Cmaterial_Cay[materials[k+1][j][i]-1];
		      Cb = Cb + Cmaterial_Cby[materials[k+1][j][i]-1];
		      Cc = Cc + Cmaterial_Ccy[materials[k+1][j][i]-1];
		    }
		    Ca = Ca/2.;
		    Cb = Cb/2.;
		    Cc = Cc/2.;
		  }

		}
		else{
		  Ca = Cay[array_ind];
		  Cb = Cby[array_ind];
		  if(is_disp_ml)
		    Cc = Ccy[array_ind];
		  else
		    Cc = 0;
		  if(is_cond)
		    rho = rho_y[array_ind];
		}

		alpha_l = 0.;
		beta_l  = 0.;
		gamma_l = 0.;
		kappa_l = 1.;
		sigma_l = 0.;

		if(is_disp || is_disp_ml){
		  sigma_l = ml_sigma_y[array_ind];
		  kappa_l = ml_kappa_y[array_ind];
		  alpha_l = ml_alpha[k_loc];
		  beta_l = ml_beta[k_loc];
		  gamma_l = ml_gamma[k_loc];
		  if( materials[k][j][i] || materials[k+1][j][i]){
		    if(materials[k][j][i]){
		      alpha_l = alpha[materials[k][j][i]-1];
		      beta_l =  beta[materials[k][j][i]-1];
		      gamma_l = gamma[materials[k][j][i]-1];
		    }
		    else{
		      alpha_l = ml_alpha[k_loc];
		      beta_l = ml_beta[k_loc];
		      gamma_l = ml_gamma[k_loc];
		    }

		    if(materials[k+1][j][i]){
		      alpha_l += alpha[materials[k+1][j][i]-1];
		      beta_l +=  beta[materials[k+1][j][i]-1];
		      gamma_l += gamma[materials[k+1][j][i]-1];
		    }
		    else{
		      alpha_l += ml_alpha[k_loc];
		      beta_l += ml_beta[k_loc];
		      gamma_l += ml_gamma[k_loc];
		    }
		    alpha_l = alpha_l/2.;
		    beta_l = beta_l/2.;
		    gamma_l = gamma_l/2.;
		  }
		}



		//Enp1 = Ca*Ezy[k][j][i]+Cb*(Hxy[k][j-1][i] + Hxz[k][j-1][i] - Hxy[k][j][i] - Hxz[k][j][i]);
		if( (is_disp || is_disp_ml) && gamma_l)
		  Enp1 += Cc*Ezy_nm1[k][j][i] - 1./2.*Cb*dy*((1+alpha_l)*Jzy[k][j][i] + beta_l*Jzy_nm1[k][j][i]);
		if(is_cond && rho)
		  Enp1 += Cb*dy*Jczy[k][j][i];

		if( (is_disp || is_disp_ml) && gamma_l){
		  Jnp1  = alpha_l*Jzy[k][j][i] + beta_l*Jzy_nm1[k][j][i] + kappa_l*gamma_l/(2.*params.dt)*(Enp1 - Ezy_nm1[k][j][i]);

		  Jnp1 += sigma_l/eo*gamma_l*Ezy[k][j][i];
		  Ezy_nm1[k][j][i] = Ezy[k][j][i];
		  Jzy_nm1[k][j][i] = Jzy[k][j][i];
		  Jzy[k][j][i]     = Jnp1;
		}
		if(is_cond && rho){
		  Jczy[k][j][i] -= rho*(Enp1 + Ezy[k][j][i]);
		}

		eh_vec[omp_get_thread_num()][j][0] = Hxy[k][j][i] + Hxz[k][j][i];eh_vec[omp_get_thread_num()][j][1] = 0.;
		ca_vec[omp_get_thread_num()][j-1] = Ca;
		cb_vec[omp_get_thread_num()][j-1] = Cb;

	      }
	      if(J_tot>1){
		j = 0;
		eh_vec[omp_get_thread_num()][j][0] = Hxy[k][j][i] + Hxz[k][j][i];eh_vec[omp_get_thread_num()][j][1] = 0.;
		first_derivative( eh_vec[omp_get_thread_num()], eh_vec[omp_get_thread_num()],
				  dk_e_y, N_e_y , pf_ezy[omp_get_thread_num()], pb_ezy[omp_get_thread_num()]);
	      }
	      for(j=1;j<J_tot;j++){
		Ezy[k][j][i] = ca_vec[omp_get_thread_num()][j-1]*Ezy[k][j][i] - cb_vec[omp_get_thread_num()][j-1]*eh_vec[omp_get_thread_num()][j][0]/((double) N_e_y);
		//Ezy[k][j][i] = Enp1;
	      }
	    }
	}//PSTD, Ezy
      }//(dimension==THREE || dimension==TE)
      else{
#pragma omp for
	for(k=0;k<=K_tot;k++)
	  for(j=1;j<J_tot;j++)
	    for(i=0;i<(I_tot+1);i++){
	      rho = 0.;
	      k_loc = k;
	      if( is_structure )
		if( k>Dzl[0] && k<(Dzl[0]+K) ){
		  if( (k-structure[i][1])<(K+Dzl[0]) && (k-structure[i][1])>Dzl[0] )
		    k_loc = k - structure[i][1];
		  else if( (k-structure[i][1])>=(K+Dzl[0]) )
		    k_loc = Dzl[0]+K-1;
		  else
		    k_loc = Dzl[0]+1;
		}
	      if( !is_multilayer )
		array_ind = j;
	      else
		array_ind = (J_tot+1)*k_loc+j;

	      //use the average of material parameters between nodes
	      if( !materials[k][j][i] ){
		Ca = Cay[array_ind];
		Cb = Cby[array_ind];
		if(is_disp_ml)
		  Cc = Ccy[array_ind];
		else
		  Cc = 0.;
		if(is_cond)
		  rho = rho_y[array_ind];
	      }
	      else{
		rho = 0.;
		Ca = Cmaterial_Cay[materials[k][j][i]-1];
		Cb = Cmaterial_Cby[materials[k][j][i]-1];
		Cc = Cmaterial_Ccy[materials[k][j][i]-1];
	      }

	      alpha_l = 0.;
	      beta_l  = 0.;
	      gamma_l = 0.;
	      kappa_l = 1.;
	      sigma_l = 0.;

	      if(is_disp || is_disp_ml){
		kappa_l = ml_kappa_y[array_ind];
		sigma_l = ml_sigma_y[array_ind];
		alpha_l = ml_alpha[k_loc];
		beta_l  = ml_beta[k_loc];
		gamma_l = ml_gamma[k_loc];

		if( !materials[k][j][i] ){
		  alpha_l = 0.;
		  beta_l  = 0.;
		  gamma_l = 0.;
		}
		else{
		  alpha_l = ml_alpha[k_loc];
		  beta_l  = ml_beta[k_loc];
		  gamma_l = ml_gamma[k_loc];
		}
	      }





	      Enp1 = Ca*Ezy[k][j][i]+Cb*(Hxy[k][j-1][i] + Hxz[k][j-1][i] - Hxy[k][j][i] - Hxz[k][j][i]);
	      if( (is_disp || is_disp_ml) && gamma_l)
		Enp1 += Cc*Ezy_nm1[k][j][i] - 1./2.*Cb*dy*((1+alpha_l)*Jzy[k][j][i] + beta_l*Jzy_nm1[k][j][i]);
	      if(is_cond && rho)
		Enp1 += Cb*dy*Jczy[k][j][i];

	      if( (is_disp || is_disp_ml) && gamma_l){
		Jnp1  = alpha_l*Jzy[k][j][i] + beta_l*Jzy_nm1[k][j][i] + kappa_l*gamma_l/(2.*params.dt)*(Enp1 - Ezy_nm1[k][j][i]);

		Jnp1 += sigma_l/eo*gamma_l*Ezy[k][j][i];
		Ezy_nm1[k][j][i] = Ezy[k][j][i];
		Jzy_nm1[k][j][i] = Jzy[k][j][i];
		Jzy[k][j][i]     = Jnp1;
	      }
	      if(is_cond && rho){
		Jczy[k][j][i] -= rho*(Enp1 + Ezy[k][j][i]);
	      }

	      Ezy[k][j][i] = Enp1;
	    }
      }
    }//end of parallel section
    //fprintf(stderr,"Pos 09:\n");
    if(TIME_EXEC){
      timer.click();
    }
    /********************/

    //update terms for self consistency across scattered/total interface - E updates##
    if(sourcemode == sm_steadystate){//steadystate
      auto commonPhase = exp(-I*fmod(omega_an[0]*time_H,2.*dcpi));
      commonAmplitude = linearRamp(time_H, 1./(*omega_an/(2*dcpi)), ramp_width);
      for(k=((int)K0[0]);k<=((int)K1[0]);k++)
	for(j=((int)J0[0]);j<=((int)J1[0]);j++){
	  if( (int)I0[1] ){//Perform across I0

	    if( !is_multilayer )
	      array_ind = (int)I0[0];
	    else
	      array_ind = (I_tot+1)*k+(int)I0[0];

	    if( k < ((int)K1[0]) || dimension==TM ){
	      Ezx[k][j][(int)I0[0]] = Ezx[k][j][(int)I0[0]] - Cbx[array_ind]*real(commonAmplitude*commonPhase*(IsourceR[k-((int)K0[0])][j-((int)J0[0])][2] + I*IsourceI[k-((int)K0[0])][j-((int)J0[0])][2]));
	      if(is_cond)
		Jczx[k][j][(int)I0[0]] += rho_x[array_ind]*Cbx[array_ind]*real(commonAmplitude*commonPhase*(IsourceR[k-((int)K0[0])][j-((int)J0[0])][2] + I*IsourceI[k-((int)K0[0])][j-((int)J0[0])][2]));
	      if(is_disp_ml)
		Jzx[k][j][(int)I0[0]] += ml_kappa_x[array_ind]*ml_gamma[k]/(2.*params.dt)*Cbx[array_ind]*real(commonAmplitude*commonPhase*(IsourceR[k-((int)K0[0])][j-((int)J0[0])][2] + I*IsourceI[k-((int)K0[0])][j-((int)J0[0])][2]));
	    }
	    if( j < ((int)J1[0]) ){
	      Eyx[k][j][(int)I0[0]] = Eyx[k][j][(int)I0[0]] + Cbx[array_ind]*real(commonAmplitude*commonPhase*(IsourceR[k-((int)K0[0])][j-((int)J0[0])][3] + I*IsourceI[k-((int)K0[0])][j-((int)J0[0])][3]));
	      if(is_cond)
		Jcyx[k][j][(int)I0[0]] -= rho_x[array_ind]*Cbx[array_ind]*real(commonAmplitude*commonPhase*(IsourceR[k-((int)K0[0])][j-((int)J0[0])][3] + I*IsourceI[k-((int)K0[0])][j-((int)J0[0])][3]));
	      if(is_disp_ml)
		Jyx[k][j][(int)I0[0]] -= ml_kappa_x[array_ind]*ml_gamma[k]/(2.*params.dt)*Cbx[array_ind]*real(commonAmplitude*commonPhase*(IsourceR[k-((int)K0[0])][j-((int)J0[0])][3] + I*IsourceI[k-((int)K0[0])][j-((int)J0[0])][3]));
	    }
	  }
	  if( (int)I1[1] ){//Perform across I1

	    if( !is_multilayer )
	      array_ind = (int)I1[0];
	    else
	      array_ind = (I_tot+1)*k+(int)I1[0];

	    if( k < ((int)K1[0]) || dimension==TM ){
	      Ezx[k][j][(int)I1[0]] = Ezx[k][j][(int)I1[0]] + Cbx[array_ind]*real(commonAmplitude*commonPhase*(IsourceR[k-((int)K0[0])][j-((int)J0[0])][6] + I*IsourceI[k-((int)K0[0])][j-((int)J0[0])][6]));
	      if(is_cond)
		Jczx[k][j][(int)I1[0]] -= rho_x[array_ind]*Cbx[array_ind]*real(commonAmplitude*commonPhase*(IsourceR[k-((int)K0[0])][j-((int)J0[0])][6] + I*IsourceI[k-((int)K0[0])][j-((int)J0[0])][6]));
	      if(is_disp_ml)
		Jzx[k][j][(int)I1[0]] -= ml_kappa_x[array_ind]*ml_gamma[k]/(2.*params.dt)*Cbx[array_ind]*real(commonAmplitude*commonPhase*(IsourceR[k-((int)K0[0])][j-((int)J0[0])][6] + I*IsourceI[k-((int)K0[0])][j-((int)J0[0])][6]));
	    }
	    if( j < ((int)J1[0]) ){
	      Eyx[k][j][(int)I1[0]] = Eyx[k][j][(int)I1[0]] - Cbx[array_ind]*real(commonAmplitude*commonPhase*(IsourceR[k-((int)K0[0])][j-((int)J0[0])][7] + I*IsourceI[k-((int)K0[0])][j-((int)J0[0])][7]));
	      if(is_cond)
		Jcyx[k][j][(int)I1[0]] += rho_x[array_ind]*Cbx[array_ind]*real(commonAmplitude*commonPhase*(IsourceR[k-((int)K0[0])][j-((int)J0[0])][7] + I*IsourceI[k-((int)K0[0])][j-((int)J0[0])][7]));
	      if(is_disp_ml)
		Jyx[k][j][(int)I1[0]] += ml_kappa_x[array_ind]*ml_gamma[k]/(2.*params.dt)*Cbx[array_ind]*real(commonAmplitude*commonPhase*(IsourceR[k-((int)K0[0])][j-((int)J0[0])][7] + I*IsourceI[k-((int)K0[0])][j-((int)J0[0])][7]));
	    }
	  }
	}

      for(k=((int)K0[0]);k<=((int)K1[0]);k++)
	for(i=((int)I0[0]);i<=((int)I1[0]);i++){
	  if( (int)J0[1] ){//Perform across J0
	    if( k < ((int)K1[0]) || dimension==TM ){

	      if( !is_multilayer )
		array_ind = (int)J0[0];
	      else
		array_ind = (J_tot+1)*k+(int)J0[0];

	      Ezy[k][((int)J0[0])][i] = Ezy[k][((int)J0[0])][i] + Cby[array_ind]*real(commonAmplitude*commonPhase*(JsourceR[k-((int)K0[0])][i-((int)I0[0])][2] + I*JsourceI[k-((int)K0[0])][i-((int)I0[0])][2]));
	      if(is_cond)
		Jczy[k][((int)J0[0])][i] -= rho_y[array_ind]*Cby[array_ind]*real(commonAmplitude*commonPhase*(JsourceR[k-((int)K0[0])][i-((int)I0[0])][2] + I*JsourceI[k-((int)K0[0])][i-((int)I0[0])][2]));
	      if(is_disp_ml)
		Jzy[k][((int)J0[0])][i] -= ml_kappa_y[array_ind]*ml_gamma[k]/(2.*params.dt)*Cby[array_ind]*real(commonAmplitude*commonPhase*(JsourceR[k-((int)K0[0])][i-((int)I0[0])][2] + I*JsourceI[k-((int)K0[0])][i-((int)I0[0])][2]));
	    }
	    if( i < ((int)I1[0]) ){
	      Exy[k][((int)J0[0])][i] = Exy[k][((int)J0[0])][i] - Cby[array_ind]*real(commonAmplitude*commonPhase*(JsourceR[k-((int)K0[0])][i-((int)I0[0])][3] + I*JsourceI[k-((int)K0[0])][i-((int)I0[0])][3]));
	      if(is_cond)
		Jcxy[k][((int)J0[0])][i] += rho_y[array_ind]*Cby[array_ind]*real(commonAmplitude*commonPhase*(JsourceR[k-((int)K0[0])][i-((int)I0[0])][3] + I*JsourceI[k-((int)K0[0])][i-((int)I0[0])][3]));
	      if(is_disp_ml)
		Jxy[k][((int)J0[0])][i] += ml_kappa_y[array_ind]*ml_gamma[k]/(2.*params.dt)*Cby[array_ind]*real(commonAmplitude*commonPhase*(JsourceR[k-((int)K0[0])][i-((int)I0[0])][3] + I*JsourceI[k-((int)K0[0])][i-((int)I0[0])][3]));
	    }
	  }
	  if( (int)J1[1] ){//Perform across J1

	    if( !is_multilayer )
	      array_ind = (int)J1[0];
	    else
	      array_ind = (J_tot+1)*k+(int)J1[0];

	    if( k < ((int)K1[0]) || dimension==TM ){
	      Ezy[k][((int)J1[0])][i] = Ezy[k][((int)J1[0])][i] - Cby[array_ind]*real(commonAmplitude*commonPhase*(JsourceR[k-((int)K0[0])][i-((int)I0[0])][6] + I*JsourceI[k-((int)K0[0])][i-((int)I0[0])][6]));
	      if(is_cond)
		Jczy[k][((int)J1[0])][i] += rho_y[array_ind]*Cby[array_ind]*real(commonAmplitude*commonPhase*(JsourceR[k-((int)K0[0])][i-((int)I0[0])][6] + I*JsourceI[k-((int)K0[0])][i-((int)I0[0])][6]));
	      if(is_disp_ml)
		Jzy[k][((int)J1[0])][i] -= ml_kappa_y[array_ind]*ml_gamma[k]/(2.*params.dt)*Cby[array_ind]*real(commonAmplitude*commonPhase*(JsourceR[k-((int)K0[0])][i-((int)I0[0])][6] + I*JsourceI[k-((int)K0[0])][i-((int)I0[0])][6]));
	    }
	    if( i < ((int)I1[0]) ){
	      Exy[k][((int)J1[0])][i] = Exy[k][((int)J1[0])][i] + Cby[array_ind]*real(commonAmplitude*commonPhase*(JsourceR[k-((int)K0[0])][i-((int)I0[0])][7] + I*JsourceI[k-((int)K0[0])][i-((int)I0[0])][7]));
	      if(is_cond)
		Jcxy[k][((int)J1[0])][i] -= rho_y[array_ind]*Cby[array_ind]*real(commonAmplitude*commonPhase*(JsourceR[k-((int)K0[0])][i-((int)I0[0])][7] + I*JsourceI[k-((int)K0[0])][i-((int)I0[0])][7]));
	      if(is_disp_ml)
		Jxy[k][((int)J1[0])][i] += ml_kappa_y[array_ind]*ml_gamma[k]/(2.*params.dt)*Cby[array_ind]*real(commonAmplitude*commonPhase*(JsourceR[k-((int)K0[0])][i-((int)I0[0])][7] + I*JsourceI[k-((int)K0[0])][i-((int)I0[0])][7]));
	    }
	  }
	}

      for(j=((int)J0[0]);j<=((int)J1[0]);j++)
	for(i=((int)I0[0]);i<=((int)I1[0]);i++){
	  if( (int)K0[1] ){//Perform across K0
	    if( j < ((int)J1[0]) ){
	      Eyz[((int)K0[0])][j][i] = Eyz[((int)K0[0])][j][i] - Cbz[(int)K0[0]]*real(commonAmplitude*commonPhase*(KsourceR[j-((int)J0[0])][i-((int)I0[0])][2] + I*KsourceI[j-((int)J0[0])][i-((int)I0[0])][2]));
	      if(is_cond)
		Jcyz[((int)K0[0])][j][i] += rho_z[((int)K0[0])]*Cbz[(int)K0[0]]*real(commonAmplitude*commonPhase*(KsourceR[j-((int)J0[0])][i-((int)I0[0])][2] + I*KsourceI[j-((int)J0[0])][i-((int)I0[0])][2]));
	      if(is_disp_ml)
		Jyz[((int)K0[0])][j][i] -= ml_kappa_z[((int)K0[0])]*ml_gamma[k]/(2.*params.dt)*Cbz[(int)K0[0]]*real(commonAmplitude*commonPhase*(KsourceR[j-((int)J0[0])][i-((int)I0[0])][2] + I*KsourceI[j-((int)J0[0])][i-((int)I0[0])][2]));
	    }
	    if( i < ((int)I1[0]) ){
	      Exz[((int)K0[0])][j][i] = Exz[((int)K0[0])][j][i] + Cbz[(int)K0[0]]*real(commonAmplitude*commonPhase*(KsourceR[j-((int)J0[0])][i-((int)I0[0])][3] + I*KsourceI[j-((int)J0[0])][i-((int)I0[0])][3]));
	      if(is_cond)
		Jcxz[((int)K0[0])][j][i]  -= rho_z[((int)K0[0])]*Cbz[(int)K0[0]]*real(commonAmplitude*commonPhase*(KsourceR[j-((int)J0[0])][i-((int)I0[0])][3] + I*KsourceI[j-((int)J0[0])][i-((int)I0[0])][3]));
	      if(is_disp_ml)
		Jxz[((int)K0[0])][j][i] += ml_kappa_z[((int)K0[0])]*ml_gamma[k]/(2.*params.dt)*Cbz[(int)K0[0]]*real(commonAmplitude*commonPhase*(KsourceR[j-((int)J0[0])][i-((int)I0[0])][3] + I*KsourceI[j-((int)J0[0])][i-((int)I0[0])][3]));
	    }
	  }
	  if( (int)K1[1] ){//Perform across K1
	    if( j < ((int)J1[0]) ){
	      Eyz[((int)K1[0])][j][i] = Eyz[((int)K1[0])][j][i] + Cbz[(int)K1[0]]*real(commonAmplitude*commonPhase*(KsourceR[j-((int)J0[0])][i-((int)I0[0])][6] + I*KsourceI[j-((int)J0[0])][i-((int)I0[0])][6]));
	      if(is_cond)
		Jcyz[((int)K1[0])][j][i] -= rho_z[((int)K1[0])]*Cbz[(int)K1[0]]*real(commonAmplitude*commonPhase*(KsourceR[j-((int)J0[0])][i-((int)I0[0])][6] + I*KsourceI[j-((int)J0[0])][i-((int)I0[0])][6]));
	      if(is_disp_ml)
		Jyz[((int)K1[0])][j][i] += ml_kappa_z[((int)K1[0])]*ml_gamma[k]/(2.*params.dt)*Cbz[(int)K1[0]]*real(commonAmplitude*commonPhase*(KsourceR[j-((int)J0[0])][i-((int)I0[0])][6] + I*KsourceI[j-((int)J0[0])][i-((int)I0[0])][6]));
	    }
	    if( i < ((int)I1[0]) ){
	      Exz[((int)K1[0])][j][i] = Exz[((int)K1[0])][j][i] - Cbz[(int)K1[0]]*real(commonAmplitude*commonPhase*(KsourceR[j-((int)J0[0])][i-((int)I0[0])][7] + I*KsourceI[j-((int)J0[0])][i-((int)I0[0])][7]));
	      if(is_cond)
		Jcxz[((int)K1[0])][j][i] += rho_z[((int)K1[0])]*Cbz[(int)K1[0]]*real(commonAmplitude*commonPhase*(KsourceR[j-((int)J0[0])][i-((int)I0[0])][7] + I*KsourceI[j-((int)J0[0])][i-((int)I0[0])][7]));
	      if(is_disp_ml)
		Jxz[((int)K1[0])][j][i] -= ml_kappa_z[((int)K1[0])]*ml_gamma[k]/(2.*params.dt)*Cbz[(int)K1[0]]*real(commonAmplitude*commonPhase*(KsourceR[j-((int)J0[0])][i-((int)I0[0])][7] + I*KsourceI[j-((int)J0[0])][i-((int)I0[0])][7]));
	    }
	  }
	}
      fth = real(commonAmplitude*commonPhase);
    }
    else if(sourcemode==1){//pulsed

      if(J_tot==0){
	j=0;
	for(i=0;i<(I_tot+1);i++){
	  Eyz[(int)K0[0]][j][i] = Eyz[(int)K0[0]][j][i] - Cbz[(int)K0[0]]*real((KsourceR[0][i-((int)I0[0])][2] + I*KsourceI[0][i-((int)I0[0])][2])*(-1.0*I)*exp(-I*fmod(omega_an[0]*(time_H - to_l[0]),2.*dcpi)))*exp( -1.0*dcpi*pow((time_H - to_l[0] + dz/light_v/2.)/(hwhm[0]),2));
	  //Eyz[(int)K0[0]][j][i] = Eyz[(int)K0[0]][j][i] - Cbz[(int)K0[0]]*real((KsourceR[0][i-((int)I0[0])][2] + I*KsourceI[0][i-((int)I0[0])][2])*(-1.0*I)*exp(-I*fmod(omega_an[0]*(time_H - to_l[0]),2.*dcpi)))*exp( -1.0*dcpi*pow((time_H - to_l[0])/(hwhm[0]),2));
	  if(is_cond)
	    Jcyz[(int)K0[0]][j][i] += rho_z[(int)K0[0]]*Cbz[(int)K0[0]]*real((KsourceR[0][i-((int)I0[0])][2] + I*KsourceI[0][i-((int)I0[0])][2])*(-1.0*I)*exp(-I*fmod(omega_an[0]*(time_H - to_l[0]),2.*dcpi)))*exp( -1.0*dcpi*pow((time_H - to_l[0] + dz/light_v/2.)/(hwhm[0]),2));
	  //Jcyz[(int)K0[0]][j][i] += rho_z[(int)K0[0]]*Cbz[(int)K0[0]]*real((KsourceR[0][i-((int)I0[0])][2] + I*KsourceI[0][i-((int)I0[0])][2])*(-1.0*I)*exp(-I*fmod(omega_an[0]*(time_H - to_l[0]),2.*dcpi)))*exp( -1.0*dcpi*pow((time_H - to_l[0])/(hwhm[0]),2));
	  if(is_disp_ml){
	    Jyz[(int)K0[0]][j][i] -= ml_kappa_z[(int)K0[0]]*ml_gamma[(int)K0[0]]/(2.*params.dt)*Cbz[(int)K0[0]]*real((KsourceR[0][i-((int)I0[0])][2] + I*KsourceI[0][i-((int)I0[0])][2])*(-1.0*I)*exp(-I*fmod(omega_an[0]*(time_H - to_l[0]),2.*dcpi)))*exp( -1.0*dcpi*pow((time_H - to_l[0] + dz/light_v/2.)/(hwhm[0]),2));
	    //Jyz[(int)K0[0]][j][i] -= ml_kappa_z[(int)K0[0]]*ml_gamma[(int)K0[0]]/(2.*params.dt)*Cbz[(int)K0[0]]*real((KsourceR[0][i-((int)I0[0])][2] + I*KsourceI[0][i-((int)I0[0])][2])*(-1.0*I)*exp(-I*fmod(omega_an[0]*(time_H - to_l[0]),2.*dcpi)))*exp( -1.0*dcpi*pow((time_H - to_l[0])/(hwhm[0]),2));

	  }
	}
      }
      else
	for(j=0;j<J_tot;j++)
	  for(i=0;i<(I_tot+1);i++){
	    /*
	      if(i==41 & j==41)
	      fprintf(stderr,"Cbz = %.10e, Re(K) = %.10e, Im(K) = %.10e, time_H= %.10e, to_l[0]=%.10e, dz/light_v/2=%.10e, hwhm = %.10e, dE=%.10e\n",Cbz[(int)K0[0]],KsourceR[j-((int)J0[0])][i-((int)I0[0])][2],KsourceI[j-((int)J0[0])][i-((int)I0[0])][2],time_H,to_l[0],dz/light_v/2,hwhm[0],Cbz[(int)K0[0]]*real((KsourceR[j-((int)J0[0])][i-((int)I0[0])][2] + I*KsourceI[j-((int)J0[0])][i-((int)I0[0])][2])*(-1.0*I)*exp(-I*fmod(omega_an[0]*(time_H - to_l[0]),2.*dcpi)))*exp( -1.0*dcpi*pow((time_H - to_l[0] + dz/light_v/2.)/(hwhm[0]),2)));
	    */
	    Eyz[(int)K0[0]][j][i] = Eyz[(int)K0[0]][j][i] - Cbz[(int)K0[0]]*real((KsourceR[j-((int)J0[0])][i-((int)I0[0])][2] + I*KsourceI[j-((int)J0[0])][i-((int)I0[0])][2])*(-1.0*I)*exp(-I*fmod(omega_an[0]*(time_H - to_l[0]),2.*dcpi)))*exp( -1.0*dcpi*pow((time_H - to_l[0] + dz/light_v/2.)/(hwhm[0]),2));
	    //Eyz[(int)K0[0]][j][i] = Eyz[(int)K0[0]][j][i] - Cbz[(int)K0[0]]*real((KsourceR[j-((int)J0[0])][i-((int)I0[0])][2] + I*KsourceI[j-((int)J0[0])][i-((int)I0[0])][2])*(-1.0*I)*exp(-I*fmod(omega_an[0]*(time_H - to_l[0]),2.*dcpi)))*exp( -1.0*dcpi*pow((time_H - to_l[0])/(hwhm[0]),2));
	    if(is_cond)
	      Jcyz[(int)K0[0]][j][i] += rho_z[(int)K0[0]]*Cbz[(int)K0[0]]*real((KsourceR[j-((int)J0[0])][i-((int)I0[0])][2] + I*KsourceI[j-((int)J0[0])][i-((int)I0[0])][2])*(-1.0*I)*exp(-I*fmod(omega_an[0]*(time_H - to_l[0]),2.*dcpi)))*exp( -1.0*dcpi*pow((time_H - to_l[0] + dz/light_v/2.)/(hwhm[0]),2));
	    //Jcyz[(int)K0[0]][j][i] += rho_z[(int)K0[0]]*Cbz[(int)K0[0]]*real((KsourceR[j-((int)J0[0])][i-((int)I0[0])][2] + I*KsourceI[j-((int)J0[0])][i-((int)I0[0])][2])*(-1.0*I)*exp(-I*fmod(omega_an[0]*(time_H - to_l[0]),2.*dcpi)))*exp( -1.0*dcpi*pow((time_H - to_l[0])/(hwhm[0]),2));
	    if(is_disp_ml){
	      Jyz[(int)K0[0]][j][i] -= ml_kappa_z[(int)K0[0]]*ml_gamma[(int)K0[0]]/(2.*params.dt)*Cbz[(int)K0[0]]*real((KsourceR[j-((int)J0[0])][i-((int)I0[0])][2] + I*KsourceI[j-((int)J0[0])][i-((int)I0[0])][2])*(-1.0*I)*exp(-I*fmod(omega_an[0]*(time_H - to_l[0]),2.*dcpi)))*exp( -1.0*dcpi*pow((time_H - to_l[0] + dz/light_v/2.)/(hwhm[0]),2));
	      //Jyz[(int)K0[0]][j][i] -= ml_kappa_z[(int)K0[0]]*ml_gamma[(int)K0[0]]/(2.*params.dt)*Cbz[(int)K0[0]]*real((KsourceR[j-((int)J0[0])][i-((int)I0[0])][2] + I*KsourceI[j-((int)J0[0])][i-((int)I0[0])][2])*(-1.0*I)*exp(-I*fmod(omega_an[0]*(time_H - to_l[0]),2.*dcpi)))*exp( -1.0*dcpi*pow((time_H - to_l[0])/(hwhm[0]),2));

	    }
	  }
      for(j=0;j<(J_tot+1);j++)
	for(i=0;i<I_tot;i++){
	  Exz[(int)K0[0]][j][i] = Exz[(int)K0[0]][j][i] + Cbz[(int)K0[0]]*real((KsourceR[j-((int)J0[0])][i-((int)I0[0])][3] + I*KsourceI[j-((int)J0[0])][i-((int)I0[0])][3])*(-1.0*I)*exp(-I*fmod(omega_an[0]*(time_H - to_l[0]),2*dcpi)))*exp( -1.0*dcpi*pow((time_H - to_l[0] + dz/light_v/2.)/(hwhm[0]),2 ));
	  //Exz[(int)K0[0]][j][i] = Exz[(int)K0[0]][j][i] + Cbz[(int)K0[0]]*real((KsourceR[j-((int)J0[0])][i-((int)I0[0])][3] + I*KsourceI[j-((int)J0[0])][i-((int)I0[0])][3])*(-1.0*I)*exp(-I*fmod(omega_an[0]*(time_H - to_l[0]),2*dcpi)))*exp( -1.0*dcpi*pow((time_H - to_l[0])/(hwhm[0]),2 ));
	  if(is_cond)
	    Jcxz[(int)K0[0]][j][i] -= rho_z[(int)K0[0]]*Cbz[(int)K0[0]]*real((KsourceR[j-((int)J0[0])][i-((int)I0[0])][3] + I*KsourceI[j-((int)J0[0])][i-((int)I0[0])][3])*(-1.0*I)*exp(-I*fmod(omega_an[0]*(time_H - to_l[0]),2*dcpi)))*exp( -1.0*dcpi*pow((time_H - to_l[0] + dz/light_v/2.)/(hwhm[0]),2 ));
	  //Jcxz[(int)K0[0]][j][i] -= rho_z[(int)K0[0]]*Cbz[(int)K0[0]]*real((KsourceR[j-((int)J0[0])][i-((int)I0[0])][3] + I*KsourceI[j-((int)J0[0])][i-((int)I0[0])][3])*(-1.0*I)*exp(-I*fmod(omega_an[0]*(time_H - to_l[0]),2*dcpi)))*exp( -1.0*dcpi*pow((time_H - to_l[0])/(hwhm[0]),2 ));
	  if(is_disp_ml)
	    Jxz[(int)K0[0]][j][i] += ml_kappa_z[(int)K0[0]]*ml_gamma[(int)K0[0]]/(2.*params.dt)*Cbz[(int)K0[0]]*real((KsourceR[j-((int)J0[0])][i-((int)I0[0])][3] + I*KsourceI[j-((int)J0[0])][i-((int)I0[0])][3])*(-1.0*I)*exp(-I*fmod(omega_an[0]*(time_H - to_l[0]),2*dcpi)))*exp( -1.0*dcpi*pow((time_H - to_l[0] + dz/light_v/2.)/(hwhm[0]),2 ));
	  //Jxz[(int)K0[0]][j][i] += ml_kappa_z[(int)K0[0]]*ml_gamma[(int)K0[0]]/(2.*params.dt)*Cbz[(int)K0[0]]*real((KsourceR[j-((int)J0[0])][i-((int)I0[0])][3] + I*KsourceI[j-((int)J0[0])][i-((int)I0[0])][3])*(-1.0*I)*exp(-I*fmod(omega_an[0]*(time_H - to_l[0]),2*dcpi)))*exp( -1.0*dcpi*pow((time_H - to_l[0])/(hwhm[0]),2 ));
	}
      //fth = real((-1.0*I)*exp(-I*fmod(omega_an[0]*(time_H - to_l[0]),2.*dcpi)))*exp( -1.0*dcpi*pow((time_H - to_l[0])/(hwhm[0]),2));
      fth = real((-1.0*I)*exp(-I*fmod(omega_an[0]*(time_H - to_l[0]),2.*dcpi)))*exp( -1.0*dcpi*pow((time_H - to_l[0] + dz/light_v/2.)/(hwhm[0]),2));
      //fth = real((-1.0*I)*exp(-I*fmod(omega_an[0]*(time_H - to_l[0]),2.*dcpi)))*exp( -1.0*dcpi*pow((time_H - to_l[0])/(hwhm[0]),2));

    }
    //fprintf(stderr,"Pos 10:\n");
    /**Debugging**/
    //    for(k=0;k<(K_tot+1);k++)
    //      fprintf(outfile,"%e ",Jxz[k][30][30]+Jxy[k][30][30]);
    //for(k=0;k<(K_tot+1);k++)
    //    fprintf(outfile,"%e ",Exz[k][30][30]+Exy[k][30][30]);
    //   fprintf(outfile,"\n");
    /**End Debugging**/
    //fprintf(stderr,"Pos 11a:\n");

    //end of source terms
    if(TIME_EXEC){
      timer.click();
    }

    /********************/
    //begin parallel
#pragma omp parallel default(shared)  private(i,j,k,k_loc,array_ind)//,ca_vec,cb_vec,cc_vec,eh_vec)
    {
      if(dimension==THREE || dimension==TE){
	if( useCD ){//FDTD, Hxz
#pragma omp for
	  //Hxz updates
	  for(k=0;k<K_tot;k++)
	    for(j=0;j<J_tot_bound;j++)
	      for(i=0;i<(I_tot+1);i++){
		k_loc = k;
		if( is_structure )
		  if( k>Dzl[0] && k<(Dzl[0]+K) ){
		    if( (k-structure[i][1])<(K+Dzl[0]) && (k-structure[i][1])>Dzl[0] )
		      k_loc = k - structure[i][1];
		    else if( (k-structure[i][1])>=(K+Dzl[0]) )
		      k_loc = Dzl[0]+K-1;
		    else
		      k_loc = Dzl[0]+1;
		  }

		if(  !materials[k][j][i])
		  Hxz[k][j][i] = Daz[k_loc]*Hxz[k][j][i]+Dbz[k_loc]*(Eyx[k+1][j][i] + Eyz[k+1][j][i] - Eyx[k][j][i] - Eyz[k][j][i]);
		else
		  Hxz[k][j][i] = Dmaterial_Daz[materials[k][j][i]-1]*Hxz[k][j][i]+Dmaterial_Dbz[materials[k][j][i]-1]*(Eyx[k+1][j][i] + Eyz[k+1][j][i] - Eyx[k][j][i] - Eyz[k][j][i]);

	      }
	}//FDTD, Hxz
	else{//PSTD, Hxz
#pragma omp for
	  //Hxz updates
	  for(j=0;j<J_tot_bound;j++)
	    for(i=0;i<(I_tot+1);i++){
	      for(k=0;k<K_tot;k++){
		k_loc = k;
		if( is_structure )
		  if( k>Dzl[0] && k<(Dzl[0]+K) ){
		    if( (k-structure[i][1])<(K+Dzl[0]) && (k-structure[i][1])>Dzl[0] )
		      k_loc = k - structure[i][1];
		    else if( (k-structure[i][1])>=(K+Dzl[0]) )
		      k_loc = Dzl[0]+K-1;
		    else
		      k_loc = Dzl[0]+1;
		  }

		if(  !materials[k][j][i]){
		  ca_vec[omp_get_thread_num()][k]=Daz[k_loc];
		  cb_vec[omp_get_thread_num()][k]=Dbz[k_loc];
		  //Hxz[k][j][i] = Daz[k_loc]*Hxz[k][j][i]+Dbz[k_loc]*(Eyx[k+1][j][i] + Eyz[k+1][j][i] - Eyx[k][j][i] - Eyz[k][j][i]);
		}
		else{
		  ca_vec[omp_get_thread_num()][k]=Dmaterial_Daz[materials[k][j][i]-1];
		  cb_vec[omp_get_thread_num()][k]=Dmaterial_Dbz[materials[k][j][i]-1];
		  //Hxz[k][j][i] = Dmaterial_Daz[materials[k][j][i]-1]*Hxz[k][j][i]+Dmaterial_Dbz[materials[k][j][i]-1]*(Eyx[k+1][j][i] + Eyz[k+1][j][i] - Eyx[k][j][i] - Eyz[k][j][i]);
		}

		eh_vec[omp_get_thread_num()][k][0] = Eyx[k][j][i] + Eyz[k][j][i];eh_vec[omp_get_thread_num()][k][1] = 0.;

	      }
	      k = K_tot;
	      eh_vec[omp_get_thread_num()][k][0] = Eyx[k][j][i] + Eyz[k][j][i];eh_vec[omp_get_thread_num()][k][1] = 0.;

	      first_derivative( eh_vec[omp_get_thread_num()], eh_vec[omp_get_thread_num()],
				dk_h_z, N_h_z , pf_hxz[omp_get_thread_num()], pb_hxz[omp_get_thread_num()]);

	      for(k=0;k<K_tot;k++){
		Hxz[k][j][i] = ca_vec[omp_get_thread_num()][k]*Hxz[k][j][i] + cb_vec[omp_get_thread_num()][k]*eh_vec[omp_get_thread_num()][k][0]/((double) N_h_z);
	      }
	    }

	}//PSTD, Hxz

	if( useCD ){//FDTD, Hxy
#pragma omp for
	  //Hxy updates
	  for(k=0;k<K_tot;k++)
	    for(j=0;j<J_tot;j++)
	      for(i=0;i<(I_tot+1);i++){
		k_loc = k;
		if( is_structure )
		  if( k>Dzl[0] && k<(Dzl[0]+K) ){
		    if( (k-structure[i][1])<(K+Dzl[0]) && (k-structure[i][1])>Dzl[0] )
		      k_loc = k - structure[i][1];
		    else if( (k-structure[i][1])>=(K+Dzl[0]) )
		      k_loc = Dzl[0]+K-1;
		    else
		      k_loc = Dzl[0]+1;
		  }
		if( !is_multilayer )
		  array_ind = j;
		else
		  array_ind = (J_tot+1)*k_loc+j;
		if(  !materials[k][j][i])
		  Hxy[k][j][i] = Day[array_ind]*Hxy[k][j][i]+Dby[array_ind]*(Ezy[k][j][i] + Ezx[k][j][i] - Ezy[k][j+1][i] - Ezx[k][j+1][i]);
		else
		  Hxy[k][j][i] = Dmaterial_Day[materials[k][j][i]-1]*Hxy[k][j][i]+Dmaterial_Dby[materials[k][j][i]-1]*(Ezy[k][j][i] + Ezx[k][j][i] - Ezy[k][j+1][i] - Ezx[k][j+1][i]);
	      }
	}//FDTD, Hxy
	else{//PSTD, Hxy
#pragma omp for
	  //Hxy updates
	  for(k=0;k<K_tot;k++)
	    for(i=0;i<(I_tot+1);i++){
	      for(j=0;j<J_tot;j++){
		k_loc = k;
		if( is_structure )
		  if( k>Dzl[0] && k<(Dzl[0]+K) ){
		    if( (k-structure[i][1])<(K+Dzl[0]) && (k-structure[i][1])>Dzl[0] )
		      k_loc = k - structure[i][1];
		    else if( (k-structure[i][1])>=(K+Dzl[0]) )
		      k_loc = Dzl[0]+K-1;
		    else
		      k_loc = Dzl[0]+1;
		  }
		if( !is_multilayer )
		  array_ind = j;
		else
		  array_ind = (J_tot+1)*k_loc+j;
		if(  !materials[k][j][i]){
		  ca_vec[omp_get_thread_num()][j] = Day[array_ind];
		  cb_vec[omp_get_thread_num()][j] = Dby[array_ind];
		  //		Hxy[k][j][i] = Day[array_ind]*Hxy[k][j][i]+Dby[array_ind]*(Ezy[k][j][i] + Ezx[k][j][i] - Ezy[k][j+1][i] - Ezx[k][j+1][i]);
		}
		else{
		  ca_vec[omp_get_thread_num()][j] = Dmaterial_Day[materials[k][j][i]-1];
		  cb_vec[omp_get_thread_num()][j] = Dmaterial_Dby[materials[k][j][i]-1];
		  //		Hxy[k][j][i] = Dmaterial_Day[materials[k][j][i]-1]*Hxy[k][j][i]+Dmaterial_Dby[materials[k][j][i]-1]*(Ezy[k][j][i] + Ezx[k][j][i] - Ezy[k][j+1][i] - Ezx[k][j+1][i]);
		}

		eh_vec[omp_get_thread_num()][j][0] = Ezy[k][j][i] + Ezx[k][j][i];eh_vec[omp_get_thread_num()][j][1] = 0.;

	      }
	      j=J_tot;
	      eh_vec[omp_get_thread_num()][j][0] = Ezy[k][j][i] + Ezx[k][j][i];eh_vec[omp_get_thread_num()][j][1] = 0.;

	      first_derivative( eh_vec[omp_get_thread_num()], eh_vec[omp_get_thread_num()],
				dk_h_y, N_h_y , pf_hxy[omp_get_thread_num()], pb_hxy[omp_get_thread_num()]);

	      for(j=0;j<J_tot;j++){
		Hxy[k][j][i] = ca_vec[omp_get_thread_num()][j]*Hxy[k][j][i] - cb_vec[omp_get_thread_num()][j]*eh_vec[omp_get_thread_num()][j][0]/((double) N_h_y);
	      }

	      /*
		if( i==12 && k==24){
		fprintf(stdout,"tind: %d\n",tind);
		fprintf(stdout,"Da: ");
		for(j=0;j<J_tot;j++)
		fprintf(stdout,"%e ",ca_vec[omp_get_thread_num()][j]);
		fprintf(stdout,"\nDb: ");
		for(j=0;j<J_tot;j++)
		fprintf(stdout,"%e ",cb_vec[omp_get_thread_num()][j]);

		fprintf(stdout,"\neh_vec: ");
		for(j=0;j<J_tot;j++)
		fprintf(stdout,"%e ",eh_vec[omp_get_thread_num()][j][0]/((double) N_e_y));
		fprintf(stdout,"\n");
		}
	      */
	    }
	}//PSTD, Hxy

	if( useCD ){//FDTD, Hyx
#pragma omp for
	  //Hyx updates
	  for(k=0;k<K_tot;k++)
	    for(j=0;j<J_tot_p1_bound;j++)
	      for(i=0;i<I_tot;i++){
		k_loc = k;
		if( is_structure )
		  if( k>Dzl[0] && k<(Dzl[0]+K) ){
		    if( (k-structure[i][1])<(K+Dzl[0]) && (k-structure[i][1])>Dzl[0] )
		      k_loc = k - structure[i][1];
		    else if( (k-structure[i][1])>=(K+Dzl[0]) )
		      k_loc = Dzl[0]+K-1;
		    else
		      k_loc = Dzl[0]+1;
		  }
		if( !is_multilayer )
		  array_ind = i;
		else
		  array_ind = (I_tot+1)*k_loc+i;
		if(  !materials[k][j][i])
		  Hyx[k][j][i] = Dax[array_ind]*Hyx[k][j][i]+Dbx[array_ind]*(Ezx[k][j][i+1] + Ezy[k][j][i+1] - Ezx[k][j][i] - Ezy[k][j][i]);
		else{
		  Hyx[k][j][i] = Dmaterial_Dax[materials[k][j][i]-1]*Hyx[k][j][i]+Dmaterial_Dbx[materials[k][j][i]-1]*(Ezx[k][j][i+1] + Ezy[k][j][i+1] - Ezx[k][j][i] - Ezy[k][j][i]);
		}

	      }
	}//FDTD, Hyx
	else{//PSTD, Hyx
#pragma omp for
	  //Hyx updates
	  for(k=0;k<K_tot;k++)
	    for(j=0;j<J_tot_p1_bound;j++){
	      for(i=0;i<I_tot;i++){
		k_loc = k;
		if( is_structure )
		  if( k>Dzl[0] && k<(Dzl[0]+K) ){
		    if( (k-structure[i][1])<(K+Dzl[0]) && (k-structure[i][1])>Dzl[0] )
		      k_loc = k - structure[i][1];
		    else if( (k-structure[i][1])>=(K+Dzl[0]) )
		      k_loc = Dzl[0]+K-1;
		    else
		      k_loc = Dzl[0]+1;
		  }
		if( !is_multilayer )
		  array_ind = i;
		else
		  array_ind = (I_tot+1)*k_loc+i;
		if(  !materials[k][j][i]){
		  ca_vec[omp_get_thread_num()][i] = Dax[array_ind];
		  cb_vec[omp_get_thread_num()][i] = Dbx[array_ind];
		  //		Hyx[k][j][i] = Dax[array_ind]*Hyx[k][j][i]+Dbx[array_ind]*(Ezx[k][j][i+1] + Ezy[k][j][i+1] - Ezx[k][j][i] - Ezy[k][j][i]);
		}
		else{
		  ca_vec[omp_get_thread_num()][i] = Dmaterial_Dax[materials[k][j][i]-1];
		  cb_vec[omp_get_thread_num()][i] = Dmaterial_Dbx[materials[k][j][i]-1];
		  //	Hyx[k][j][i] = Dmaterial_Dax[materials[k][j][i]-1]*Hyx[k][j][i]+Dmaterial_Dbx[materials[k][j][i]-1]*(Ezx[k][j][i+1] + Ezy[k][j][i+1] - Ezx[k][j][i] - Ezy[k][j][i]);
		}

		eh_vec[omp_get_thread_num()][i][0] = Ezx[k][j][i] + Ezy[k][j][i];eh_vec[omp_get_thread_num()][i][1] = 0.;

	      }
	      i = I_tot;
	      eh_vec[omp_get_thread_num()][i][0] = Ezx[k][j][i] + Ezy[k][j][i];eh_vec[omp_get_thread_num()][i][1] = 0.;

	      first_derivative( eh_vec[omp_get_thread_num()], eh_vec[omp_get_thread_num()],
				dk_h_x, N_h_x , pf_hyx[omp_get_thread_num()], pb_hyx[omp_get_thread_num()]);

	      for(i=0;i<I_tot;i++){
		Hyx[k][j][i] = ca_vec[omp_get_thread_num()][i]*Hyx[k][j][i] + cb_vec[omp_get_thread_num()][i]*eh_vec[omp_get_thread_num()][i][0]/((double) N_h_x);
	      }
	    }
	}//PSTD, Hyx

	if( useCD ){//FDTD, Hyz
#pragma omp for
	  //Hyz updates
	  for(k=0;k<K_tot;k++){
	    for(j=0;j<J_tot_p1_bound;j++)
	      for(i=0;i<I_tot;i++){
		k_loc = k;
		if( is_structure )
		  if( k>Dzl[0] && k<(Dzl[0]+K) ){
		    if( (k-structure[i][1])<(K+Dzl[0]) && (k-structure[i][1])>Dzl[0] )
		      k_loc = k - structure[i][1];
		    else if( (k-structure[i][1])>=(K+Dzl[0]) )
		      k_loc = Dzl[0]+K-1;
		    else
		      k_loc = Dzl[0]+1;
		  }
		if(  !materials[k][j][i]){
		  /*if(tind==0)
		    fprintf(stdout,"%d %d %e %e\n",i,k,Daz[k_loc], Dbz[k_loc]);*/
		  Hyz[k][j][i] = Daz[k_loc]*Hyz[k][j][i]+Dbz[k_loc]*(Exy[k][j][i] + Exz[k][j][i] - Exy[k+1][j][i] - Exz[k+1][j][i]);
		}
		else{
		  /*if(tind==0)
		    fprintf(stdout,"%d %d %e %e\n",i,k,Dmaterial_Daz[materials[k][j][i]-1],Dmaterial_Dbz[materials[k][j][i]-1]);*/
		  Hyz[k][j][i] = Dmaterial_Daz[materials[k][j][i]-1]*Hyz[k][j][i]+Dmaterial_Dbz[materials[k][j][i]-1]*(Exy[k][j][i] + Exz[k][j][i] - Exy[k+1][j][i] - Exz[k+1][j][i]);
		}
	      }
	  }
	}//FDTD, Hyz
	else{//PSTD, Hyz
	  //#pragma omp for
	  //Hyz updates
	  for(j=0;j<J_tot_p1_bound;j++)
	    #pragma omp for
	    for(i=0;i<I_tot;i++){
	      for(k=0;k<K_tot;k++){
		k_loc = k;
		if( is_structure )
		  if( k>Dzl[0] && k<(Dzl[0]+K) ){
		    if( (k-structure[i][1])<(K+Dzl[0]) && (k-structure[i][1])>Dzl[0] )
		      k_loc = k - structure[i][1];
		    else if( (k-structure[i][1])>=(K+Dzl[0]) )
		      k_loc = Dzl[0]+K-1;
		    else
		      k_loc = Dzl[0]+1;
		  }
		if(  !materials[k][j][i]){
		  ca_vec[omp_get_thread_num()][k] = Daz[k_loc];
		  cb_vec[omp_get_thread_num()][k] = Dbz[k_loc];
		  /*if(tind==0)
		    fprintf(stdout,"%d %d %e %e\n",i,k,Daz[k_loc], Dbz[k_loc]);*/
		  //Hyz[k][j][i] = Daz[k_loc]*Hyz[k][j][i]+Dbz[k_loc]*(Exy[k][j][i] + Exz[k][j][i] - Exy[k+1][j][i] - Exz[k+1][j][i]);
		}
		else{
		  ca_vec[omp_get_thread_num()][k] = Dmaterial_Daz[materials[k][j][i]-1];
		  cb_vec[omp_get_thread_num()][k] = Dmaterial_Dbz[materials[k][j][i]-1];
		  /*if(tind==0)
		    fprintf(stdout,"%d %d %e %e\n",i,k,Dmaterial_Daz[materials[k][j][i]-1],Dmaterial_Dbz[materials[k][j][i]-1]);*/
		  //Hyz[k][j][i] = Dmaterial_Daz[materials[k][j][i]-1]*Hyz[k][j][i]+Dmaterial_Dbz[materials[k][j][i]-1]*(Exy[k][j][i] + Exz[k][j][i] - Exy[k+1][j][i] - Exz[k+1][j][i]);
		}

		eh_vec[omp_get_thread_num()][k][0] = Exy[k][j][i] + Exz[k][j][i];eh_vec[omp_get_thread_num()][k][1] = 0.;

	      }
	      k=K_tot;
	      eh_vec[omp_get_thread_num()][k][0] = Exy[k][j][i] + Exz[k][j][i];eh_vec[omp_get_thread_num()][k][1] = 0.;

	      /*
		if( i==12 & j==12 ){
		for(k=0;k<K_tot;k++)
		fprintf(stdout,"%.10e ",eh_vec[omp_get_thread_num()][k][0]);
		fprintf(stdout,"\n");
		}
	      */

	      first_derivative( eh_vec[omp_get_thread_num()], eh_vec[omp_get_thread_num()],
				dk_h_z, N_h_z , pf_hyz[omp_get_thread_num()], pb_hyz[omp_get_thread_num()]);

	      for(k=0;k<K_tot;k++){
		Hyz[k][j][i] = ca_vec[omp_get_thread_num()][k]*Hyz[k][j][i] - cb_vec[omp_get_thread_num()][k]*eh_vec[omp_get_thread_num()][k][0]/((double) N_h_z);
	      }
	    }

	}//PSTD, Hyz
      }//(dimension==THREE || dimension==TE)
      else{

#pragma omp for
	for(k=0;k<=K_tot;k++)
	  for(j=0;j<J_tot;j++)
	    for(i=0;i<(I_tot+1);i++)
	      if(  !materials[k][j][i])
		Hxz[k][j][i] = 0.;
	      else
		Hxz[k][j][i] = 0.;

#pragma omp for
	//Hxy update
	for(k=0;k<=K_tot;k++)
	  for(j=0;j<J_tot;j++)
	    for(i=0;i<(I_tot+1);i++){
	      k_loc = k;
	      if( is_structure )
		if( k>Dzl[0] && k<(Dzl[0]+K) ){
		  if( (k-structure[i][1])<(K+Dzl[0]) && (k-structure[i][1])>Dzl[0] )
		    k_loc = k - structure[i][1];
		  else if( (k-structure[i][1])>=(K+Dzl[0]) )
		    k_loc = Dzl[0]+K-1;
		  else
		    k_loc = Dzl[0]+1;
		}
	      if( !is_multilayer )
		array_ind = j;
	      else
		array_ind = (J_tot+1)*k_loc+j;
	      if(  !materials[k][j][i])
		Hxy[k][j][i] = Day[array_ind]*Hxy[k][j][i]+Dby[array_ind]*(Ezy[k][j][i] + Ezx[k][j][i] - Ezy[k][j+1][i] - Ezx[k][j+1][i]);
	      else
		Hxy[k][j][i] = Dmaterial_Day[materials[k][j][i]-1]*Hxy[k][j][i]+Dmaterial_Dby[materials[k][j][i]-1]*(Ezy[k][j][i] + Ezx[k][j][i] - Ezy[k][j+1][i] - Ezx[k][j+1][i]);
	    }

#pragma omp for
	//Hyx update
	for(k=0;k<=K_tot;k++)
	  for(j=0;j<(J_tot+1);j++)
	    for(i=0;i<I_tot;i++){
	      k_loc = k;
	      if( is_structure )
		if( k>Dzl[0] && k<(Dzl[0]+K) ){
		  if( (k-structure[i][1])<(K+Dzl[0]) && (k-structure[i][1])>Dzl[0] )
		    k_loc = k - structure[i][1];
		  else if( (k-structure[i][1])>=(K+Dzl[0]) )
		    k_loc = Dzl[0]+K-1;
		  else
		    k_loc = Dzl[0]+1;
		}
	      if( !is_multilayer )
		array_ind = i;
	      else
		array_ind = (I_tot+1)*k_loc+i;
	      if(  !materials[k][j][i])
		Hyx[k][j][i] = Dax[array_ind]*Hyx[k][j][i]+Dbx[array_ind]*(Ezx[k][j][i+1] + Ezy[k][j][i+1] - Ezx[k][j][i] - Ezy[k][j][i]);
	      else
		Hyx[k][j][i] = Dmaterial_Dax[materials[k][j][i]-1]*Hyx[k][j][i]+Dmaterial_Dbx[materials[k][j][i]-1]*(Ezx[k][j][i+1] + Ezy[k][j][i+1] - Ezx[k][j][i] - Ezy[k][j][i]);
	    }

#pragma omp for
	for(k=0;k<=K_tot;k++){
	  for(j=0;j<(J_tot+1);j++)
	    for(i=0;i<I_tot;i++)
	      if(  !materials[k][j][i])
		Hyz[k][j][i] = 0.;
	      else
		Hyz[k][j][i] = 0.;
	}
      }

      if(dimension==THREE || dimension==TE){
	if( useCD ){//FDTD, Hzy
#pragma omp for
	  //Hzy update
	  for(k=0;k<(K_tot+1);k++)
	    for(j=0;j<J_tot;j++)
	      for(i=0;i<I_tot;i++){
		k_loc = k;
		if( is_structure )
		  if( k>Dzl[0] && k<(Dzl[0]+K) ){
		    if( (k-structure[i][1])<(K+Dzl[0]) && (k-structure[i][1])>Dzl[0] )
		      k_loc = k - structure[i][1];
		    else if( (k-structure[i][1])>=(K+Dzl[0]) )
		      k_loc = Dzl[0]+K-1;
		    else
		      k_loc = Dzl[0]+1;
		  }
		if( !is_multilayer )
		  array_ind = j;
		else
		  array_ind = (J_tot+1)*k_loc+j;
		if(  !materials[k][j][i])
		  Hzy[k][j][i] = Day[array_ind]*Hzy[k][j][i]+Dby[array_ind]*(Exy[k][j+1][i] + Exz[k][j+1][i] - Exy[k][j][i] - Exz[k][j][i]);
		else
		  Hzy[k][j][i] = Dmaterial_Day[materials[k][j][i]-1]*Hzy[k][j][i]+Dmaterial_Dby[materials[k][j][i]-1]*(Exy[k][j+1][i] + Exz[k][j+1][i] - Exy[k][j][i] - Exz[k][j][i]);
	      }
	}//FDTD, Hzy
	else{//PSTD, Hzy
#pragma omp for
	  //Hzy update
	  for(k=0;k<(K_tot+1);k++)
	    for(i=0;i<I_tot;i++){
	      for(j=0;j<J_tot;j++){
		k_loc = k;
		if( is_structure )
		  if( k>Dzl[0] && k<(Dzl[0]+K) ){
		    if( (k-structure[i][1])<(K+Dzl[0]) && (k-structure[i][1])>Dzl[0] )
		      k_loc = k - structure[i][1];
		    else if( (k-structure[i][1])>=(K+Dzl[0]) )
		      k_loc = Dzl[0]+K-1;
		    else
		      k_loc = Dzl[0]+1;
		  }
		if( !is_multilayer )
		  array_ind = j;
		else
		  array_ind = (J_tot+1)*k_loc+j;
		if(  !materials[k][j][i]){
		  ca_vec[omp_get_thread_num()][j] = Day[array_ind];
		  cb_vec[omp_get_thread_num()][j] = Dby[array_ind];
		  //	      Hzy[k][j][i] = Day[array_ind]*Hzy[k][j][i]+Dby[array_ind]*(Exy[k][j+1][i] + Exz[k][j+1][i] - Exy[k][j][i] - Exz[k][j][i]);
		}
		else{
		  ca_vec[omp_get_thread_num()][j] = Dmaterial_Day[materials[k][j][i]-1];
		  cb_vec[omp_get_thread_num()][j] = Dmaterial_Dby[materials[k][j][i]-1];
		  //	      Hzy[k][j][i] = Dmaterial_Day[materials[k][j][i]-1]*Hzy[k][j][i]+Dmaterial_Dby[materials[k][j][i]-1]*(Exy[k][j+1][i] + Exz[k][j+1][i] - Exy[k][j][i] - Exz[k][j][i]);
		}

		eh_vec[omp_get_thread_num()][j][0] = Exy[k][j][i] + Exz[k][j][i];eh_vec[omp_get_thread_num()][j][1] = 0.;
	      }
	      j=J_tot;
	      eh_vec[omp_get_thread_num()][j][0] = Exy[k][j][i] + Exz[k][j][i];eh_vec[omp_get_thread_num()][j][1] = 0.;

	      first_derivative( eh_vec[omp_get_thread_num()], eh_vec[omp_get_thread_num()],
				dk_h_y, N_h_y , pf_hzy[omp_get_thread_num()], pb_hzy[omp_get_thread_num()]);

	      for(j=0;j<J_tot;j++){
		Hzy[k][j][i] = ca_vec[omp_get_thread_num()][j]*Hzy[k][j][i] + cb_vec[omp_get_thread_num()][j]*eh_vec[omp_get_thread_num()][j][0]/((double) N_h_y);
	      }
	    }
	}//PSTD, Hzy

	if( useCD ){//FDTD, Hzx
#pragma omp for
	  //Hzx update
	  for(k=0;k<(K_tot+1);k++)
	    for(j=0;j<J_tot_bound;j++)
	      for(i=0;i<I_tot;i++){
		k_loc = k;
		if( is_structure )
		  if( k>Dzl[0] && k<(Dzl[0]+K) ){
		    if( (k-structure[i][1])<(K+Dzl[0]) && (k-structure[i][1])>Dzl[0] )
		      k_loc = k - structure[i][1];
		    else if( (k-structure[i][1])>=(K+Dzl[0]) )
		      k_loc = Dzl[0]+K-1;
		    else
		      k_loc = Dzl[0]+1;
		  }
		if( !is_multilayer )
		  array_ind = i;
		else
		  array_ind = (I_tot+1)*k_loc+i;
		if(  !materials[k][j][i])
		  Hzx[k][j][i] = Dax[array_ind]*Hzx[k][j][i]+Dbx[array_ind]*(Eyx[k][j][i] + Eyz[k][j][i] - Eyx[k][j][i+1] - Eyz[k][j][i+1]);
		else
		  Hzx[k][j][i] = Dmaterial_Dax[materials[k][j][i]-1]*Hzx[k][j][i]+Dmaterial_Dbx[materials[k][j][i]-1]*(Eyx[k][j][i] + Eyz[k][j][i] - Eyx[k][j][i+1] - Eyz[k][j][i+1]);
	      }
	}//FDTD, Hzx
	else{//PSTD, Hzx
#pragma omp for
	  //Hzx update
	  for(k=0;k<(K_tot+1);k++)
	    for(j=0;j<J_tot_bound;j++){
	      for(i=0;i<I_tot;i++){
		k_loc = k;
		if( is_structure )
		  if( k>Dzl[0] && k<(Dzl[0]+K) ){
		    if( (k-structure[i][1])<(K+Dzl[0]) && (k-structure[i][1])>Dzl[0] )
		      k_loc = k - structure[i][1];
		    else if( (k-structure[i][1])>=(K+Dzl[0]) )
		      k_loc = Dzl[0]+K-1;
		    else
		      k_loc = Dzl[0]+1;
		  }
		if( !is_multilayer )
		  array_ind = i;
		else
		  array_ind = (I_tot+1)*k_loc+i;
		if(  !materials[k][j][i]){
		  //		Hzx[k][j][i] = Dax[array_ind]*Hzx[k][j][i]+Dbx[array_ind]*(Eyx[k][j][i] + Eyz[k][j][i] - Eyx[k][j][i+1] - Eyz[k][j][i+1]);
		  ca_vec[omp_get_thread_num()][i] = Dax[array_ind];
		  cb_vec[omp_get_thread_num()][i] = Dbx[array_ind];
		}
		else{
		  //		Hzx[k][j][i] = Dmaterial_Dax[materials[k][j][i]-1]*Hzx[k][j][i]+Dmaterial_Dbx[materials[k][j][i]-1]*(Eyx[k][j][i] + Eyz[k][j][i] - Eyx[k][j][i+1] - Eyz[k][j][i+1]);
		  ca_vec[omp_get_thread_num()][i] = Dmaterial_Dax[materials[k][j][i]-1];
		  cb_vec[omp_get_thread_num()][i] = Dmaterial_Dbx[materials[k][j][i]-1];
		}

		eh_vec[omp_get_thread_num()][i][0] = Eyx[k][j][i] + Eyz[k][j][i];eh_vec[omp_get_thread_num()][i][1] = 0.;
	      }
	      i=I_tot;
	      eh_vec[omp_get_thread_num()][i][0] = Eyx[k][j][i] + Eyz[k][j][i];eh_vec[omp_get_thread_num()][i][1] = 0.;


	      first_derivative( eh_vec[omp_get_thread_num()], eh_vec[omp_get_thread_num()],
				dk_h_x, N_h_x , pf_hzx[omp_get_thread_num()], pb_hzx[omp_get_thread_num()]);

	      for(i=0;i<I_tot;i++){
		Hzx[k][j][i] = ca_vec[omp_get_thread_num()][i]*Hzx[k][j][i] - cb_vec[omp_get_thread_num()][i]*eh_vec[omp_get_thread_num()][i][0]/((double) N_h_x);
	      }

	    }
	}//PSTD, Hzx
      }//(dimension==THREE || dimension==TE)
    }//end parallel
    if(TIME_EXEC){
      timer.click();
    }

    //fprintf(stderr,"Pos 11b:\n");
    //update terms for self consistency across scattered/total interface - E updates
    if(sourcemode == sm_steadystate){//steadystate
      auto commonPhase = exp(-I*fmod(omega_an[0]*time_E,2.*dcpi));
      commonAmplitude = linearRamp(time_E, 1./(*omega_an/(2*dcpi)), ramp_width);
      for(k=((int)K0[0]);k<=((int)K1[0]);k++)
	for(j=((int)J0[0]);j<=((int)J1[0]);j++){
	  if( (int)I0[1] ){//Perform across I0

	    if( !is_multilayer )
	      array_ind = (int)I0[0] - 1;
	    else
	      array_ind = (I_tot+1)*k+(int)I0[0] - 1;

	    if( j < ((int)J1[0]) )
	      Hzx[k][j][((int)I0[0])-1] = Hzx[k][j][((int)I0[0])-1] + Dbx[array_ind]*real(commonAmplitude*commonPhase*(IsourceR[k-((int)K0[0])][j-((int)J0[0])][0] + I*IsourceI[k-((int)K0[0])][j-((int)J0[0])][0]));
	    if( k < ((int)K1[0]) || dimension==TM )
	      Hyx[k][j][((int)I0[0])-1] = Hyx[k][j][((int)I0[0])-1] - Dbx[array_ind]*real(commonAmplitude*commonPhase*(IsourceR[k-((int)K0[0])][j-((int)J0[0])][1] + I*IsourceI[k-((int)K0[0])][j-((int)J0[0])][1]));

	  }
	  if( (int)I1[1] ){//Perform across I1

	    if( !is_multilayer )
	      array_ind = (int)I1[0];
	    else
	      array_ind = (I_tot+1)*k+(int)I1[0];

	    if( j < ((int)J1[0]) )
	      Hzx[k][j][((int)I1[0])] = Hzx[k][j][((int)I1[0])] - Dbx[array_ind]*real(commonAmplitude*commonPhase*(IsourceR[k-((int)K0[0])][j-((int)J0[0])][4] + I*IsourceI[k-((int)K0[0])][j-((int)J0[0])][4]));
	    if( k < ((int)K1[0]) || dimension==TM )
	      Hyx[k][j][((int)I1[0])] = Hyx[k][j][((int)I1[0])] + Dbx[array_ind]*real(commonAmplitude*commonPhase*(IsourceR[k-((int)K0[0])][j-((int)J0[0])][5] + I*IsourceI[k-((int)K0[0])][j-((int)J0[0])][5]));
	  }
	}

      for(k=((int)K0[0]);k<=((int)K1[0]);k++)
	for(i=((int)I0[0]);i<=((int)I1[0]);i++){
	  if( (int)J0[1] ){//Perform across J0

	    if( !is_multilayer )
	      array_ind = (int)J0[0];
	    else
	      array_ind = (J_tot+1)*k+(int)J0[0];

	    if( i < ((int)I1[0]) )
	      Hzy[k][((int)J0[0])-1][i] = Hzy[k][((int)J0[0])-1][i] - Dby[array_ind]*real(commonAmplitude*commonPhase*(JsourceR[k-((int)K0[0])][i-((int)I0[0])][0] + I*JsourceI[k-((int)K0[0])][i-((int)I0[0])][0]));

	    if( k < ((int)K1[0]) || dimension==TM )
	      Hxy[k][((int)J0[0])-1][i] = Hxy[k][((int)J0[0])-1][i] + Dby[array_ind]*real(commonAmplitude*commonPhase*(JsourceR[k-((int)K0[0])][i-((int)I0[0])][1] + I*JsourceI[k-((int)K0[0])][i-((int)I0[0])][1]));
	  }
	  if( (int)J1[1] ){//Perform across J1

	    if( !is_multilayer )
	      array_ind = (int)J1[0];
	    else
	      array_ind = (J_tot+1)*k+(int)J1[0];

	    if( i < ((int)I1[0]) )
	      Hzy[k][((int)J1[0])][i] = Hzy[k][((int)J1[0])][i] + Dby[array_ind]*real(commonAmplitude*commonPhase*(JsourceR[k-((int)K0[0])][i-((int)I0[0])][4] + I*JsourceI[k-((int)K0[0])][i-((int)I0[0])][4]));
	    if( k < ((int)K1[0]) || dimension==TM )
	      Hxy[k][((int)J1[0])][i] = Hxy[k][((int)J1[0])][i] - Dby[array_ind]*real(commonAmplitude*commonPhase*(JsourceR[k-((int)K0[0])][i-((int)I0[0])][5] + I*JsourceI[k-((int)K0[0])][i-((int)I0[0])][5]));
	  }
	}

      for(j=((int)J0[0]);j<=((int)J1[0]);j++)
	for(i=((int)I0[0]);i<=((int)I1[0]);i++){
	  if( (int)K0[1] ){//Perform across K0
	    if( i < ((int)I1[0]) )
	      Hyz[((int)K0[0])-1][j][i] = Hyz[((int)K0[0])-1][j][i] + Dbz[((int)K0[0])-1]*real(commonAmplitude*commonPhase*(KsourceR[j-((int)J0[0])][i-((int)I0[0])][0] + I*KsourceI[j-((int)J0[0])][i-((int)I0[0])][0]));
	    if( j < ((int)J1[0]) )
	      Hxz[((int)K0[0])-1][j][i] = Hxz[((int)K0[0])-1][j][i] - Dbz[((int)K0[0])-1]*real(commonAmplitude*commonPhase*(KsourceR[j-((int)J0[0])][i-((int)I0[0])][1] + I*KsourceI[j-((int)J0[0])][i-((int)I0[0])][1]));
	  }
	  if( (int)K1[1] ){//Perform across K1
	    if( i < ((int)I1[0]) )
	      Hyz[((int)K1[0])][j][i] = Hyz[((int)K1[0])][j][i] - Dbz[((int)K1[0])]*real(commonAmplitude*commonPhase*(KsourceR[j-((int)J0[0])][i-((int)I0[0])][4] + I*KsourceI[j-((int)J0[0])][i-((int)I0[0])][4]));
	    if( j < ((int)J1[0]) )
	      Hxz[((int)K1[0])][j][i] = Hxz[((int)K1[0])][j][i] + Dbz[((int)K1[0])]*real(commonAmplitude*commonPhase*(KsourceR[j-((int)J0[0])][i-((int)I0[0])][5] + I*KsourceI[j-((int)J0[0])][i-((int)I0[0])][5]));
	  }
	}
      fte = real(commonAmplitude*commonPhase);
    }
    else if(sourcemode==1){//pulsed
      //fprintf(stderr,"Pos 11c\n");
      if(J_tot==0){
	//fprintf(stderr,"Pos 11d\n");
	j=0;
	for(i=0;i<(I_tot+1);i++){
	  Hxz[((int)K0[0])-1][j][i] = Hxz[((int)K0[0])-1][j][i] - Dbz[((int)K0[0])-1]*real((KsourceR[0][i-((int)I0[0])][1] + I*KsourceI[0][i-((int)I0[0])][1])*(-1.*I)*exp(-I*fmod(omega_an[0]*(time_E - to_l[0]),2*dcpi)))*exp(-1.*dcpi*pow((time_E - to_l[0])/(hwhm[0]),2. ));
	  //broadband source term
	  if(eyi_present)
	    Hxz[((int)K0[0])-1][j][i] = Hxz[((int)K0[0])-1][j][i] - Dbz[((int)K0[0])-1]*eyi[tind][j][i];
	}
	//fprintf(stderr,"Pos 11e\n");
	for(i=0;i<I_tot;i++){
	  Hyz[((int)K0[0])-1][j][i] = Hyz[((int)K0[0])-1][j][i] + Dbz[((int)K0[0])-1]*real((KsourceR[0][i-((int)I0[0])][0] + I*KsourceI[0][i-((int)I0[0])][0])*(-1.*I)*exp(-I*fmod(omega_an[0]*(time_E - to_l[0]),2*dcpi)))*exp(-1.*dcpi*pow((time_E - to_l[0])/(hwhm[0]) ,2.));
	  //broadband source term
	  if(exi_present)
	    Hyz[((int)K0[0])-1][j][i] = Hyz[((int)K0[0])-1][j][i] + Dbz[((int)K0[0])-1]*exi[tind][j][i];
	  //if(i==511)
	  //  fprintf(stdout,"%e\n",Dbz[((int)K0[0])-1]*exi[tind][j][i]);
	}
	//fprintf(stderr,"Pos 11f\n");
      }
      else{
	//fprintf(stderr,"Pos 11g\n");
	for(j=0;j<J_tot;j++)
	  for(i=0;i<(I_tot+1);i++){
	    Hxz[((int)K0[0])-1][j][i] = Hxz[((int)K0[0])-1][j][i] - Dbz[((int)K0[0])-1]*real((KsourceR[j-((int)J0[0])][i-((int)I0[0])][1] + I*KsourceI[j-((int)J0[0])][i-((int)I0[0])][1])*(-1.*I)*exp(-I*fmod(omega_an[0]*(time_E - to_l[0]),2*dcpi)))*exp(-1.*dcpi*pow((time_E - to_l[0])/(hwhm[0]),2. ));
	    //broadband source term
	    if(eyi_present)
	      Hxz[((int)K0[0])-1][j][i] = Hxz[((int)K0[0])-1][j][i] - Dbz[((int)K0[0])-1]*eyi[tind][j][i];
	  }
	//fprintf(stderr,"Pos 11h\n");
	for(j=0;j<(J_tot+1);j++)
	  for(i=0;i<I_tot;i++){
	    Hyz[((int)K0[0])-1][j][i] = Hyz[((int)K0[0])-1][j][i] + Dbz[((int)K0[0])-1]*real((KsourceR[j-((int)J0[0])][i-((int)I0[0])][0] + I*KsourceI[j-((int)J0[0])][i-((int)I0[0])][0])*(-1.*I)*exp(-I*fmod(omega_an[0]*(time_E - to_l[0]),2*dcpi)))*exp(-1.*dcpi*pow((time_E - to_l[0])/(hwhm[0]) ,2.));
	    //broadband source term
	    if(exi_present)
	      Hyz[((int)K0[0])-1][j][i] = Hyz[((int)K0[0])-1][j][i] + Dbz[((int)K0[0])-1]*exi[tind][j][i];
	  }
	//fprintf(stderr,"Pos 11i\n");
      }
      fte = real((-1.*I)*exp(-I*fmod(omega_an[0]*(time_E - to_l[0]),2*dcpi)))*exp(-1.*dcpi*pow((time_E - to_l[0])/(hwhm[0]) ,2.));
      //fprintf(stderr,"Pos 11j\n");
    }
    if(TIME_EXEC){
      timer.click();
    }

    if( exphasorssurface || exphasorsvolume || exdetintegral || (nvertices > 0) ){
      if(sourcemode==sm_steadystate){
	/*
	  Each time a new acquisition period of harmonic illumination begins, all complex amplitudes (volume, surface etc.) are set back to 0 since the discrete Fourier transforms used to acquire these complex amplitudes starts again. In particular, the returned complex amplitudes will have been acquired during a single acquisition period of harmonic illumination. Note that, as explained above, the acquisition period is actually three periods of the harmonic waves fundamental period. The complex amplitudes are reset to 0 using calls such as: 

initialiseDouble3DArray(ExR, dims[0], dims[1], dims[2]);

However, the normalisation factors are reset to 0 here.
	 */
	
	if( (tind % Nsteps)==0 ){
	  E.angular_norm = 0.0;
	  H.angular_norm = 0.0;

	  for(int ifx=0;ifx<N_f_ex_vec;ifx++){
	    E_norm[ifx] = 0.;
	    H_norm[ifx] = 0.;
	  }
	}

	/*In the calls below, the following two lines of code are equivalent up to numerical precision:

	  E.add_to_angular_norm(fte, tind, Nsteps, params);
	  E.add_to_angular_norm(fte, tind % Nsteps, Nsteps, params);

	  To understand why, first consult the lines of code above:

	  Nsteps_tmp = ceil(2.*dcpi/omega_an[0]/dt[0]*3);
	  dt[0] = 2.*dcpi/omega_an[0]*3/Nsteps_tmp;
	  Nsteps = (int)lround(Nsteps_tmp);

	  Where dt and Nsteps are set. The reason for the factor of 3 is that we will perform complex amplitude extraction over 3 fundamental periods of the monochromatic source. We can then make the following statement:

	  T/dt*3=1/(f*dt)*3=Nsteps

	  where T and f (omega=2*pi*f) are the period and frequency of the monochromatic source, respectively.

	  Then consider the argument of the exponentional function on phasor_norm, called by add_to_angular_norm, where tind=n is used:

	  i*omega*((double) (n+1))*dt (where fmod(.,2*dcpi) is ignored since this will not affect the result)

	  The argument of this function simplifies to:

	  i*omega*(tind+1)*dt=i*2*pi*f*(tind+1)*dt=i*2*pi*(tind+1)*3/Nsteps (using f*dt=3/Nsteps)

	  Then, without loss of generallity, let tind = p*Nsteps + q, substituting into the above

	  i*2*pi*(tind+1)*3/Nsteps = i*2*pi*(p*Nsteps + q)*3/Nsteps = i*2*pi*3*p + i*2*pi*q*3/Nsteps

	  In which case exp(i*2*pi*3*p + i*2*pi*q*3/Nsteps) = exp(i*2*pi*q*3/Nsteps)

	  If instead we use tind % Nsteps=n, we see that n=q, leading to the same exponential function as above. So the two cases are equivalent.
	  
	 */
	
        E.add_to_angular_norm(fte, tind, Nsteps, params);
        H.add_to_angular_norm(fth, tind, Nsteps, params);

        for(int ifx=0;ifx<N_f_ex_vec;ifx++){
          extractPhasorENorm(&E_norm[ifx], fte, tind, f_ex_vec[ifx]*2*dcpi, params.dt, Nsteps);
          extractPhasorHNorm(&H_norm[ifx], fth, tind, f_ex_vec[ifx]*2*dcpi, params.dt, Nsteps);
        }
      }
      else{
        if( (tind-start_tind) % Np == 0){

          E.add_to_angular_norm(fte, tind, Npe, params);
          H.add_to_angular_norm(fth, tind, Npe, params);

          for(int ifx=0;ifx<N_f_ex_vec;ifx++){
            extractPhasorENorm(&E_norm[ifx], fte, tind, f_ex_vec[ifx]*2*dcpi, params.dt, Npe);
            extractPhasorHNorm(&H_norm[ifx], fth, tind, f_ex_vec[ifx]*2*dcpi, params.dt, Npe);
          }
        }
      }
    }
    if(TIME_EXEC){
      timer.click();
    }

    if(  (((double)time(NULL)) - t0)>1 ){

      maxfield = 0.;
      for(k=0;k<(K_tot+1);k++) {
        for (j = 0; j < (J_tot + 1); j++) {
          for (i = 0; i < (I_tot + 1); i++) {
            tempfield = fabs(Exy[k][j][i] + Exz[k][j][i]);
            if (maxfield < tempfield) {
              maxfield = tempfield;
            }
            tempfield = fabs(Eyx[k][j][i] + Eyz[k][j][i]);
            if (maxfield < tempfield) {
              maxfield = tempfield;
            }
            tempfield = fabs(Ezx[k][j][i] + Ezy[k][j][i]);
            if (maxfield < tempfield) {
              maxfield = tempfield;
            }
            tempfield = fabs(Hxy[k][j][i] + Hxz[k][j][i]);
            if (maxfield < tempfield) {
              maxfield = tempfield;
            }
            tempfield = fabs(Hyx[k][j][i] + Hyz[k][j][i]);
            if (maxfield < tempfield) {
              maxfield = tempfield;
            }
            tempfield = fabs(Hzx[k][j][i] + Hzy[k][j][i]);
            if (maxfield < tempfield) {
              maxfield = tempfield;
            }
          }
        }
      }

fprintf(stdout,"Iterating: %d %e\n",tind,maxfield);
//fprintf(stderr,"Post-iter 1\n");
//     fprintf(stdout,"Iterating: %d\n",tind);
      t0 = double(time(NULL));
      //fprintf(stderr,"Post-iter 2\n");
    }
//fprintf(stderr,"Post-iter 3\n");
    if((sourcemode==sm_steadystate)&&(tind == (Nt[0]-1))&&(runmode==rm_complete)&& exphasorsvolume ){
      fprintf(stdout, "Iteration limit reached, setting output fields to last complete DFT\n");
      copyPhasors(mxGetPr( (mxArray *)dummy_array[0]),mxGetPi( (mxArray *)dummy_array[0]),mxGetPr( (mxArray *)dummy_array[1]),mxGetPi( (mxArray *)dummy_array[1]),mxGetPr( (mxArray *)dummy_array[2]),mxGetPi( (mxArray *)dummy_array[2]),
		  mxGetPr( (mxArray *)plhs[0]),mxGetPi( (mxArray *)plhs[0]),mxGetPr( (mxArray *)plhs[1]),mxGetPi( (mxArray *)plhs[1]),mxGetPr( (mxArray *)plhs[2]),mxGetPi( (mxArray *)plhs[2]),
		  (int)mxGetNumberOfElements( (mxArray *)plhs[0]));
    }
//fprintf(stderr,"Post-iter 4\n");
    fflush(stdout);
//fprintf(stderr,"Post-iter 5\n");
    //fprintf(stderr,"%s %d %d\n",tdfdirstr, strcmp(tdfdirstr,""),!strcmp(tdfdirstr,""));
    if( strcmp(tdfdirstr,"") ){
      //fprintf(stderr,"tind:%d\n",tind);
      if((tind % Np)==0){
      MATFile *toutfile;
      char toutputfilename[512];
      int kc=0;
      int ic=0;
      //fprintf(stderr,"Pos td01\n");
      for(i=0;i<I_tot;i++){
	kc = 0;
	if( (i % skip_tdf) == 0){
	  for(k=0;k<K_tot;k++)
	    if( (k % skip_tdf) == 0){
	      ex_tdf[kc++][ic] = Exy[k][0][i] + Exz[k][0][i];
	      //fprintf(stderr,"%d %d\n",kc,ic);
	    }
	ic++;
	}
      }
      //fprintf(stderr,"Pos td02\n");

      sprintf(toutputfilename,"%s/ex_%06d.mat",tdfdirstr,tind);
      //fprintf(stderr,"Pos td03\n");
      fprintf(stderr,"time domain output: %s\n",toutputfilename);
      toutfile = matOpen(toutputfilename, "w");
      //fprintf(stderr,"Pos td04\n");
      matPutVariable(toutfile, "ex_tdf", (mxArray *)ex_tdf_array);
      //fprintf(stderr,"Pos td05\n");
      matClose(toutfile);
      //fprintf(stderr,"Pos td06\n");

      }
    }
//fprintf(stderr,"Post-iter 6\n");
    /*write out fdtdgrid to a file*/
    /*
     MATFile *toutfile;
     char toutputfilename[100];
     if(tind % Np == 0){
     //if(tind <= 1000){
       sprintf(toutputfilename,"tdata/fdtdgrid_%04d.mat",tind);
       toutfile = matOpen(toutputfilename, "w");
       matPutVariable(toutfile, "fdtdgrid", (mxArray *)prhs[0]);
       matClose(toutfile);
       }
    */
    /*write out fdtdgrid to a file*/

  }//end of main iteration loop
  if(TIME_MAIN_LOOP){
    //fprintf(stderr,"Post-iter 7\n");
    main_loop_timer.end();
    //fprintf(stderr,"Post-iter 8\n");
    fprintf(stdout,"# Time elasped in main loop: %e\n",
            main_loop_timer.delta_seconds());
    //fprintf(stderr,"Post-iter 9\n");
  }
  //save state of fdtdgrid

  //fprintf(stderr,"Pos 12\n");
  if(runmode == rm_complete && exphasorsvolume){
    normaliseVolume(ExR,ExI,EyR,EyI,EzR,EzI,
		    pind_il,pind_iu,
		    pind_jl,pind_ju,
		    pind_kl,pind_ku,
		    E.angular_norm);

    normaliseVolume(HxR,HxI,HyR,HyI,HzR,HzI,
		    pind_il,pind_iu,
		    pind_jl,pind_ju,
		    pind_kl,pind_ku,
		    H.angular_norm);
  }

  //fprintf(stderr,"Pos 13\n");
  if(runmode == rm_complete && exphasorssurface)
    for(int ifx=0;ifx<N_f_ex_vec;ifx++){
      normaliseSurface( surface_EHr[ifx], surface_EHi[ifx],
			surface_vertices, n_surface_vertices, E_norm[ifx], H_norm[ifx]);
      //fprintf(stderr,"E_norm[%d]: %e %e\n",ifx,real(E_norm[ifx]),imag(E_norm[ifx]));
    }

if(runmode == rm_complete && (nvertices>0) )
   for(int ifx=0;ifx<N_f_ex_vec;ifx++){
      normaliseVertices( camplitudesR[ifx], camplitudesI[ifx],
			vertices, nvertices,
			 components, ncomponents,
			 E_norm[ifx], H_norm[ifx]);
      fprintf(stderr,"E_norm[%d]: %e %e\n",ifx,real(E_norm[ifx]),imag(E_norm[ifx]));
    }


  //fprintf(stderr,"Pos 14\n");
  if( sourcemode==sm_pulsed && runmode==rm_complete && exdetintegral ){
    for(int im=0;im<Ndetmodes;im++)
      for(int ifx=0;ifx<N_f_ex_vec;ifx++){
	Idx[ifx][im]=Idx[ifx][im]/E_norm[ifx];
	Idy[ifx][im]=Idy[ifx][im]/E_norm[ifx];

	Idx_re[ifx][im] = real(Idx[ifx][im]);
	Idx_im[ifx][im] = imag(Idx[ifx][im]);

	Idy_re[ifx][im] = real(Idy[ifx][im]);
	Idy_im[ifx][im] = imag(Idy[ifx][im]);

      }
  }

  //now find the maximum absolute value of residual field in the grid
  // after resetting the maxfield value calculated in the main loop
  maxfield = 0.0;
  for(k=0;k<(K_tot+1);k++) {
    for (j = 0; j < (J_tot + 1); j++) {
      for (i = 0; i < (I_tot + 1); i++) {
        tempfield = fabs(Exy[k][j][i] + Exz[k][j][i]);
        if (maxfield < tempfield) {
          maxfield = tempfield;
        }
        tempfield = fabs(Eyx[k][j][i] + Eyz[k][j][i]);
        if (maxfield < tempfield) {
          maxfield = tempfield;
        }
        tempfield = fabs(Ezx[k][j][i] + Ezy[k][j][i]);
        if (maxfield < tempfield) {
          maxfield = tempfield;
        }
        tempfield = fabs(Hxy[k][j][i] + Hxz[k][j][i]);
        if (maxfield < tempfield) {
          maxfield = tempfield;
        }
        tempfield = fabs(Hyx[k][j][i] + Hyz[k][j][i]);
        if (maxfield < tempfield) {
          maxfield = tempfield;
        }
        tempfield = fabs(Hzx[k][j][i] + Hzy[k][j][i]);
        if (maxfield < tempfield) {
          maxfield = tempfield;
        }
      }
    }
  }
<<<<<<< HEAD

=======
>>>>>>> c6d7da12
  //fprintf(stderr,"Pos 15\n");
  //noe set the output
  ndims   = 2;
  dims[0] = 1;
  dims[1] = 1;
  plhs[25] = mxCreateNumericArray( ndims, (const mwSize *)dims, mxDOUBLE_CLASS, mxREAL);
  *mxGetPr( (mxArray *)plhs[25]) = maxfield;

  if( runmode == rm_complete && exphasorsvolume )
    setGridLabels(x_grid_labels     ,y_grid_labels     ,z_grid_labels,
		  x_grid_labels_out ,y_grid_labels_out ,z_grid_labels_out,
		  pind_il           ,pind_iu           ,pind_jl          ,pind_ju ,pind_kl ,pind_ku);

  //fprintf(stderr,"Pos 15_m1\n");
  if( runmode==rm_complete && exphasorsvolume){
    //now interpolate over the extracted phasors
    if(dimension==THREE){
      fprintf(stderr,"mxInterpolateFieldCentralE: %d %d %d \n",pind_iu - pind_il - 1,pind_ju - pind_jl - 1,pind_ku - pind_kl - 1);
      //fprintf(stderr,"Pos 15_m1a\n");
      mxInterpolateFieldCentralE( plhs[0]   , plhs[1]  , plhs[2]  ,
				  &plhs[13] ,&plhs[14] , &plhs[15],
				  2, pind_iu - pind_il - 1, 2, pind_ju - pind_jl - 1, 2, pind_ku - pind_kl - 1);
      //fprintf(stderr,"Pos 15_m1b\n");

    }
    else if(dimension==TE)
      mxInterpolateFieldCentralE_TE( plhs[0]   , plhs[1]  , plhs[2]  ,
				     &plhs[13] ,&plhs[14] , &plhs[15],
				     2, pind_iu - pind_il - 1, 2, pind_ju - pind_jl - 1, 0, 0);
    else
      mxInterpolateFieldCentralE_TM( plhs[0]   , plhs[1]  , plhs[2]  ,
				     &plhs[13] ,&plhs[14] , &plhs[15],
				     2, pind_iu - pind_il - 1, 2, pind_ju - pind_jl - 1, 0, 0);
    if(dimension==THREE)
      mxInterpolateFieldCentralH( plhs[3]   , plhs[4]  , plhs[5],
				  &plhs[16] ,&plhs[17] , &plhs[18],
				  2, pind_iu - pind_il - 1, 2, pind_ju - pind_jl - 1, 2, pind_ku - pind_kl - 1);
    else if(dimension==TE)
      mxInterpolateFieldCentralH_TE( plhs[3]   , plhs[4]  , plhs[5],
				     &plhs[16] ,&plhs[17] , &plhs[18],
				     2, pind_iu - pind_il - 1, 2, pind_ju - pind_jl - 1, 0, 0);
    else
      mxInterpolateFieldCentralH_TM( plhs[3]   , plhs[4]  , plhs[5],
				     &plhs[16] ,&plhs[17] , &plhs[18],
				     2, pind_iu - pind_il - 1, 2, pind_ju - pind_jl - 1, 0, 0);

    //fprintf(stderr,"Pos 15a\n");
    //now set up the grid labels for the interpolated fields
    label_dims[0] = 1;
    label_dims[1] = pind_iu - pind_il - 2;
    plhs[19] = mxCreateNumericArray( 2, (const mwSize *)label_dims, mxDOUBLE_CLASS, mxREAL); //x
    //fprintf(stderr,"Pos 15b\n");
    label_dims[0] = 1;
    label_dims[1] = pind_ju - pind_jl - 2;
    if(label_dims[1]<1)
      label_dims[1] = 1;
    //fprintf(stderr,"creating plhs[20]: %d,%d\n",label_dims[0],label_dims[1]);
    plhs[20] = mxCreateNumericArray( 2, (const mwSize *)label_dims, mxDOUBLE_CLASS, mxREAL); //y
    //fprintf(stderr,"Pos 15c\n");
    label_dims[0] = 1;
    if(dimension==THREE)
      label_dims[1] = pind_ku - pind_kl - 2;
    else
      label_dims[1] = 1;
    //fprintf(stderr,"Pos 15d\n");
    plhs[21] = mxCreateNumericArray( 2, (const mwSize *)label_dims, mxDOUBLE_CLASS, mxREAL); //z
    //fprintf(stderr,"Pos 15e\n");
    if(dimension==THREE){
      //fprintf(stderr,"Pos 15a-1\n");
      setGridLabels(x_grid_labels_out ,y_grid_labels_out ,z_grid_labels_out,
		    mxGetPr( (mxArray *)plhs[19]) ,mxGetPr( (mxArray *)plhs[20]) ,mxGetPr( (mxArray *)plhs[21]),
		    2, pind_iu - pind_il - 1, 2, pind_ju - pind_jl - 1, 2, pind_ku - pind_kl - 1);
    }
    else
      setGridLabels(x_grid_labels_out ,y_grid_labels_out ,z_grid_labels_out,
		    mxGetPr( (mxArray *)plhs[19]) ,mxGetPr( (mxArray *)plhs[20]) ,mxGetPr( (mxArray *)plhs[21]),
		    2, pind_iu - pind_il - 1, 2, pind_ju - pind_jl - 1, 0, 0);
    //fprintf(stderr,"Pos 15f\n");
  }
  else{
    mwSize *emptydims;
    emptydims = (mwSize *)malloc(2*sizeof(mwSize));
    int emptyloop;
    emptydims[0] = 0;
    emptydims[1] = 0;
    for(emptyloop=13;emptyloop<=18;emptyloop++)
      plhs[emptyloop] = mxCreateNumericArray( 2, (const mwSize *)emptydims, mxDOUBLE_CLASS, mxCOMPLEX);
    for(emptyloop=19;emptyloop<=21;emptyloop++)
      plhs[emptyloop] = mxCreateNumericArray( 2, (const mwSize *)emptydims, mxDOUBLE_CLASS, mxCOMPLEX);
    free(emptydims);

  }


  //fprintf(stderr,"Pos 16\n");
  /*Now export 3 matrices, a vertex list, a matrix of complex amplitudes at
    these vertices and a list of facets*/
  if( exphasorssurface && runmode==rm_complete ){
    //first regenerate the mesh since we threw away the facet list before iterating
    mxArray *dummy_vertex_list;
    if(J_tot==0)
      conciseCreateBoundary(cuboid[0], cuboid[1],cuboid[4], cuboid[5],
			    &dummy_vertex_list, &mx_surface_facets);
    else
      conciseTriangulateCuboidSkip( cuboid[0], cuboid[1], cuboid[2], cuboid[3], cuboid[4], cuboid[5],
				    phasorinc[0],phasorinc[1],phasorinc[2],
				    &dummy_vertex_list, &mx_surface_facets);
    mxDestroyArray(dummy_vertex_list);
    mxArray *vertex_list;
    double **vertex_list_ptr;
    ndims   = 2;
    dims[0] = n_surface_vertices;
    dims[1] = 3;
    vertex_list = mxCreateNumericArray( ndims, (const mwSize *)dims, mxDOUBLE_CLASS, mxREAL);
    vertex_list_ptr = castMatlab2DArray( mxGetPr( (mxArray *)vertex_list), dims[0], dims[1]);

    //now populate the vertex list
    for(i=0;i<n_surface_vertices;i++){

      vertex_list_ptr[0][i] = x_grid_labels[ surface_vertices[0][i] ];
      vertex_list_ptr[1][i] = y_grid_labels[ surface_vertices[1][i] ];
      vertex_list_ptr[2][i] = z_grid_labels[ surface_vertices[2][i] ];
    }
    //assign outputs
    plhs[22] = vertex_list;
    plhs[23] = mx_surface_amplitudes;
    plhs[24] = mx_surface_facets;

    freeCastMatlab2DArray(vertex_list_ptr);
  }
  else{//still set outputs
    ndims   = 2;
    dims[0] = 0;
    dims[1] = 0;
    plhs[22] = mxCreateNumericArray( ndims, (const mwSize *)dims, mxDOUBLE_CLASS, mxREAL);
    plhs[23] = mxCreateNumericArray( ndims, (const mwSize *)dims, mxDOUBLE_CLASS, mxREAL);
    plhs[24] = mxCreateNumericArray( ndims, (const mwSize *)dims, mxDOUBLE_CLASS, mxREAL);
  }


  /*End of FDTD iteration*/

  //fprintf(stderr,"Pos 17\n");
  /*Free the additional data structures used to cast the matlab arrays*/
  if( exphasorssurface && runmode==rm_complete ){
    freeCastMatlab2DArrayInt(surface_vertices);
    freeCastMatlab3DArray(surface_EHr,N_f_ex_vec);
    freeCastMatlab3DArray(surface_EHi,N_f_ex_vec);

    mxDestroyArray(mx_surface_vertices);
  }

  if(nvertices>0){
    freeCastMatlab2DArrayInt(vertices);
    freeCastMatlab3DArray(camplitudesR,N_f_ex_vec);
    freeCastMatlab3DArray(camplitudesI,N_f_ex_vec);

  }

  if(exdetintegral==1){
    freeCastMatlab2DArray(Pupil);
    freeCastMatlab2DArray(Idx_re);freeCastMatlab2DArray(Idx_im);
    freeCastMatlab2DArray(Idy_re);freeCastMatlab2DArray(Idy_im);
    for(int ifx=0;ifx<N_f_ex_vec;ifx++){
      free(Idx[ifx]);free(Idy[ifx]);
    }
    free(Idx);free(Idy);
    for(int j=0;j<Nfy_vec;j++){
      for(int i=0;i<Nfx_vec;i++){
	free(Dx_tilde[j][i]);free(Dy_tilde[j][i]);
      }
      free(Dx_tilde[j]);free(Dy_tilde[j]);
    }
    free(Dx_tilde);free(Dy_tilde);

    fftw_free(Ex_t);fftw_free(Ey_t);
    fftw_destroy_plan(pey_t);
    fftw_destroy_plan(pex_t);

    /*
      for(int j=0;j<(J_tot-*Dyl-*Dyu);j++){
      free(Ex_t_cm[j]);free(Ey_t_cm[j]);
      }
      //fprintf(stderr,"Position 9\n");
      free(Ex_t_cm);free(Ey_t_cm);
      //fprintf(stderr,"Position 10\n");
    */
  }
  if(exi_present)
    freeCastMatlab3DArray(exi,*Nt);
  if(eyi_present)
    freeCastMatlab3DArray(eyi,*Nt);

   if( strcmp(tdfdirstr,"") )
     freeCastMatlab2DArray(ex_tdf);


  //fprintf(stderr,"Pos 18\n");
  if(dimension==THREE){
    freeCastMatlab3DArray(Exy,K_tot+1);
    freeCastMatlab3DArray(Exz,K_tot+1);
    freeCastMatlab3DArray(Eyx,K_tot+1);
    freeCastMatlab3DArray(Eyz,K_tot+1);
    freeCastMatlab3DArray(Ezx,K_tot+1);
    freeCastMatlab3DArray(Ezy,K_tot+1);

    freeCastMatlab3DArray(Hxy,K_tot+1);
    freeCastMatlab3DArray(Hxz,K_tot+1);
    freeCastMatlab3DArray(Hyx,K_tot+1);
    freeCastMatlab3DArray(Hyz,K_tot+1);
    freeCastMatlab3DArray(Hzx,K_tot+1);
    freeCastMatlab3DArray(Hzy,K_tot+1);
  }
  else{
    freeCastMatlab3DArray(Exy,0);
    freeCastMatlab3DArray(Exz,0);
    freeCastMatlab3DArray(Eyx,0);
    freeCastMatlab3DArray(Eyz,0);
    freeCastMatlab3DArray(Ezx,0);
    freeCastMatlab3DArray(Ezy,0);

    freeCastMatlab3DArray(Hxy,0);
    freeCastMatlab3DArray(Hxz,0);
    freeCastMatlab3DArray(Hyx,0);
    freeCastMatlab3DArray(Hyz,0);
    freeCastMatlab3DArray(Hzx,0);
    freeCastMatlab3DArray(Hzy,0);
  }

  //fprintf(stderr,"Pos 19\n");
  //this should be fixed to take into account the change to steady state matrix size
  //when we have a PML layer of zero thickness
  if( runmode == rm_complete && exphasorsvolume ){
    if( dimension==THREE ){
      freeCastMatlab3DArray(ExR,K_tot - *Dzu - *Dzl - 3 + 1);
      freeCastMatlab3DArray(ExI,K_tot - *Dzu - *Dzl - 3 + 1);
      freeCastMatlab3DArray(EyR,K_tot - *Dzu - *Dzl - 3 + 1);
      freeCastMatlab3DArray(EyI,K_tot - *Dzu - *Dzl - 3 + 1);
      freeCastMatlab3DArray(EzR,K_tot - *Dzu - *Dzl - 3 + 1);
      freeCastMatlab3DArray(EzI,K_tot - *Dzu - *Dzl - 3 + 1);

      freeCastMatlab3DArray(HxR,K_tot - *Dzu - *Dzl - 3 + 1);
      freeCastMatlab3DArray(HxI,K_tot - *Dzu - *Dzl - 3 + 1);
      freeCastMatlab3DArray(HyR,K_tot - *Dzu - *Dzl - 3 + 1);
      freeCastMatlab3DArray(HyI,K_tot - *Dzu - *Dzl - 3 + 1);
      freeCastMatlab3DArray(HzR,K_tot - *Dzu - *Dzl - 3 + 1);
      freeCastMatlab3DArray(HzI,K_tot - *Dzu - *Dzl - 3 + 1);
    }
    else{
      freeCastMatlab3DArray(ExR,pind_ku - pind_kl + 1);
      freeCastMatlab3DArray(ExI,pind_ku - pind_kl + 1);
      freeCastMatlab3DArray(EyR,pind_ku - pind_kl + 1);
      freeCastMatlab3DArray(EyI,pind_ku - pind_kl + 1);
      freeCastMatlab3DArray(EzR,pind_ku - pind_kl + 1);
      freeCastMatlab3DArray(EzI,pind_ku - pind_kl + 1);

      freeCastMatlab3DArray(HxR,pind_ku - pind_kl + 1);
      freeCastMatlab3DArray(HxI,pind_ku - pind_kl + 1);
      freeCastMatlab3DArray(HyR,pind_ku - pind_kl + 1);
      freeCastMatlab3DArray(HyI,pind_ku - pind_kl + 1);
      freeCastMatlab3DArray(HzR,pind_ku - pind_kl + 1);
      freeCastMatlab3DArray(HzI,pind_ku - pind_kl + 1);
    }
  }

  //fprintf(stderr,"Pos 20\n");
  if( (int)I0[1] || (int)I1[1] ){
    freeCastMatlab3DArray(IsourceI,((int)(K1[0]-K0[0]+1.)));
    freeCastMatlab3DArray(IsourceR,((int)(K1[0]-K0[0]+1.)));
  }
  if( (int)J0[1] || (int)J1[1] ){
    freeCastMatlab3DArray(JsourceI,((int)(K1[0]-K0[0]+1.)));
    freeCastMatlab3DArray(JsourceR,((int)(K1[0]-K0[0]+1.)));
  }
  if( (int)K0[1] || (int)K1[1] ){
    freeCastMatlab3DArray(KsourceI,((int)(J1[0]-J0[0]+1.)));
    freeCastMatlab3DArray(KsourceR,((int)(J1[0]-J0[0]+1.)));
  }

  if( !((N_fieldsample_i == 0) || (N_fieldsample_j == 0) || (N_fieldsample_k == 0) || (N_fieldsample_n == 0)) ){
    freeCastMatlab4DArray( fieldsample, N_fieldsample_k,N_fieldsample_n);
   }

  freeCastMatlab2DArray(iwave_lEx_Rbs);
  freeCastMatlab2DArray(iwave_lEx_Ibs);
  freeCastMatlab2DArray(iwave_lEy_Rbs);
  freeCastMatlab2DArray(iwave_lEy_Ibs);

  freeCastMatlab2DArray(iwave_lHx_Rbs);
  freeCastMatlab2DArray(iwave_lHx_Ibs);
  freeCastMatlab2DArray(iwave_lHy_Rbs);
  freeCastMatlab2DArray(iwave_lHy_Ibs);

  //fprintf(stderr,"Pos 21\n");
  if(is_structure)
    freeCastMatlab2DArrayInt(structure);

  if(dimension==THREE)
    freeCastMatlab3DArrayUint8(materials, material_nlayers);
  else
    freeCastMatlab3DArrayUint8(materials, 0);
  /*Free the additional memory which was allocated to store integers which were passed as doubles*/

  if (!useCD){
    for(i=0;i<omp_get_max_threads();i++){
      free(ca_vec[i]);
      free(cb_vec[i]);
      free(cc_vec[i]);
    }
    free(ca_vec);
    free(cb_vec);
    free(cc_vec);

    for(i=0;i<omp_get_max_threads();i++)
      fftw_free(*(eh_vec+i));
    free(eh_vec);

    for(i=0;i<omp_get_max_threads();i++){

      fftw_destroy_plan(pf_exy[i]);fftw_destroy_plan(pb_exy[i]);
      fftw_destroy_plan(pf_exz[i]);fftw_destroy_plan(pb_exz[i]);
      fftw_destroy_plan(pf_eyx[i]);fftw_destroy_plan(pb_eyx[i]);
      fftw_destroy_plan(pf_eyz[i]);fftw_destroy_plan(pb_eyz[i]);
      fftw_destroy_plan(pf_ezx[i]);fftw_destroy_plan(pb_ezx[i]);
      fftw_destroy_plan(pf_ezy[i]);fftw_destroy_plan(pb_ezy[i]);

      fftw_destroy_plan(pf_hxy[i]);fftw_destroy_plan(pb_hxy[i]);
      fftw_destroy_plan(pf_hxz[i]);fftw_destroy_plan(pb_hxz[i]);
      fftw_destroy_plan(pf_hyx[i]);fftw_destroy_plan(pb_hyx[i]);
      fftw_destroy_plan(pf_hyz[i]);fftw_destroy_plan(pb_hyz[i]);
      fftw_destroy_plan(pf_hzx[i]);fftw_destroy_plan(pb_hzx[i]);
      fftw_destroy_plan(pf_hzy[i]);fftw_destroy_plan(pb_hzy[i]);
    }

    free(pf_exy);free(pb_exy);
    free(pf_exz);free(pb_exz);
    free(pf_eyx);free(pb_eyx);
    free(pf_eyz);free(pb_eyz);
    free(pf_ezx);free(pb_ezx);
    free(pf_ezy);free(pb_ezy);

    free(pf_hxy);free(pb_hxy);
    free(pf_hxz);free(pb_hxz);
    free(pf_hyx);free(pb_hyx);
    free(pf_hyz);free(pb_hyz);
    free(pf_hzx);free(pb_hzx);
    free(pf_hzy);free(pb_hzy);

    fftw_free(dk_e_x);
    fftw_free(dk_e_y);
    fftw_free(dk_e_z);

    fftw_free(dk_h_x);
    fftw_free(dk_h_y);
    fftw_free(dk_h_z);

  }

  free(E_norm);
  free(H_norm);
  free(Dxl);
  free(Dxu);
  free(Dyl);
  free(Dyu);
  free(Dzl);
  free(Dzu);
  //  free(lower_boundary_update);
  free(Nt);
  free(I0);
  free(I1);
  free(J0);
  free(J1);
  free(K0);
  free(K1);
  free(dims);
  free(label_dims);
  if(is_disp || is_disp_ml){
    destroy_auxilliary_mem(I_tot, J_tot, K_tot,
			   &Exy_nm1, &Exz_nm1,
			   &Eyx_nm1, &Eyz_nm1,
			   &Ezx_nm1, &Ezy_nm1,
			   &Jxy, &Jxz,
			   &Jyx, &Jyz,
			   &Jzx, &Jzy,
			   &Jxy_nm1, &Jxz_nm1,
			   &Jyx_nm1, &Jyz_nm1,
			   &Jzx_nm1, &Jzy_nm1);

  }

  //fprintf(stderr,"Pos 22\n");
  if(is_cond){
    destroy_auxilliary_mem_conductive(I_tot, J_tot, K_tot,
				      &Jcxy, &Jcxz,
				      &Jcyx, &Jcyz,
				      &Jczx, &Jczy);
  }

  if(sourcemode==sm_steadystate && runmode==rm_complete){
    mxDestroyArray(dummy_array[0]);
    mxDestroyArray(dummy_array[1]);
    mxDestroyArray(dummy_array[2]);
  }
  if(poutfile)
    fclose(outfile);
  //  fclose(eyfile);
  //  fclose(jyfile);
  //must destroy mx_surface_amplitudes
}

/*Sets the contents of the 3 dimensional double array to zero
  inArray - pointer to the array
  i_lim - number of elements along the i dimension of the array
  j_lim - number of elements along the j dimension of the array
  k_lim - number of elements along the k dimension of the array

  The array is assumed to be indexed according to inArray[k][j][i]

*/

void initialiseDouble3DArray(double ***inArray, int i_lim, int j_lim, int k_lim){
  for(int k_var=0;k_var<k_lim;k_var++)
    for(int j_var=0;j_var<j_lim;j_var++)
      for(int i_var=0;i_var<i_lim;i_var++)
	inArray[k_var][j_var][i_var] = 0.0;
}

/*Sets the contents of the 2 dimensional double array to zero
  inArray - pointer to the array
  i_lim - number of elements along the i dimension of the array
  j_lim - number of elements along the j dimension of the array

  The array is assumed to be indexed according to inArray[j][i]

*/

void initialiseDouble2DArray(double **inArray, int i_lim, int j_lim){
  for(int j_var=0;j_var<j_lim;j_var++)
    for(int i_var=0;i_var<i_lim;i_var++)
      inArray[j_var][i_var] = 0.0;
}

//i_l is the index into the fdtd grid which is the first non-pml cell in the i direction
//i_u is the index into the fdtd grid which is the last non-pml cell in the i direction
//
//result gives field according to the exp(-iwt) convention
void extractPhasorsVolume(double ***ExR, double ***ExI, double ***EyR, double ***EyI, double ***EzR, double ***EzI,
			  double ***Exy, double ***Exz, double ***Eyx, double ***Eyz, double ***Ezx, double ***Ezy,
			  int i_l, int i_u, int j_l, int j_u, int k_l, int k_u, int n, double omega, double dt, int Nt){

  complex<double> phaseTerm, subResult;
  double ex_m, ey_m, ez_m;


  
  phaseTerm = fmod(omega*((double) n)*dt, 2*dcpi);
  //  fprintf(stdout,"phi: %.10e, dt: %.10e, omega: %.10e\n",omega*((double) n)*dt,dt,omega);
#pragma omp parallel default(shared)  private(ex_m,ey_m,ez_m,subResult)
  {
#pragma omp for
    for(int k=k_l; k<= k_u; k++)
      for(int j=j_l; j<= j_u; j++)
	for(int i=i_l; i<= i_u; i++){

	  /*
	    ex_m = 0.5 * (Exy[k][j][i] + Exz[k][j][i] + Exy[k][j][i-1] + Exz[k][j][i-1]);
	    ey_m = 0.5 * (Eyx[k][j][i] + Eyz[k][j][i] + Eyx[k][j-1][i] + Eyz[k][j-1][i]);
	    ez_m = 0.5 * (Ezx[k][j][i] + Ezy[k][j][i] + Ezx[k-1][j][i] + Ezy[k-1][j][i]);
	  */

	  ex_m = Exy[k][j][i] + Exz[k][j][i];
	  ey_m = Eyx[k][j][i] + Eyz[k][j][i];
	  ez_m = Ezx[k][j][i] + Ezy[k][j][i];

	  subResult = ex_m * exp(phaseTerm * I) * 1./((double) Nt);

	  ExR[k-k_l][j-j_l][i-i_l] = ExR[k-k_l][j-j_l][i-i_l] + real(subResult);
	  ExI[k-k_l][j-j_l][i-i_l] = ExI[k-k_l][j-j_l][i-i_l] + imag(subResult);

	  subResult = ey_m * exp(phaseTerm * I) * 1./((double) Nt);

	  EyR[k-k_l][j-j_l][i-i_l] = EyR[k-k_l][j-j_l][i-i_l] + real(subResult);
	  EyI[k-k_l][j-j_l][i-i_l] = EyI[k-k_l][j-j_l][i-i_l] + imag(subResult);

	  subResult = ez_m * exp(phaseTerm * I) * 1./((double) Nt);

	  EzR[k-k_l][j-j_l][i-i_l] = EzR[k-k_l][j-j_l][i-i_l] + real(subResult);
	  EzI[k-k_l][j-j_l][i-i_l] = EzI[k-k_l][j-j_l][i-i_l] + imag(subResult);



	}
  }//end of parallel region

}

void normaliseSurface( double **surface_EHr, double **surface_EHi ,
		       int **surface_vertices, int n_surface_vertices,  complex<double> Enorm , complex<double> Hnorm ){
  double norm_r, norm_i, denom, temp_r, temp_i;

  norm_r = real(Enorm);
  norm_i = imag(Enorm);
  denom = norm_r*norm_r + norm_i*norm_i;

  for(int vindex = 0; vindex<n_surface_vertices; vindex++)
    for(int i=0; i<3; i++){
      temp_r = surface_EHr[i][vindex];
      temp_i = surface_EHi[i][vindex];

      surface_EHr[i][vindex] = (norm_r*temp_r + norm_i*temp_i)/denom;
      surface_EHi[i][vindex] = (norm_r*temp_i - norm_i*temp_r)/denom;
    }

  norm_r = real(Hnorm);
  norm_i = imag(Hnorm);
  denom = norm_r*norm_r + norm_i*norm_i;

  for(int vindex = 0; vindex<n_surface_vertices; vindex++)
    for(int i=3; i<6; i++){
      temp_r = surface_EHr[i][vindex];
      temp_i = surface_EHi[i][vindex];

      surface_EHr[i][vindex] = (norm_r*temp_r + norm_i*temp_i)/denom;
      surface_EHi[i][vindex] = (norm_r*temp_i - norm_i*temp_r)/denom;
    }
}


void normaliseVertices( double **EHr, double **EHi ,
			int **vertices, int nvertices,
			int *components, int ncomponents,
			complex<double> Enorm , complex<double> Hnorm ){

  double norm_r, norm_i, denom, temp_r, temp_i;
  int ii;

  norm_r = real(Enorm);
  norm_i = imag(Enorm);
  denom = norm_r*norm_r + norm_i*norm_i;

  for(int vindex = 0; vindex<nvertices; vindex++)
    for(int i=0; i<3; i++){
      ii = find( components, ncomponents, i+1);
      if( ii>=0 ){
	temp_r = EHr[ii][vindex];
	temp_i = EHi[ii][vindex];

	EHr[ii][vindex] = (norm_r*temp_r + norm_i*temp_i)/denom;
	EHi[ii][vindex] = (norm_r*temp_i - norm_i*temp_r)/denom;
      }
    }

  norm_r = real(Hnorm);
  norm_i = imag(Hnorm);
  denom = norm_r*norm_r + norm_i*norm_i;

  for(int vindex = 0; vindex<nvertices; vindex++)
    for(int i=3; i<6; i++){
      ii = find( components, ncomponents, i+1);
      if( ii>=0 ){
	temp_r = EHr[ii][vindex];
	temp_i = EHi[ii][vindex];

	EHr[ii][vindex] = (norm_r*temp_r + norm_i*temp_i)/denom;
	EHi[ii][vindex] = (norm_r*temp_i - norm_i*temp_r)/denom;
      }
    }
}

void normaliseVolume(double ***ExR, double ***ExI, double ***EyR, double ***EyI, double ***EzR, double ***EzI,
		     int i_l, int i_u, int j_l, int j_u, int k_l, int k_u,  complex<double> norm){
  double norm_r, norm_i, denom, temp_r, temp_i;

  norm_r = real(norm);
  norm_i = imag(norm);
  denom = norm_r*norm_r + norm_i*norm_i;

  for(int k=k_l; k<= k_u; k++)
    for(int j=j_l; j<= j_u; j++)
      for(int i=i_l; i<= i_u; i++){

	temp_r = ExR[k-k_l][j-j_l][i-i_l];
	temp_i = ExI[k-k_l][j-j_l][i-i_l];
	ExR[k-k_l][j-j_l][i-i_l] = (norm_r*temp_r + norm_i*temp_i)/denom;
	ExI[k-k_l][j-j_l][i-i_l] = (norm_r*temp_i - norm_i*temp_r)/denom;

	temp_r = EyR[k-k_l][j-j_l][i-i_l];
	temp_i = EyI[k-k_l][j-j_l][i-i_l];
	EyR[k-k_l][j-j_l][i-i_l] = (norm_r*temp_r + norm_i*temp_i)/denom;
	EyI[k-k_l][j-j_l][i-i_l] = (norm_r*temp_i - norm_i*temp_r)/denom;

	temp_r = EzR[k-k_l][j-j_l][i-i_l];
	temp_i = EzI[k-k_l][j-j_l][i-i_l];
	EzR[k-k_l][j-j_l][i-i_l] = (norm_r*temp_r + norm_i*temp_i)/denom;
	EzI[k-k_l][j-j_l][i-i_l] = (norm_r*temp_i - norm_i*temp_r)/denom;
      }

}

void extractPhasorENorm(complex<double> *Enorm, double ft, int n, double omega, double dt, int Nt){
  *Enorm += ft*exp( fmod(omega*((double) (n+1))*dt, 2*dcpi) * I) * 1./((double) Nt);
}

void extractPhasorHNorm(complex<double> *Hnorm, double ft, int n, double omega, double dt, int Nt){
  *Hnorm += ft*exp( fmod(omega*((double) n + 0.5)*dt, 2*dcpi) * I) * 1./((double) Nt);
}

//these indices are set according to the electric part of the pml - since the index of the
//first cell is different in the case of the electric update eqns.

//i_l is the index into the fdtd grid which is the first non-pml cell in the i direction
//i_u is the index into the fdtd grid which is the last non-pml cell in the i direction
//
//result gives field according to the exp(-iwt) convention
void extractPhasorsVolumeH(double ***HxR, double ***HxI, double ***HyR, double ***HyI, double ***HzR, double ***HzI,
			   double ***Hxy, double ***Hxz, double ***Hyx, double ***Hyz, double ***Hzx, double ***Hzy,
			   int i_l, int i_u, int j_l, int j_u, int k_l, int k_u, int n, double omega, double dt, int Nt){

  complex<double> phaseTerm, subResult;
  double hx_m, hy_m, hz_m;

  //a + 0.5 is added because we always know H half a time step
  //after we know E.
  phaseTerm = fmod(omega*((double) n + 0.5)*dt, 2*dcpi);
#pragma omp parallel default(shared)  private(hx_m,hy_m,hz_m,subResult)
  {
#pragma omp for
    for(int k=k_l; k<= k_u; k++)
      for(int j=j_l; j<= j_u; j++)
	for(int i=i_l; i<= i_u; i++){

	  hx_m = Hxy[k][j][i] + Hxz[k][j][i];
	  hy_m = Hyx[k][j][i] + Hyz[k][j][i];
	  hz_m = Hzx[k][j][i] + Hzy[k][j][i];

	  subResult = hx_m * exp(phaseTerm * I) * 1./((double) Nt);

	  HxR[k-k_l][j-j_l][i-i_l] = HxR[k-k_l][j-j_l][i-i_l] + real(subResult);
	  HxI[k-k_l][j-j_l][i-i_l] = HxI[k-k_l][j-j_l][i-i_l] + imag(subResult);

	  subResult = hy_m * exp(phaseTerm * I) * 1./((double) Nt);

	  HyR[k-k_l][j-j_l][i-i_l] = HyR[k-k_l][j-j_l][i-i_l] + real(subResult);
	  HyI[k-k_l][j-j_l][i-i_l] = HyI[k-k_l][j-j_l][i-i_l] + imag(subResult);

	  subResult = hz_m * exp(phaseTerm * I) * 1./((double) Nt);

	  HzR[k-k_l][j-j_l][i-i_l] = HzR[k-k_l][j-j_l][i-i_l] + real(subResult);
	  HzI[k-k_l][j-j_l][i-i_l] = HzI[k-k_l][j-j_l][i-i_l] + imag(subResult);

	}
  }//end parallel region
}

void extractPhasorsSurface( double **surface_EHr, double **surface_EHi,
			    double ***Hxy, double ***Hxz, double ***Hyx, double ***Hyz, double ***Hzx, double ***Hzy,
			    double ***Exy, double ***Exz, double ***Eyx, double ***Eyz, double ***Ezx, double ***Ezy,
			    int **surface_vertices, int n_surface_vertices, int n, double omega, double dt, int Nt, int dimension,int J_tot,int intmethod ){
  int vindex;
  double Ex, Ey, Ez, Hx, Hy, Hz;
  complex<double> phaseTermE, phaseTermH, subResultE, subResultH, cphaseTermE, cphaseTermH ;

  phaseTermE = fmod(omega*((double) n)*dt, 2*dcpi);
  phaseTermH  = fmod(omega*((double) n + 0.5)*dt, 2*dcpi);

  cphaseTermH = exp(phaseTermH * I) * 1./((double) Nt);
  cphaseTermE = exp(phaseTermE * I) * 1./((double) Nt);

  //loop over every vertex in the list
#pragma omp parallel default(shared)  private(Ex, Ey, Ez, Hx, Hy, Hz,phaseTermE, phaseTermH, subResultE, subResultH,vindex)
  {
#pragma omp for
    for(vindex = 0; vindex<n_surface_vertices; vindex++){
      //    fprintf(stderr,"vindex: %d: (%d %d %d)\n",vindex,surface_vertices[0][vindex],surface_vertices[1][vindex],surface_vertices[2][vindex]);
      if(dimension==THREE)
	if(J_tot==0){
	  interpolateTimeDomainFieldCentralE_2Dy( Exy, Exz, Eyx, Eyz, Ezx, Ezy,
						  surface_vertices[0][vindex], surface_vertices[1][vindex], surface_vertices[2][vindex],
						  &Ex, &Ey, &Ez);
	}
	else
	  if( intmethod==1 )
			  interpolateTimeDomainFieldCentralE( Exy, Exz, Eyx, Eyz, Ezx, Ezy,
							      surface_vertices[0][vindex], surface_vertices[1][vindex], surface_vertices[2][vindex],
							      &Ex, &Ey, &Ez);
	  else
	    interpolateTimeDomainFieldCentralEBandLimited( Exy, Exz, Eyx, Eyz, Ezx, Ezy,
							   surface_vertices[0][vindex], surface_vertices[1][vindex], surface_vertices[2][vindex],
							   &Ex, &Ey, &Ez);
      else if(dimension==TE)
	interpolateTimeDomainFieldCentralE_TE( Exy, Exz, Eyx, Eyz, Ezx, Ezy,
					       surface_vertices[0][vindex], surface_vertices[1][vindex], surface_vertices[2][vindex],
					       &Ex, &Ey, &Ez);
      else
	interpolateTimeDomainFieldCentralE_TM( Exy, Exz, Eyx, Eyz, Ezx, Ezy,
					       surface_vertices[0][vindex], surface_vertices[1][vindex], surface_vertices[2][vindex],
					       &Ex, &Ey, &Ez);
      //    fprintf(stderr,"1st interp donezn");
      if(dimension==THREE)
	if(J_tot==0){
	  interpolateTimeDomainFieldCentralH_2Dy( Hxy, Hxz, Hyx, Hyz, Hzx, Hzy,
						  surface_vertices[0][vindex], surface_vertices[1][vindex], surface_vertices[2][vindex],
						  &Hx, &Hy, &Hz);
	}
	else
	  if( intmethod==1 )
			  interpolateTimeDomainFieldCentralH( Hxy, Hxz, Hyx, Hyz, Hzx, Hzy,
							      surface_vertices[0][vindex], surface_vertices[1][vindex], surface_vertices[2][vindex],
							      &Hx, &Hy, &Hz);
	  else
	    interpolateTimeDomainFieldCentralHBandLimited( Hxy, Hxz, Hyx, Hyz, Hzx, Hzy,
							   surface_vertices[0][vindex], surface_vertices[1][vindex], surface_vertices[2][vindex],
							   &Hx, &Hy, &Hz);
      else if(dimension==TE)
	interpolateTimeDomainFieldCentralH_TE( Hxy, Hxz, Hyx, Hyz, Hzx, Hzy,
					       surface_vertices[0][vindex], surface_vertices[1][vindex], surface_vertices[2][vindex],
					       &Hx, &Hy, &Hz);
      else
	interpolateTimeDomainFieldCentralH_TM( Hxy, Hxz, Hyx, Hyz, Hzx, Hzy,
					       surface_vertices[0][vindex], surface_vertices[1][vindex], surface_vertices[2][vindex],
					       &Hx, &Hy, &Hz);
      //    fprintf(stderr,"2nd interp donezn");

      /*Ex and Hx*/
      subResultH = Hx * cphaseTermH;//exp(phaseTermH * I) * 1./((double) Nt);
      subResultE = Ex * cphaseTermE;//exp(phaseTermE * I) * 1./((double) Nt);

      //now update the master array
      surface_EHr[0][vindex] = surface_EHr[0][vindex] + real(subResultE);
      surface_EHi[0][vindex] = surface_EHi[0][vindex] + imag(subResultE);

      surface_EHr[3][vindex] = surface_EHr[3][vindex] + real(subResultH);
      surface_EHi[3][vindex] = surface_EHi[3][vindex] + imag(subResultH);

      /*Ey and Hy*/
      subResultH = Hy * cphaseTermH;//exp(phaseTermH * I) * 1./((double) Nt);
      subResultE = Ey * cphaseTermE;//exp(phaseTermE * I) * 1./((double) Nt);

      //now update the master array
      surface_EHr[1][vindex] = surface_EHr[1][vindex] + real(subResultE);
      surface_EHi[1][vindex] = surface_EHi[1][vindex] + imag(subResultE);

      surface_EHr[4][vindex] = surface_EHr[4][vindex] + real(subResultH);
      surface_EHi[4][vindex] = surface_EHi[4][vindex] + imag(subResultH);


      /*Ez and Hz*/
      subResultH = Hz * cphaseTermH;//exp(phaseTermH * I) * 1./((double) Nt);
      subResultE = Ez * cphaseTermE;//exp(phaseTermE * I) * 1./((double) Nt);

      //now update the master array
      surface_EHr[2][vindex] = surface_EHr[2][vindex] + real(subResultE);
      surface_EHi[2][vindex] = surface_EHi[2][vindex] + imag(subResultE);

      surface_EHr[5][vindex] = surface_EHr[5][vindex] + real(subResultH);
      surface_EHi[5][vindex] = surface_EHi[5][vindex] + imag(subResultH);
    }
  }//end parallel region
}



void extractPhasorsVertices( double **EHr, double **EHi,
			     double ***Hxy, double ***Hxz, double ***Hyx, double ***Hyz, double ***Hzx, double ***Hzy,
			     double ***Exy, double ***Exz, double ***Eyx, double ***Eyz, double ***Ezx, double ***Ezy,
			     int **vertices, int nvertices, int *components, int ncomponents,
			     int n, double omega, double dt, int Nt, int dimension,int J_tot,int intmethod ){
  int vindex;
  double Ex, Ey, Ez, Hx, Hy, Hz;
  complex<double> phaseTermE, phaseTermH, subResultE, subResultH, cphaseTermE, cphaseTermH ;

  phaseTermE = fmod(omega*((double) n)*dt, 2*dcpi);
  phaseTermH  = fmod(omega*((double) n + 0.5)*dt, 2*dcpi);

  cphaseTermH = exp(phaseTermH * I) * 1./((double) Nt);
  cphaseTermE = exp(phaseTermE * I) * 1./((double) Nt);

  //loop over every vertex in the list
#pragma omp parallel default(shared)  private(Ex, Ey, Ez, Hx, Hy, Hz,phaseTermE, phaseTermH, subResultE, subResultH,vindex)
  {
#pragma omp for
    for(vindex = 0; vindex<nvertices; vindex++){
      //fprintf(stderr,"vindex: %d: (%d %d %d)\n",vindex,vertices[0][vindex],vertices[1][vindex],vertices[2][vindex]);
      if(dimension==THREE)
	if(J_tot==0){
	  interpolateTimeDomainFieldCentralE_2Dy( Exy, Exz, Eyx, Eyz, Ezx, Ezy,
						  vertices[0][vindex], vertices[1][vindex], vertices[2][vindex],
						  &Ex, &Ey, &Ez);
	}
	else
	  if( intmethod==1 )
	    interpolateTimeDomainFieldCentralE( Exy, Exz, Eyx, Eyz, Ezx, Ezy,
						vertices[0][vindex], vertices[1][vindex], vertices[2][vindex],
						&Ex, &Ey, &Ez);
	  else
	    interpolateTimeDomainFieldCentralEBandLimited( Exy, Exz, Eyx, Eyz, Ezx, Ezy,
							   vertices[0][vindex], vertices[1][vindex], vertices[2][vindex],
							   &Ex, &Ey, &Ez);
      else if(dimension==TE)
	interpolateTimeDomainFieldCentralE_TE( Exy, Exz, Eyx, Eyz, Ezx, Ezy,
					       vertices[0][vindex], vertices[1][vindex], vertices[2][vindex],
					       &Ex, &Ey, &Ez);
      else
	interpolateTimeDomainFieldCentralE_TM( Exy, Exz, Eyx, Eyz, Ezx, Ezy,
					       vertices[0][vindex], vertices[1][vindex], vertices[2][vindex],
					       &Ex, &Ey, &Ez);
      //    fprintf(stderr,"1st interp donezn");
      if(dimension==THREE)
	if(J_tot==0){
	  interpolateTimeDomainFieldCentralH_2Dy( Hxy, Hxz, Hyx, Hyz, Hzx, Hzy,
						  vertices[0][vindex], vertices[1][vindex], vertices[2][vindex],
						  &Hx, &Hy, &Hz);
	}
	else
	  if( intmethod==1 )
			  interpolateTimeDomainFieldCentralH( Hxy, Hxz, Hyx, Hyz, Hzx, Hzy,
							      vertices[0][vindex], vertices[1][vindex], vertices[2][vindex],
							      &Hx, &Hy, &Hz);
	  else
	    interpolateTimeDomainFieldCentralHBandLimited( Hxy, Hxz, Hyx, Hyz, Hzx, Hzy,
							   vertices[0][vindex], vertices[1][vindex], vertices[2][vindex],
							   &Hx, &Hy, &Hz);
      else if(dimension==TE)
	interpolateTimeDomainFieldCentralH_TE( Hxy, Hxz, Hyx, Hyz, Hzx, Hzy,
					       vertices[0][vindex], vertices[1][vindex], vertices[2][vindex],
					       &Hx, &Hy, &Hz);
      else
	interpolateTimeDomainFieldCentralH_TM( Hxy, Hxz, Hyx, Hyz, Hzx, Hzy,
					       vertices[0][vindex], vertices[1][vindex], vertices[2][vindex],
					       &Hx, &Hy, &Hz);
      //    fprintf(stderr,"2nd interp donezn");

      /*Ex and Hx*/
      subResultH = Hx * cphaseTermH;//exp(phaseTermH * I) * 1./((double) Nt);
      subResultE = Ex * cphaseTermE;//exp(phaseTermE * I) * 1./((double) Nt);

      //now update the master array
      if( find(components, ncomponents, 1) >= 0 ){
	EHr[find(components, ncomponents, 1)][vindex] = EHr[find(components, ncomponents, 1)][vindex] + real(subResultE);
	EHi[find(components, ncomponents, 1)][vindex] = EHi[find(components, ncomponents, 1)][vindex] + imag(subResultE);
      }
      if( find(components, ncomponents, 4) >= 0 ){
	EHr[find(components, ncomponents, 4)][vindex] = EHr[find(components, ncomponents, 4)][vindex] + real(subResultH);
	EHi[find(components, ncomponents, 4)][vindex] = EHi[find(components, ncomponents, 4)][vindex] + imag(subResultH);
      }

      /*Ey and Hy*/
      subResultH = Hy * cphaseTermH;//exp(phaseTermH * I) * 1./((double) Nt);
      subResultE = Ey * cphaseTermE;//exp(phaseTermE * I) * 1./((double) Nt);

      //now update the master array
      if( find(components, ncomponents, 2) >= 0){
	EHr[find(components, ncomponents, 2)][vindex] = EHr[find(components, ncomponents, 2)][vindex] + real(subResultE);
	EHi[find(components, ncomponents, 2)][vindex] = EHi[find(components, ncomponents, 2)][vindex] + imag(subResultE);
      }
      if( find(components, ncomponents, 5) >= 0 ){
	EHr[find(components, ncomponents, 5)][vindex] = EHr[find(components, ncomponents, 5)][vindex] + real(subResultH);
	EHi[find(components, ncomponents, 5)][vindex] = EHi[find(components, ncomponents, 5)][vindex] + imag(subResultH);
      }


      /*Ez and Hz*/
      subResultH = Hz * cphaseTermH;//exp(phaseTermH * I) * 1./((double) Nt);
      subResultE = Ez * cphaseTermE;//exp(phaseTermE * I) * 1./((double) Nt);

      //now update the master array
      if( find(components, ncomponents, 3) >= 0 ){
	EHr[find(components, ncomponents, 3)][vindex] = EHr[find(components, ncomponents, 3)][vindex] + real(subResultE);
	EHi[find(components, ncomponents, 3)][vindex] = EHi[find(components, ncomponents, 3)][vindex] + imag(subResultE);
      }
      if( find(components, ncomponents, 6) >= 0 ){
	EHr[find(components, ncomponents, 6)][vindex] = EHr[find(components, ncomponents, 6)][vindex] + real(subResultH);
	EHi[find(components, ncomponents, 6)][vindex] = EHi[find(components, ncomponents, 6)][vindex] + imag(subResultH);
      }
    }
  }//end parallel region
}



void extractPhasorsSurfaceNoInterpolation( double **surface_EHr, double **surface_EHi,
					   double ***Hxy, double ***Hxz, double ***Hyx, double ***Hyz, double ***Hzx, double ***Hzy,
					   double ***Exy, double ***Exz, double ***Eyx, double ***Eyz, double ***Ezx, double ***Ezy,
					   int **surface_vertices, int n_surface_vertices, int n, double omega, double dt, int Nt, int dimension,int J_tot ){
  int vindex;
  double Ex, Ey, Ez, Hx, Hy, Hz;
  complex<double> phaseTermE, phaseTermH, subResultE, subResultH, cphaseTermE, cphaseTermH ;

  phaseTermE = fmod(omega*((double) n)*dt, 2*dcpi);
  phaseTermH  = fmod(omega*((double) n + 0.5)*dt, 2*dcpi);

  cphaseTermH = exp(phaseTermH * I) * 1./((double) Nt);
  cphaseTermE = exp(phaseTermE * I) * 1./((double) Nt);

  //loop over every vertex in the list
#pragma omp parallel default(shared)  private(Ex, Ey, Ez, Hx, Hy, Hz,phaseTermE, phaseTermH, subResultE, subResultH,vindex)
  {
#pragma omp for
    for(vindex = 0; vindex<n_surface_vertices; vindex++){
      //    fprintf(stderr,"vindex: %d: (%d %d %d)\n",vindex,surface_vertices[0][vindex],surface_vertices[1][vindex],surface_vertices[2][vindex]);
      Ex = Exy[surface_vertices[2][vindex]][surface_vertices[1][vindex]][surface_vertices[0][vindex]] + Exz[surface_vertices[2][vindex]][surface_vertices[1][vindex]][surface_vertices[0][vindex]];
      Ey = Eyx[surface_vertices[2][vindex]][surface_vertices[1][vindex]][surface_vertices[0][vindex]] + Eyz[surface_vertices[2][vindex]][surface_vertices[1][vindex]][surface_vertices[0][vindex]];
      Ez = Ezx[surface_vertices[2][vindex]][surface_vertices[1][vindex]][surface_vertices[0][vindex]] + Ezy[surface_vertices[2][vindex]][surface_vertices[1][vindex]][surface_vertices[0][vindex]];

      Hx = Hxy[surface_vertices[2][vindex]][surface_vertices[1][vindex]][surface_vertices[0][vindex]] + Hxz[surface_vertices[2][vindex]][surface_vertices[1][vindex]][surface_vertices[0][vindex]];
      Hy = Hyx[surface_vertices[2][vindex]][surface_vertices[1][vindex]][surface_vertices[0][vindex]] + Hyz[surface_vertices[2][vindex]][surface_vertices[1][vindex]][surface_vertices[0][vindex]];
      Hz = Hzx[surface_vertices[2][vindex]][surface_vertices[1][vindex]][surface_vertices[0][vindex]] + Hzy[surface_vertices[2][vindex]][surface_vertices[1][vindex]][surface_vertices[0][vindex]];

      /*Ex and Hx*/
      subResultH = Hx * cphaseTermH;//exp(phaseTermH * I) * 1./((double) Nt);
      subResultE = Ex * cphaseTermE;//exp(phaseTermE * I) * 1./((double) Nt);

      //now update the master array
      surface_EHr[0][vindex] = surface_EHr[0][vindex] + real(subResultE);
      surface_EHi[0][vindex] = surface_EHi[0][vindex] + imag(subResultE);

      surface_EHr[3][vindex] = surface_EHr[3][vindex] + real(subResultH);
      surface_EHi[3][vindex] = surface_EHi[3][vindex] + imag(subResultH);

      /*Ey and Hy*/
      subResultH = Hy * cphaseTermH;//exp(phaseTermH * I) * 1./((double) Nt);
      subResultE = Ey * cphaseTermE;//exp(phaseTermE * I) * 1./((double) Nt);

      //now update the master array
      surface_EHr[1][vindex] = surface_EHr[1][vindex] + real(subResultE);
      surface_EHi[1][vindex] = surface_EHi[1][vindex] + imag(subResultE);

      surface_EHr[4][vindex] = surface_EHr[4][vindex] + real(subResultH);
      surface_EHi[4][vindex] = surface_EHi[4][vindex] + imag(subResultH);


      /*Ez and Hz*/
      subResultH = Hz * cphaseTermH;//exp(phaseTermH * I) * 1./((double) Nt);
      subResultE = Ez * cphaseTermE;//exp(phaseTermE * I) * 1./((double) Nt);

      //now update the master array
      surface_EHr[2][vindex] = surface_EHr[2][vindex] + real(subResultE);
      surface_EHi[2][vindex] = surface_EHi[2][vindex] + imag(subResultE);

      surface_EHr[5][vindex] = surface_EHr[5][vindex] + real(subResultH);
      surface_EHi[5][vindex] = surface_EHi[5][vindex] + imag(subResultH);
    }
  }//end parallel region
}

void extractPhasorsPlane( double **iwave_lEx_Rbs, double **iwave_lEx_Ibs, double **iwave_lEy_Rbs, double **iwave_lEy_Ibs,
			  double **iwave_lHx_Rbs, double **iwave_lHx_Ibs, double **iwave_lHy_Rbs, double **iwave_lHy_Ibs,
			  double ***Exz, double ***Eyz, double ***Hxz, double ***Hyz,
			  double ***Exy, double ***Eyx, double ***Hxy, double ***Hyx,
			  int I_tot, int J_tot, int K1, int n, double omega, double dt, int Nt){

  complex<double> phaseTerm = 0., subResult = 0.;


  phaseTerm = fmod(omega*((double) n)*dt, 2*dcpi);
  int i, j;
  
  for( j=0; j< J_tot; j++)
    for( i=0; i<(I_tot+1); i++){
      
     
      //Eyz
      subResult = (Eyz[K1][j][i] + Eyx[K1][j][i]) * exp(phaseTerm * I) * 1./((double) Nt);

      iwave_lEy_Rbs[j][i] = iwave_lEy_Rbs[j][i] + real(subResult);
      iwave_lEy_Ibs[j][i] = iwave_lEy_Ibs[j][i] + imag(subResult);
      
      //Hxz
      subResult = (Hxz[K1-1][j][i]+Hxy[K1][j][i]) * exp(phaseTerm * I) * 1./((double) Nt);
      
      iwave_lHx_Rbs[j][i] = iwave_lHx_Rbs[j][i] + real(subResult);
      iwave_lHx_Ibs[j][i] = iwave_lHx_Ibs[j][i] + imag(subResult);
    }
    
  for( j=0; j<(J_tot+1); j++)
    for( i=0; i<I_tot; i++){
      
            
      //Exz
      subResult = (Exz[K1][j][i] + Exy[K1][j][i]) * exp(phaseTerm * I) * 1./((double) Nt);
      
      iwave_lEx_Rbs[j][i] = iwave_lEx_Rbs[j][i] + real(subResult);
      iwave_lEx_Ibs[j][i] = iwave_lEx_Ibs[j][i] + imag(subResult);
      
      //Hyz
      subResult = (Hyz[K1-1][j][i] + Hyx[K1][j][i]) * exp(phaseTerm * I) * 1./((double) Nt);
      
      iwave_lHy_Rbs[j][i] = iwave_lHy_Rbs[j][i] + real(subResult);
      iwave_lHy_Ibs[j][i] = iwave_lHy_Ibs[j][i] + imag(subResult);
      
    }
}

/*Implements a linear ramp which has the properties:
  
  ramp(t) = 1 if t > rampwidth*period
  = t/(rampwidth*period) otherwise

  t - the current time at which to evaluate the ramp
  period - the period of the monochormatic sinusoidal excitation
  rampwidth - the fraction or number of periods with of the ramp

*/
double linearRamp(double t, double period, double rampwidth){
  
  if(t > period*rampwidth)
    return 1.;
  else
    return t/(period*rampwidth);
}

//i_l is the index into the fdtd grid which is the first non-pml cell in the i direction
//i_u is the index into the fdtd grid which is the last non-pml cell in the i direction
double checkPhasorConvergence(double ***ExR, double ***ExI, double ***EyR, double ***EyI, double ***EzR, double ***EzI,
			      double ***ExR2, double ***ExI2, double ***EyR2, double ***EyI2, double ***EzR2, double ***EzI2,
			      double ***Exy, double ***Exz, double ***Eyx, double ***Eyz, double ***Ezx, double ***Ezy,
			      int i_l, int i_u, int j_l, int j_u, int k_l, int k_u, int n, double omega, double dt, int Nt){

  //first find the maximum absolute value
  double maxabs = 0., tmaxabs = 0.;
  double maxdiff = 0.;
  
  for(int k=k_l; k<= k_u; k++)
    for(int j=j_l; j<= j_u; j++)
      for(int i=i_l; i<= i_u; i++){
	
	tmaxabs = complexAbs(ExR[k-k_l][j-j_l][i-i_l] + I*ExI[k-k_l][j-j_l][i-i_l]);
	if(tmaxabs > maxabs)
	  maxabs = tmaxabs;
		
	tmaxabs = complexAbs(EyR[k-k_l][j-j_l][i-i_l] + I*EyI[k-k_l][j-j_l][i-i_l]);
	if(tmaxabs > maxabs)
	  maxabs = tmaxabs;

	tmaxabs = complexAbs(EzR[k-k_l][j-j_l][i-i_l] + I*EzI[k-k_l][j-j_l][i-i_l]);
	if(tmaxabs > maxabs)
	  maxabs = tmaxabs;
	
      }
  //now find the largest difference (in absolute value) between phasors
  for(int k=k_l; k<= k_u; k++)
    for(int j=j_l; j<= j_u; j++)
      for(int i=i_l; i<= i_u; i++){

    
	
	tmaxabs = complexAbs(ExR[k-k_l][j-j_l][i-i_l] - ExR2[k-k_l][j-j_l][i-i_l] + I*ExI[k-k_l][j-j_l][i-i_l] - I*ExI2[k-k_l][j-j_l][i-i_l]);
	if(tmaxabs > maxdiff)
	  maxdiff = tmaxabs;
	
	tmaxabs = complexAbs(EyR[k-k_l][j-j_l][i-i_l] - EyR2[k-k_l][j-j_l][i-i_l] + I*EyI[k-k_l][j-j_l][i-i_l] - I*EyI2[k-k_l][j-j_l][i-i_l]);
	if(tmaxabs > maxdiff)
	  maxdiff = tmaxabs;
	
	tmaxabs = complexAbs(EzR[k-k_l][j-j_l][i-i_l] - EzR2[k-k_l][j-j_l][i-i_l] + I*EzI[k-k_l][j-j_l][i-i_l] - I*EzI2[k-k_l][j-j_l][i-i_l]);
	if(tmaxabs > maxdiff)
	  maxdiff = tmaxabs;
	
      }

  return maxdiff/maxabs;
}


/* Returns the absolute value of complex number z*/
double complexAbs(complex<double> z){
  return sqrt(real(z)*real(z) + imag(z)*imag(z));
}


/*Copy the phasors from E* to E*2*/
void copyPhasors(double *ExR, double *ExI, double *EyR, double *EyI, double *EzR, double *EzI,
		 double *ExR2, double *ExI2, double *EyR2, double *EyI2, double *EzR2, double *EzI2,
		 int nelements){

  memcpy(ExR2, ExR, nelements*sizeof(double));
  memcpy(ExI2, ExI, nelements*sizeof(double));
  memcpy(EyR2, EyR, nelements*sizeof(double));
  memcpy(EyI2, EyI, nelements*sizeof(double));
  memcpy(EzR2, EzR, nelements*sizeof(double));
  memcpy(EzI2, EzI, nelements*sizeof(double));
 
}

/*Load up the output grid labels*/
void setGridLabels(double *x_labels_in , double * y_labels_in , double *z_labels_in ,
		   double *x_labels_out, double * y_labels_out, double *z_labels_out,
		   int i_l, int i_u, int j_l, int j_u, int k_l, int k_u){
  //fprintf(stderr,"Entered: setGridLabels\n");
  //fprintf(stderr,"setGridLabels: %d,%d\n",j_u,j_l);
  for(int i=i_l; i<= i_u; i++){
    x_labels_out[i-i_l] = x_labels_in[i];
  }
  for(int j=j_l; j<= j_u; j++){
    y_labels_out[j-j_l] = y_labels_in[j];
  }
  for(int k=k_l; k<= k_u; k++){
    z_labels_out[k-k_l] = z_labels_in[k];
  }
}


/* These functions are used by the dispersive component of the code*/

/*Work out if there are any non-zero alpha values*/
int is_dispersive(unsigned char ***materials,double *gamma, double dt, int I_tot, int J_tot, int K_tot){
  int max_mat = 0;

  //first find the number of entries in alpha
  for(int k=0;k<(K_tot+1);k++)
    for(int j=0;j<(J_tot+1);j++)
      for(int i=0;i<(I_tot+1);i++){
	if(materials[k][j][i] > max_mat)
	  max_mat = materials[k][j][i];
      }
  //now see if there are any non zero alphas
  for(int i=0;i<max_mat;i++){
    if( fabs(gamma[i]/dt) > 1e-15 ){
      return 1;
    }
  }
  return 0;
}

/*work out if we have a conductive background*/
int is_conductive(double *rho_x, double *rho_y, double *rho_z, int I_tot, int J_tot, int K_tot){
  
  for(int i=0;i<(I_tot+1);i++)
    if( fabs(rho_x[i]) > 1e-15 )
      return 1;
  for(int j=0;j<(J_tot+1);j++)
    if( fabs(rho_y[j]) > 1e-15 )
      return 1;
  for(int k=0;k<(K_tot+1);k++)
    if( fabs(rho_z[k]) > 1e-15 )
      return 1;
    
  return 0;
}

/*work out if we have a dispersive background*/
int is_dispersive_ml(double *ml_gamma, int K_tot){
  for( int i=0;i<K_tot;i++)
    if( fabs(ml_gamma[i]) > 1e-15 )
      return 1;
  return 0;
}

/*Allocate auxiliary memory for En-1 and J*/
void allocate_auxilliary_mem(int I_tot, int J_tot, int K_tot,
			     double ****Exy, double ****Exz, 
			     double ****Eyx, double ****Eyz,  
			     double ****Ezx, double ****Ezy,
			     double ****Jxy, double ****Jxz, 
			     double ****Jyx, double ****Jyz,  
			     double ****Jzx, double ****Jzy,
			     double ****Jxy2, double ****Jxz2, 
			     double ****Jyx2, double ****Jyz2,  
			     double ****Jzx2, double ****Jzy2){


  construct3dArray(Exy, I_tot + 1, J_tot + 1, K_tot + 1);
  construct3dArray(Exz, I_tot + 1, J_tot + 1, K_tot + 1);
  construct3dArray(Eyx, I_tot + 1, J_tot + 1, K_tot + 1);
  construct3dArray(Eyz, I_tot + 1, J_tot + 1, K_tot + 1);
  construct3dArray(Ezx, I_tot + 1, J_tot + 1, K_tot + 1);
  construct3dArray(Ezy, I_tot + 1, J_tot + 1, K_tot + 1);

  construct3dArray(Jxy, I_tot + 1, J_tot + 1, K_tot + 1);
  construct3dArray(Jxz, I_tot + 1, J_tot + 1, K_tot + 1);
  construct3dArray(Jyx, I_tot + 1, J_tot + 1, K_tot + 1);
  construct3dArray(Jyz, I_tot + 1, J_tot + 1, K_tot + 1);
  construct3dArray(Jzx, I_tot + 1, J_tot + 1, K_tot + 1);
  construct3dArray(Jzy, I_tot + 1, J_tot + 1, K_tot + 1);

  construct3dArray(Jxy2, I_tot + 1, J_tot + 1, K_tot + 1);
  construct3dArray(Jxz2, I_tot + 1, J_tot + 1, K_tot + 1);
  construct3dArray(Jyx2, I_tot + 1, J_tot + 1, K_tot + 1);
  construct3dArray(Jyz2, I_tot + 1, J_tot + 1, K_tot + 1);
  construct3dArray(Jzx2, I_tot + 1, J_tot + 1, K_tot + 1);
  construct3dArray(Jzy2, I_tot + 1, J_tot + 1, K_tot + 1);


  for(int k=0;k<(K_tot+1);k++)
    for(int j=0;j<(J_tot+1);j++)
      for(int i=0;i<(I_tot+1);i++){
	(*Exy)[k][j][i] = 0.;
	(*Exz)[k][j][i] = 0.;
	(*Eyx)[k][j][i] = 0.;
	(*Eyz)[k][j][i] = 0.;
	(*Ezx)[k][j][i] = 0.;
	(*Ezy)[k][j][i] = 0.;

	(*Jxy)[k][j][i] = 0.;
	(*Jxz)[k][j][i] = 0.;
	(*Jyx)[k][j][i] = 0.;
	(*Jyz)[k][j][i] = 0.;
	(*Jzx)[k][j][i] = 0.;
	(*Jzy)[k][j][i] = 0.;

	(*Jxy2)[k][j][i] = 0.;
	(*Jxz2)[k][j][i] = 0.;
	(*Jyx2)[k][j][i] = 0.;
	(*Jyz2)[k][j][i] = 0.;
	(*Jzx2)[k][j][i] = 0.;
	(*Jzy2)[k][j][i] = 0.;
      }
  
    
}

/*Allocate auxiliary memory for J in case of dispersive background*/
void allocate_auxilliary_mem_conductive(int I_tot, int J_tot, int K_tot,
					double ****Jxy, double ****Jxz, 
					double ****Jyx, double ****Jyz,  
					double ****Jzx, double ****Jzy){

  construct3dArray(Jxy, I_tot + 1, J_tot + 1, K_tot + 1);
  construct3dArray(Jxz, I_tot + 1, J_tot + 1, K_tot + 1);
  construct3dArray(Jyx, I_tot + 1, J_tot + 1, K_tot + 1);
  construct3dArray(Jyz, I_tot + 1, J_tot + 1, K_tot + 1);
  construct3dArray(Jzx, I_tot + 1, J_tot + 1, K_tot + 1);
  construct3dArray(Jzy, I_tot + 1, J_tot + 1, K_tot + 1);

  for(int k=0;k<(K_tot+1);k++)
    for(int j=0;j<(J_tot+1);j++)
      for(int i=0;i<(I_tot+1);i++){
	
	(*Jxy)[k][j][i] = 0.;
	(*Jxz)[k][j][i] = 0.;
	(*Jyx)[k][j][i] = 0.;
	(*Jyz)[k][j][i] = 0.;
	(*Jzx)[k][j][i] = 0.;
	(*Jzy)[k][j][i] = 0.;
      }
}

void destroy_auxilliary_mem_conductive(int I_tot, int J_tot, int K_tot,
				       double ****Jxy, double ****Jxz, 
				       double ****Jyx, double ****Jyz,  
				       double ****Jzx, double ****Jzy){

  destroy3DArray(Jxy, J_tot+1, K_tot+1);
  destroy3DArray(Jxz, J_tot+1, K_tot+1);
  destroy3DArray(Jyx, J_tot+1, K_tot+1);
  destroy3DArray(Jyz, J_tot+1, K_tot+1);
  destroy3DArray(Jzx, J_tot+1, K_tot+1);
  destroy3DArray(Jzy, J_tot+1, K_tot+1);


}

/*Destroy the previously allocated memory*/
void destroy_auxilliary_mem(int I_tot, int J_tot, int K_tot,
			    double ****Exy, double ****Exz, 
			    double ****Eyx, double ****Eyz,  
			    double ****Ezx, double ****Ezy,
			    double ****Jxy, double ****Jxz, 
			    double ****Jyx, double ****Jyz,  
			    double ****Jzx, double ****Jzy,
			    double ****Jxy2, double ****Jxz2, 
			    double ****Jyx2, double ****Jyz2,  
			    double ****Jzx2, double ****Jzy2){
  

  destroy3DArray(Exy, J_tot+1, K_tot+1);
  destroy3DArray(Exz, J_tot+1, K_tot+1);
  destroy3DArray(Eyx, J_tot+1, K_tot+1);
  destroy3DArray(Eyz, J_tot+1, K_tot+1);
  destroy3DArray(Ezx, J_tot+1, K_tot+1);
  destroy3DArray(Ezy, J_tot+1, K_tot+1);
  
  destroy3DArray(Jxy, J_tot+1, K_tot+1);
  destroy3DArray(Jxz, J_tot+1, K_tot+1);
  destroy3DArray(Jyx, J_tot+1, K_tot+1);
  destroy3DArray(Jyz, J_tot+1, K_tot+1);
  destroy3DArray(Jzx, J_tot+1, K_tot+1);
  destroy3DArray(Jzy, J_tot+1, K_tot+1);

  destroy3DArray(Jxy2, J_tot+1, K_tot+1);
  destroy3DArray(Jxz2, J_tot+1, K_tot+1);
  destroy3DArray(Jyx2, J_tot+1, K_tot+1);
  destroy3DArray(Jyz2, J_tot+1, K_tot+1);
  destroy3DArray(Jzx2, J_tot+1, K_tot+1);
  destroy3DArray(Jzy2, J_tot+1, K_tot+1);


}


/*check if the integer b appears in the vector a and return the index into a. Returns -1 if b cannot be found
 */
int find(int *a, int na, int b){
  int res = -1;

  for(int i=0;i<na;i++)
    if( a[i]== b )
      res = i;

  return res;


}
<|MERGE_RESOLUTION|>--- conflicted
+++ resolved
@@ -1,7346 +1,7336 @@
-/*****************************************************************
- *  Application.:  main time propogation algorithm
- *  Description.:  Contains the main FDTD loop as well as other functions
- *                 such as phasor extraction etc. Works in both pulsed 
- *                 and steady state mode.
- ******************************************************************/
-#include <complex>
-#include <algorithm>
-#include <cstring>
-#include <ctime>
-#include <omp.h>
-#include "mat_io.h"
-#include "iterator.h"
-#include "interpolate.h"
-#include "numeric.h"
-#include "mesh_base.h"
-#include "numerical_derivative.h"
-#include "globals.h"
-#include "matlabio.h"
-#include "mesh_base.h"
-#include "timer.h"
-#include "field.h"
-
-
-using namespace std;
-
-//whether of not to time execution
-#define TIME_EXEC false
-//time main loop
-#define TIME_MAIN_LOOP true
-//threshold used to terminate the steady state iterations
-#define TOL 1e-6
-//parameter to control the with of the ramp when introducing the waveform in steady state mode
-#define ramp_width 4.
-//different run modes
-#define rm_complete    0
-#define rm_analyse     1
-//different source modes
-#define sm_steadystate 0
-#define sm_pulsed      1
-//'dimensionality' of simulation; controls which field modes to compute
-#define THREE 0    // Full dimensionality - compute all H and E components
-#define TE 1       // Transverse electric - only compute Ex, Ey, and Hz components
-#define TM 2       // Transverse magnetic - only compute Hx, Hy, and Ez components
-
-
-/*This mex function will take in the following arguments and perform the
- entire simulation
-  
-  fdtdgrid
-  Cmaterial
-  Dmaterial
-  C
-  D
-  freespace
-  disp_params
-  delta
-  interface
-  Isource
-  Jsource
-  Ksource
-  grid_labels
-  omega_an
-  to_l
-  hwhm
-  Dxl
-  Dxu
-  Dyl
-  Dyu
-  Dzl
-  Dzu
-  Nt
-  dt
-  start_tind
-  sourcemode
-  runmode
-  exphasorsvolume
-  exphasorssurface
-  intphasorsurface
-  phasorsurface
-  phasorinc
-  dimension
-  conductive_aux
-  dispersive_aux
-  structure
-  tdfield
-
-  fdtdgrid - A structure with the following members, each of which is a 3 dimensional
-  array:
-	   
-  fdtdgrid.Exy       (double)
-  fdtdgrid.Exz
-  fdtdgrid.Eyx 
-  fdtdgrid.Eyz
-  fdtdgrid.Ezx
-  fdtdgrid.Ezy
-  fdtdgrid.Hxy
-  fdtdgrid.Hxz
-  fdtdgrid.Hyx
-  fdtdgrid.Hyz
-  fdtdgrid.Hzx
-  fdtdgrid.Hzy
-
-  fdtdgrid.materials (uint8)
-
-  Cmaterial - A structure with the following members, each of which is a 1 dimensional 
-  array indexed by indices od scattering materials:
-	    
-  Cmaterial.Cax      (double)
-  Cmaterial.Cay
-  Cmaterial.Caz
-  Cmaterial.Cbx
-  Cmaterial.Cby
-  Cmaterial.Cbz
-  Cmaterial.Ccx
-  Cmaterial.Ccy
-  Cmaterial.Ccz
-
-  Dmaterial - A structure with the following members, each of which is a 1 dimensional 
-  array indexed by indices od scattering materials:
-	    
-  Dmaterial.Cax      (double)
-  Dmaterial.Cay
-  Dmaterial.Caz
-  Dmaterial.Cbx
-  Dmaterial.Cby
-  Dmaterial.Cbz
-
-  C - A structure with the same elements as Cmaterial whose elements relate to the background 
-  region. Elements are not restricted to 1 dimension. 
-
-  D - A structure with the same elements as Cmaterial whose elements relate to the background 
-  region. Elements are not restricted to 1 dimension. 
-	   
-  freespace - A structure with the following members each of which is a double
-
-  freespace.Cbx      (double)
-  freespace.Cby
-  freespace.Cbz
-  freespace.Dbx
-  freespace.Dby
-  freespace.Dbz
-
-  disp_params - A structure with the following members:
-
-  disp_params.alpha      (double)
-  disp_params.beta
-  disp_params.gamma
-
-  delta - A structure with the following elements representing Yee cell dimension
-
-  delta.x (double)
-  delta.y
-  delta.z
-  
-  interface - A structure with the following members each of which is a double
-         
-  interface.I0 - [I0 apply]
-  interface.I1 - [I1 apply]
-  interface.J0 - [J0 apply]
-  interface.J1 - [J1 apply]
-  interface.K0 - [K0 apply]
-  interface.K1 - [K1 apply]
-
-  where, for example, I0 is the position of the interface plane between
-  total and scattered formulations. apply is a boolean which indicates
-  whether or not to apply the boundary condition
-	    
-  Isource - A 3d matrix of dimension 8x(J1-J0+1)x(K1-K0+1) which contains
-  complex amplitude information for the interface equations at the I0 and I1 
-  planes. Should be Isource(1,:,:) - Ey, Isource(2,:,:) - Ez, Isource(3,:,:) - Hy, 
-  Isource(4,:,:) - Hz,Isource(5,:,:) - Ey, Isource(6,:,:) - Ez, Isource(7,:,:) - Hy, 
-  Isource(8,:,:) - Hz
-
-  Jsource - A 3d matrix of dimension 8x(I1-I0+1)x(K1-K0+1) which contains
-  complex amplitude information for the interface equations at the J0 and J1 
-  planes. Should be Jsource(1,:,:) - Ex, Jsource(2,:,:) - Ez, Jsource(3,:,:) - Hx, 
-  Jsource(4,:,:) - Hz,Jsource(5,:,:) - Ex, Jsource(6,:,:) - Ez, Jsource(7,:,:) - Hx, 
-  Jsource(8,:,:) - Hz
-
-  Ksource - A 3d matrix of dimension 8x(I1-I0+1)x(J1-J0+1) which contains
-  complex amplitude information for the interface equations at the K0 and K1 
-  planes. Should be Ksource(1,:,:) - Ex, Ksource(2,:,:) - Ey, Ksource(3,:,:) - Hx, 
-  Ksource(4,:,:) - Hy,Ksource(5,:,:) - Ex, Ksource(6,:,:) - Ey, Ksource(7,:,:) - Hx, 
-  Ksource(8,:,:) - Hy
-
-  grid_labels - A structure with 3 elements, represents the axis labels:
-  x_grid_label - cartesian labels of Yee cell origins (x-coordinates)
-  y_grid_label - cartesian labels of Yee cell origins (y-coordinates)
-  z_grid_label - cartesian labels of Yee cell origins (z-coordinates)
-
-  omega_an - analytic angular frequency source
-
-  to_l - time delay of pulse
-
-  hwhm - hwhm of pulse
-
-  Dxl - thickness of upper pml in the x direction
-  Dxu - thickness of upper pml in the x direction
-  Dyl - thickness of upper pml in the y direction
-  Dyu - thickness of upper pml in the y direction
-  Dzl - thickness of upper pml in the z direction
-  Dzu - thickness of upper pml in the z direction
-
-  lower_boundary_update - boolean for applying the lower update equations
-
-  Nt - the number of iterations
-
-  start_tind - the starting value of the tind index which controls the current time
-  step of each fdtd iteration. The default for this would be 0;
-
-  sourcemode - integer of value 0 for s steady state simulation and value 1 for a pulse simulation
-
-  runmode - integer of value 0 for "complete" and 1 for "analyse"
-
-  exphasorsvolume - Extract phasors in the FDTD volume if set to true
-
-  exphasorssurface - Extract phasors about a specified cuboid surface if set to true
-
-  intphasorssurface - Interpolate surface phasors onto a common point if true
-
-  phasorsurface - A list of indices defining the cuboid to extract the phasors at
-
-  phasorinc - An integer vector of three elements describing the factor by which to reduce the 
-  density of vertices in the enclosing observation mesh
-
-  dimension - A string of value "3", "TE" or "TM"
-
-  conductive_aux - auxiliary parameters required to model conductive multilayer
-
-  dispersive_aux - auxiliary parameters required to model dispersive multilayer
-
-  structure - 2 x (I_tot+1) integer array describing the grating structure, if one is present
-
-  f_ex_vec - 1xN or Nx1 vector of frequencies at which to perform the extraction of complex amplitudes
-
-  tdfield - structure containing elements exi and eyi which have dimension (I1-I0+1)x(J1-J0+1)xNt
-
-  fieldsample.i - indices along the x-direction of locations at which to sample the field
-  fieldsample.j - indices along the y-direction of locations at which to sample the field
-  fieldsample.k - indices along the z-direction of locations at which to sample the field
-  fieldsample.n - vector of the moments of the field to sample
-
-  campssample.vertices - N x 3 matrix of indices where the complex amplitudes will be sampled 
-  campssample.components - numerical array of up to six elements which defines which field components
-                           will be sampled, 1 means Ex, 2 Ey etc.
-*/
-void mexFunction(int nlhs, mxArray *plhs[], int nrhs, const mxArray *prhs[]){
-  
-  /*Local variables*/
-  #ifdef FDFLAG
-  bool useCD = true;  // Use central difference derivatives
-  #else
-  bool useCD = false; // Use pseudo-spectral derivatives
-  #endif
-
-  auto params = SimulationParameters();
-
-  auto E = ElectricField();
-  auto H = MagneticField();
-
-  double fte = 0., fth = 0.;
-  double commonAmplitude;
-  double *x_grid_labels, *y_grid_labels, *z_grid_labels, *x_grid_labels_out, *y_grid_labels_out, *z_grid_labels_out;
-  double ***Exy, ***Exz, ***Eyx, ***Eyz, ***Ezx, ***Ezy, ***Hxy, ***Hxz, ***Hyx, ***Hyz, ***Hzx, ***Hzy; 
-  double ***Exy_nm1, ***Exz_nm1, ***Eyx_nm1, ***Eyz_nm1, ***Ezx_nm1, ***Ezy_nm1;
-  double ***Jxy, ***Jxz, ***Jyx, ***Jyz, ***Jzx, ***Jzy, ***Jcxy, ***Jcxz, ***Jcyx, ***Jcyz, ***Jczx, ***Jczy;
-  double ***Jxy_nm1, ***Jxz_nm1, ***Jyx_nm1, ***Jyz_nm1, ***Jzx_nm1, ***Jzy_nm1;
-  double ***ExR, ***ExI, ***EyR, ***EyI, ***EzR, ***EzI,***HxR, ***HxI, ***HyR, ***HyI, ***HzR, ***HzI;
-  double ***ExR2, ***ExI2, ***EyR2, ***EyI2, ***EzR2, ***EzI2;
-  double **ex_tdf;
-  mxArray *ex_tdf_array;
-
-  double Ex_temp, Ey_temp, Ez_temp;
-  
-  double ***exi, ***eyi;
-  int exi_present, eyi_present;
-  double *I0, *I1, *J0, *J1, *K0, *K1;
-  double ***IsourceI, ***JsourceI, ***KsourceI, ***IsourceR, ***JsourceR, ***KsourceR;
-  double ***surface_EHr,***surface_EHi;
-  double *alpha, *beta, *gamma;
-  double *ml_alpha, *ml_beta, *ml_gamma, *ml_kappa_x, *ml_kappa_y, *ml_kappa_z, *ml_sigma_x, *ml_sigma_y, *ml_sigma_z;
-  double *rho_x, *rho_y, *rho_z, rho;
-  double alpha_l, beta_l, gamma_l;
-  double kappa_l, sigma_l;
-  double dx, dy, dz;
-  double t0;
-  double *Cmaterial_Cax,*Cmaterial_Cay,*Cmaterial_Caz, *Cmaterial_Cbx, *Cmaterial_Cby, *Cmaterial_Cbz, *Cmaterial_Ccx, *Cmaterial_Ccy, *Cmaterial_Ccz, *Dmaterial_Dax, *Dmaterial_Day, *Dmaterial_Daz, *Dmaterial_Dbx, *Dmaterial_Dby, *Dmaterial_Dbz;//non free space material parameters
-  double *freespace_Cbx; //freespace variables
-  double Ca, Cb, Cc;//used by interpolation scheme 
-  double *Cax, *Cay, *Caz,*Cbx, *Cby, *Cbz,*Ccx, *Ccy, *Ccz,*Dax, *Day, *Daz,*Dbx, *Dby, *Dbz;
-  double *f_ex_vec;
-  int N_f_ex_vec;
-  //the C and D vars for free space and pml
-  double Enp1, Jnp1;
-  //these are used for boot strapping. There is currently no way of exporting this.
-  double **iwave_lEx_Rbs, **iwave_lEy_Rbs, **iwave_lHx_Rbs, **iwave_lHy_Rbs,**iwave_lEx_Ibs, **iwave_lEy_Ibs, **iwave_lHx_Ibs, **iwave_lHy_Ibs;
-  double *to_l, *hwhm, *omega_an;
-  double maxfield = 0, tempfield;
-  double *place_holder;
-  double *array_ptr_dbl;
-  int intmatprops=1;//means the material properties will be interpolated
-  int intmethod;//method of interpolating surface field quantities
-
-  double *fieldsample_i, *fieldsample_j, *fieldsample_k, *fieldsample_n;
-  int N_fieldsample_i, N_fieldsample_j, N_fieldsample_k, N_fieldsample_n;
-  
-  double air_interface;
-  int air_interface_present;
-  //refractive index of the first layer of the multilayer, or of the bulk of homogeneous
-  double refind;
-
-  //PSTD storage
-  double **ca_vec, **cb_vec, **cc_vec;
-  fftw_complex **eh_vec, *dk_e_x, *dk_e_y, *dk_e_z, *dk_h_x, *dk_h_y, *dk_h_z;
-  fftw_plan *pb_exy, *pf_exy, *pb_exz, *pf_exz, *pb_eyx, *pf_eyx, *pb_eyz, *pf_eyz, *pb_ezx, *pf_ezx,*pb_ezy, *pf_ezy, *pb_hxy, *pf_hxy, *pb_hxz, *pf_hxz, *pb_hyx, *pf_hyx, *pb_hyz, *pf_hyz, *pb_hzx, *pf_hzx,*pb_hzy, *pf_hzy;
-  fftw_plan pex_t, pey_t;
-  int N_e_x, N_e_y, N_e_z, N_h_x, N_h_y, N_h_z;
-  int exdetintegral;
-  int Ndetmodes;
-
-  complex<double> ***Dx_tilde, ***Dy_tilde;
-  double phaseTermE;
-  complex<double> cphaseTermE;
-  //these are 2d matrices and must be in row-major order, which diffes from Matlab
-  fftw_complex *Ex_t, *Ey_t;
-  complex<double> **Ex_t_cm, **Ey_t_cm;
-  double lambda_an_t;
-  double ***D_temp_re, ***D_temp_im;
-  double **Pupil;
-  int k_det_obs_global = 0;
-  double *fx_vec, *fy_vec;
-  int Nfx_vec, Nfy_vec;
-  double z_obs = 0.;
-
-  //end PSTD storage
- 
-  unsigned char ***materials;
-  unsigned char *array_ptr_uint8;
-
-  //  int *lower_boundary_update;
-  int *Dxl, *Dxu, *Dyl, *Dyu, *Dzl, *Dzu, *Nt;
-  int i,j,k, material_nlayers, is_disp, is_cond, is_disp_ml = 0;
-  int k_loc;
-  int tind;
-  int input_counter = 0;
-  int is_multilayer = 0;
-  int start_tind;
-  int pind_il, pind_iu, pind_jl, pind_ju, pind_kl, pind_ku;
-  int cuboid[6];
-  int **vertices;
-  int nvertices = 0;
-  int *components;
-  int ncomponents = 0;
-  double ***camplitudesR, ***camplitudesI;
-  mxArray *mx_camplitudes;
-  
-  int sourcemode = sm_steadystate;//0 - steadystate, 1 - pulsed
-  int runmode = rm_complete;//0 - complete, 1 - analyse
-  int exphasorsvolume, exphasorssurface, intphasorssurface;
-  int phasorinc[3];
-  int  dimension = 0;
-  int num_fields = 0;
-  int ndims;
-  int **structure, is_structure = 0;
-  int I_tot, J_tot, K_tot, K, max_IJK;
-  int Nsteps = 0, dft_counter = 0;
-  int **surface_vertices, n_surface_vertices = 0;
-  int poutfile = 0;
-  int Np=0; //The phasor extraction algorithm will be executed every Np iterations.
-  int Npe=0; //The number of terms in the algorithm to extract the phasors
-  int Ni_tdf=0, Nk_tdf=0;
-
-  #ifdef FDFLAG
-  int skip_tdf = 6;
-  #else
-  int skip_tdf = 1;
-  #endif
-  
-  const mwSize *dimptr_out;
-
-  mwSize *dims;dims = (mwSize *)malloc(3*sizeof(mwSize));
-  mwSize *label_dims;label_dims = (mwSize *)malloc(2*sizeof(mwSize));
-  
-  mxArray *dummy_array[3];
-  mxArray *element;
-  mxArray *mx_surface_vertices, *mx_surface_facets, *mx_surface_amplitudes;
-  mxArray *mx_fieldsample;
-  double ****fieldsample;
-  
-  
-  mxArray *mx_Idx, *mx_Idy;
-  double **Idx_re, **Idx_im, **Idy_re, **Idy_im;
-  complex<double> **Idx, **Idy;
-  complex<double> Idxt,Idyt,kprop;
-
-  char dimension_str[3];
-  const char fdtdgrid_elements[][15] = {"Exy","Exz","Eyx","Eyz","Ezx","Ezy","Hxy","Hxz","Hyx","Hyz","Hzx","Hzy","materials"};
-  const char Cmaterial_elements[][10] = {"Cax","Cay","Caz","Cbx","Cby","Cbz","Ccx","Ccy","Ccz"};
-  const char Dmaterial_elements[][10] = {"Dax","Day","Daz","Dbx","Dby","Dbz"};
-  const char C_elements[][10] = {"Cax","Cay","Caz","Cbx","Cby","Cbz"};
-  const char C_elements_disp_ml[][10] = {"Cax","Cay","Caz","Cbx","Cby","Cbz","Ccx","Ccy","Ccz"};
-  const char D_elements[][10] = {"Dax","Day","Daz","Dbx","Dby","Dbz"};
-  const char freespace_elements[][10] = {"Cbx","Cby","Cbz","Dbx","Dby","Dbz"};
-  const char disp_params_elements[][10] = {"alpha","beta","gamma"};
-  const char conductive_aux_elements[][10] = {"rho_x","rho_y","rho_z"};
-  const char dispersive_aux_elements[][10] = {"alpha","beta","gamma","kappa_x","kappa_y","kappa_z","sigma_x","sigma_y","sigma_z"};
-  const char delta_elements[][10] = {"x","y","z"};
-  const char interface_fields[][5] = {"I0","I1","J0","J1","K0","K1"};
-  const char grid_labels_fields[][15] = {"x_grid_labels","y_grid_labels","z_grid_labels"};
-
-  const char fieldsample_elements[][2] = {"i","j","k","n"};
-  const char campssample_elements[][15] = {"vertices","components"};
-  
-  char *sourcemodestr;
-  char *tdfdirstr;
-
-  fprintf(stdout,"Using %d OMP threads\n", omp_get_max_threads());
-
-  FILE *outfile;
-  if(poutfile){
-    outfile = fopen("out.1.2.txt","w");
-  }
-  
-  //  FILE *eyfile;
-  //  FILE *jyfile;
-
-  //  eyfile = fopen("Eyz.txt","w");
-  //  jyfile = fopen("Jyz.txt","w");
-  if( nrhs != 49 ){
-    throw runtime_error("Expected 49 inputs. Had " + to_string(nrhs));
-  }
-
-  if (nlhs != 31){
-    throw runtime_error("27 outputs required. Had " + to_string(nlhs));
-  }
-
-  /*Get fdtdgrid*/
-  if(mxIsStruct(prhs[input_counter])){
-    num_fields = mxGetNumberOfFields(prhs[input_counter]);
-   
-    //check that all fields are present
-    if(num_fields != 13){
-      throw runtime_error("fdtdgrid should have 13 members, it only has " + to_string(num_fields));
-    }
-    //now loop over the fields 
-    
-    for(int i=0;i<num_fields;i++){
-      //element = mxGetField(prhs[input_counter], 0, fdtdgrid_elements[i]);
-      element = mxGetField( (mxArray *)prhs[input_counter], 0, fdtdgrid_elements[i]);
-      string element_name = fdtdgrid_elements[i];
-
-      if(mxIsDouble(element)) {
-        array_ptr_dbl = mxGetPr(element);
-      }
-      else if(mxIsUint8(element)){
-	      array_ptr_uint8 = (unsigned char *)mxGetPr(element);
-      }
-      else{
-	      throw runtime_error("Incorrect data type in fdtdgrid. " + element_name);
-      }
-
-      ndims = mxGetNumberOfDimensions(element);
-      dimptr_out = mxGetDimensions(element);
-
-      if( (ndims != 2) && (ndims != 3) ){
-    	  throw runtime_error("field matrix %s should be 2- or 3-dimensional " +  element_name);
-      }
-      //start
-      if(!strcmp(fdtdgrid_elements[i],"Exy")){
-	if(ndims==2)
-	  Exy = castMatlab3DArray(array_ptr_dbl, dimptr_out[0], dimptr_out[1], 0);
-	else{
-	  //fprintf(stderr,"Dims Exy=%d %d %d\n",dimptr_out[0], dimptr_out[1], dimptr_out[2]);
-	  Exy = castMatlab3DArray(array_ptr_dbl, dimptr_out[0], dimptr_out[1], dimptr_out[2]);
-	}
-      }
-      else if(!strcmp(fdtdgrid_elements[i],"Exz")){
-	if(ndims==2)
-	  Exz = castMatlab3DArray(array_ptr_dbl, dimptr_out[0], dimptr_out[1], 0);
-	else
-	  Exz = castMatlab3DArray(array_ptr_dbl, dimptr_out[0], dimptr_out[1], dimptr_out[2]);
-      }
-      else if(!strcmp(fdtdgrid_elements[i],"Eyx")){
-	if(ndims==2)
-	  Eyx = castMatlab3DArray(array_ptr_dbl, dimptr_out[0], dimptr_out[1], 0);
-	else
-	  Eyx = castMatlab3DArray(array_ptr_dbl, dimptr_out[0], dimptr_out[1], dimptr_out[2]);
-      }
-      else if(!strcmp(fdtdgrid_elements[i],"Eyz")){
-	if(ndims==2)
-	  Eyz = castMatlab3DArray(array_ptr_dbl, dimptr_out[0], dimptr_out[1], 0);
-	else
-	  Eyz = castMatlab3DArray(array_ptr_dbl, dimptr_out[0], dimptr_out[1], dimptr_out[2]);
-      }
-      else if(!strcmp(fdtdgrid_elements[i],"Ezx")){
-	if(ndims==2)
-	  Ezx = castMatlab3DArray(array_ptr_dbl, dimptr_out[0], dimptr_out[1], 0);
-	else
-	  Ezx = castMatlab3DArray(array_ptr_dbl, dimptr_out[0], dimptr_out[1], dimptr_out[2]);
-      }
-      else if(!strcmp(fdtdgrid_elements[i],"Ezy")){
-	if(ndims==2)
-	  Ezy = castMatlab3DArray(array_ptr_dbl, dimptr_out[0], dimptr_out[1], 0);
-	else
-	  Ezy = castMatlab3DArray(array_ptr_dbl, dimptr_out[0], dimptr_out[1], dimptr_out[2]);
-      }
-      else if(!strcmp(fdtdgrid_elements[i],"Hxy")){
-	if(ndims==2)
-	  Hxy = castMatlab3DArray(array_ptr_dbl, dimptr_out[0], dimptr_out[1], 0);
-	else
-	  Hxy = castMatlab3DArray(array_ptr_dbl, dimptr_out[0], dimptr_out[1], dimptr_out[2]);
-      }
-      else if(!strcmp(fdtdgrid_elements[i],"Hxz")){
-	if(ndims==2)
-	  Hxz = castMatlab3DArray(array_ptr_dbl, dimptr_out[0], dimptr_out[1], 0);
-	else
-	  Hxz = castMatlab3DArray(array_ptr_dbl, dimptr_out[0], dimptr_out[1], dimptr_out[2]);
-      }
-      else if(!strcmp(fdtdgrid_elements[i],"Hyx")){
-	if(ndims==2)
-	  Hyx = castMatlab3DArray(array_ptr_dbl, dimptr_out[0], dimptr_out[1], 0);
-	else
-	  Hyx = castMatlab3DArray(array_ptr_dbl, dimptr_out[0], dimptr_out[1], dimptr_out[2]);
-      }
-      else if(!strcmp(fdtdgrid_elements[i],"Hyz")){
-	if(ndims==2)
-	  Hyz = castMatlab3DArray(array_ptr_dbl, dimptr_out[0], dimptr_out[1], 0);
-	else
-	  Hyz = castMatlab3DArray(array_ptr_dbl, dimptr_out[0], dimptr_out[1], dimptr_out[2]);
-      }
-      else if(!strcmp(fdtdgrid_elements[i],"Hzx")){
-	if(ndims==2)
-	  Hzx = castMatlab3DArray(array_ptr_dbl, dimptr_out[0], dimptr_out[1], 0);
-	else
-	  Hzx = castMatlab3DArray(array_ptr_dbl, dimptr_out[0], dimptr_out[1], dimptr_out[2]);
-      }
-      else if(!strcmp(fdtdgrid_elements[i],"Hzy")){
-	if(ndims==2)
-	  Hzy = castMatlab3DArray(array_ptr_dbl, dimptr_out[0], dimptr_out[1], 0);
-	else
-	  Hzy = castMatlab3DArray(array_ptr_dbl, dimptr_out[0], dimptr_out[1], dimptr_out[2]);
-      }
-      else if(!strcmp(fdtdgrid_elements[i],"materials")){
-	
-	if(ndims==2)
-	  materials = castMatlab3DArrayUint8(array_ptr_uint8, dimptr_out[0], dimptr_out[1], 0);
-	else
-	  materials = castMatlab3DArrayUint8(array_ptr_uint8, dimptr_out[0], dimptr_out[1], dimptr_out[2]);
-	//save this for later when freeing memory
-	material_nlayers = dimptr_out[2];
-	I_tot = dimptr_out[0]-1;//The _tot variables do NOT include the additional cell at the 
-	J_tot = dimptr_out[1]-1;//edge of the grid which is only partially used
-	if(ndims==2)
-	  K_tot = 0;
-	else
-	  K_tot = dimptr_out[2]-1;
-      }
-      else{
-	      throw runtime_error("element fdtdgrid.%s not handled " + element_name);
-      }
-    
-    }//end
-    input_counter++;
-  }
-  else{
-    throw runtime_error("Argument "+to_string(input_counter)+ " was expected to be a structure");
-  }
-  /*Got fdtdgrid*/
-  //fprintf(stderr,"Got fdtdgrid\n");
-  /*Get Cmaterials */
-  if(mxIsStruct(prhs[input_counter])){
-    num_fields = mxGetNumberOfFields(prhs[input_counter]);
-    //check that all fields are present
-    if(num_fields != 9){
-      throw runtime_error("Cmaterials should have 9 members, it has " + to_string(num_fields));
-    }
-    
-    for(int i=0;i<9;i++){
-      element = mxGetField( (mxArray *)prhs[input_counter], 0, Cmaterial_elements[i]);
-      string element_name = Cmaterial_elements[i];
-      ndims = mxGetNumberOfDimensions(element);
-      if( ndims == 2 ){
-	dimptr_out = mxGetDimensions(element);
-	if(dimptr_out[0] != 1){ 
-	  throw runtime_error("Incorrect dimension on Cmaterial: " + element_name);
-	}
-	if(!strcmp(Cmaterial_elements[i],"Cax")){
-	  Cmaterial_Cax = mxGetPr(element);
-	}
-	else if(!strcmp(Cmaterial_elements[i],"Cay")){
-	  Cmaterial_Cay = mxGetPr(element);
-	}
-	else if(!strcmp(Cmaterial_elements[i],"Caz")){
-	  Cmaterial_Caz = mxGetPr(element);
-	}
-	else if(!strcmp(Cmaterial_elements[i],"Cbx")){
-	  Cmaterial_Cbx = mxGetPr(element);
-	}
-	else if(!strcmp(Cmaterial_elements[i],"Cby")){
-	  Cmaterial_Cby = mxGetPr(element);
-	}
-	else if(!strcmp(Cmaterial_elements[i],"Cbz")){
-	  Cmaterial_Cbz = mxGetPr(element);
-	}
-	else if(!strcmp(Cmaterial_elements[i],"Ccx")){
-	  Cmaterial_Ccx = mxGetPr(element);
-	}
-	else if(!strcmp(Cmaterial_elements[i],"Ccy")){
-	  Cmaterial_Ccy = mxGetPr(element);
-	}
-	else if(!strcmp(Cmaterial_elements[i],"Ccz")){
-	  Cmaterial_Ccz = mxGetPr(element);
-	}
-	else{
-	  throw runtime_error("element Cmaterial.%s not handled "+ element_name);
-	}
-      }
-      else{
-        throw runtime_error("Incorrect dimension on Cmaterial.Ca");
-      }
-    }
-    input_counter++;
-  }
-  else{
-    throw runtime_error("Argument %d was expected to be a structure " + to_string(input_counter));
-  }
-  /*Got Cmaterials */
-
-  //fprintf(stderr,"Got Cmaterials\n");
-  /*Get Dmaterials */
-  if(mxIsStruct(prhs[input_counter])){
-    num_fields = mxGetNumberOfFields(prhs[input_counter]);
-    //check that all fields are present
-    if(num_fields != 6){
-      throw runtime_error("Dmaterials should have 6 members, it has +" + to_string(num_fields));
-    }
-
-    for(int i=0;i<6;i++){
-      element = mxGetField( (mxArray *)prhs[input_counter], 0, Dmaterial_elements[i]);
-      string element_name = Dmaterial_elements[i];
-
-      ndims = mxGetNumberOfDimensions(element);
-      if( ndims == 2 ){
-	dimptr_out = mxGetDimensions(element);
-	if(dimptr_out[0] != 1){ 
-	  throw runtime_error("Incorrect dimension on Dmaterial." + element_name);
-	}
-	if(!strcmp(Dmaterial_elements[i],"Dax")){
-	  Dmaterial_Dax = mxGetPr(element);
-	}
-	else if(!strcmp(Dmaterial_elements[i],"Day")){
-	  Dmaterial_Day = mxGetPr(element);
-	}
-	else if(!strcmp(Dmaterial_elements[i],"Daz")){
-	  Dmaterial_Daz = mxGetPr(element);
-	}
-	else if(!strcmp(Dmaterial_elements[i],"Dbx")){
-	  Dmaterial_Dbx = mxGetPr(element);
-	}
-	else if(!strcmp(Dmaterial_elements[i],"Dby")){
-	  Dmaterial_Dby = mxGetPr(element);
-	}
-	else if(!strcmp(Dmaterial_elements[i],"Dbz")){
-	  Dmaterial_Dbz = mxGetPr(element);
-	}
-	else{
-	  throw runtime_error("element Dmaterial."+ element_name + " not handled");
-	}
-      }
-      else
-        throw runtime_error("Incorrect dimension on Dmaterial.Da");
-    }
-    input_counter++;
-  }
-  else{
-    throw runtime_error("Argument " + to_string(input_counter) +" was expected to be a structure");
-  }
-  /*Got Dmaterials */
-  //fprintf(stderr,"Got Dmaterials\n");
-  /*Get C */
-    
-  if(mxIsStruct(prhs[input_counter])){
-    num_fields = mxGetNumberOfFields(prhs[input_counter]);
-    //check that all fields are present
-    if( (num_fields != 6) && (num_fields != 9) ){
-      throw runtime_error("C should have 6 or 9 members, it has " + to_string(num_fields));
-    }
-
-    if( num_fields==9 ){
-      is_disp_ml = 1;
-    }
-    if( num_fields==6 ){
-      for(int i=0;i<num_fields;i++){
-        element = mxGetField( (mxArray *)prhs[input_counter], 0, C_elements[i]);
-        string element_name = C_elements[i];
-
-        ndims = mxGetNumberOfDimensions(element);
-        if( ndims == 2 ){
-          dimptr_out = mxGetDimensions(element);
-          if(dimptr_out[0] != 1){
-            is_multilayer = 1;
-          }
-          if(!strcmp(C_elements[i],"Cax")){
-            Cax = mxGetPr(element);
-          }
-          else if(!strcmp(C_elements[i],"Cay")){
-            Cay = mxGetPr(element);
-          }
-          else if(!strcmp(C_elements[i],"Caz")){
-            Caz = mxGetPr(element);
-          }
-          else if(!strcmp(C_elements[i],"Cbx")){
-            Cbx = mxGetPr(element);
-          }
-          else if(!strcmp(C_elements[i],"Cby")){
-            Cby = mxGetPr(element);
-          }
-          else if(!strcmp(C_elements[i],"Cbz")){
-            Cbz = mxGetPr(element);
-          }
-          else if(!strcmp(C_elements[i],"Ccx")){
-            Ccx = mxGetPr(element);
-          }
-          else if(!strcmp(C_elements[i],"Ccy")){
-            Ccy = mxGetPr(element);
-          }
-          else if(!strcmp(C_elements[i],"Ccz")){
-            Ccz = mxGetPr(element);
-          }
-          else{
-            throw runtime_error("element C. "+element_name+" not handled ");
-          }
-        }
-        else{
-          throw runtime_error("Incorrect dimension on C");
-        }
-      }
-    }
-    else{
-      for(int i=0;i<num_fields;i++){
-        element = mxGetField( (mxArray *)prhs[input_counter], 0, C_elements_disp_ml[i]);
-        string element_name = C_elements_disp_ml[i];
-
-        ndims = mxGetNumberOfDimensions(element);
-        if( ndims == 2 ){
-          dimptr_out = mxGetDimensions(element);
-          if(dimptr_out[0] != 1){
-            //sprintf(message_buffer, "Incorrect dimension on C.%s",C_elements[i]);
-            //mexfprintf(message_buffer);
-            is_multilayer = 1;
-          }
-          if(!strcmp(C_elements_disp_ml[i],"Cax")){
-            Cax = mxGetPr(element);
-          }
-          else if(!strcmp(C_elements_disp_ml[i],"Cay")){
-            Cay = mxGetPr(element);
-          }
-          else if(!strcmp(C_elements_disp_ml[i],"Caz")){
-            Caz = mxGetPr(element);
-          }
-          else if(!strcmp(C_elements_disp_ml[i],"Cbx")){
-            Cbx = mxGetPr(element);
-          }
-          else if(!strcmp(C_elements_disp_ml[i],"Cby")){
-            Cby = mxGetPr(element);
-          }
-          else if(!strcmp(C_elements_disp_ml[i],"Cbz")){
-            Cbz = mxGetPr(element);
-          }
-          else if(!strcmp(C_elements_disp_ml[i],"Ccx")){
-            Ccx = mxGetPr(element);
-          }
-          else if(!strcmp(C_elements_disp_ml[i],"Ccy")){
-            Ccy = mxGetPr(element);
-          }
-          else if(!strcmp(C_elements_disp_ml[i],"Ccz")){
-            Ccz = mxGetPr(element);
-          }
-          else{
-            throw runtime_error("element C."+element_name+" not handled ");
-          }
-        }
-        else{
-          throw runtime_error("Incorrect dimension on C");
-        }
-      }
-    }
-    input_counter++;
-  }
-  else{
-    throw runtime_error("Argument "+to_string(input_counter)+" was expected to be a structure");
-  }
-  /*Got C */
-  //fprintf(stderr,"Got C\n");
-  /*Get D */
-  if(mxIsStruct(prhs[input_counter])){
-    num_fields = mxGetNumberOfFields(prhs[input_counter]);
-    //check that all fields are present
-    if(num_fields != 6){
-      throw runtime_error("D should have 6 members, it has " + to_string(num_fields));
-    }
-
-    for(int i=0;i<6;i++){
-      element = mxGetField( (mxArray *)prhs[input_counter], 0, D_elements[i]);
-      string element_name = D_elements[i];
-      ndims = mxGetNumberOfDimensions(element);
-      if( ndims == 2 ){
-        dimptr_out = mxGetDimensions(element);
-        if(dimptr_out[0] != 1){
-          //throw runtime_error("Incorrect dimension on D.%s",D_elements[i]);
-          //mexfprintf(message_buffer);
-        }
-        if(!strcmp(D_elements[i],"Dax")){
-          Dax = mxGetPr(element);
-        }
-        else if(!strcmp(D_elements[i],"Day")){
-          Day = mxGetPr(element);
-        }
-        else if(!strcmp(D_elements[i],"Daz")){
-          Daz = mxGetPr(element);
-        }
-        else if(!strcmp(D_elements[i],"Dbx")){
-          Dbx = mxGetPr(element);
-        }
-        else if(!strcmp(D_elements[i],"Dby")){
-          Dby = mxGetPr(element);
-        }
-        else if(!strcmp(D_elements[i],"Dbz")){
-          Dbz = mxGetPr(element);
-        }
-        else{
-          throw runtime_error("element D."+element_name+" not handled");
-        }
-      }
-      else{
-        throw runtime_error("Incorrect dimension on D");
-      }
-    }
-    input_counter++;
-  }
-  else{
-    throw runtime_error("Argument "+to_string(input_counter)+" was expected to be a structure");
-  }
-  /*Got D */
-
-  //fprintf(stderr,"Got D\n");
-  /*Get freespace*/
-
-  if(mxIsStruct(prhs[input_counter])){
-    num_fields = mxGetNumberOfFields(prhs[input_counter]);
-    //check that all fields are present
-    if(num_fields != 6){
-      throw runtime_error("freespace should have 6 members, it has " + to_string(num_fields));
-    }
-        
-    for(int i=0;i<6;i++){
-      element = mxGetField( (mxArray *)prhs[input_counter], 0, freespace_elements[i]);
-      string element_name = freespace_elements[i];
-      ndims = mxGetNumberOfDimensions(element);
-      if( ndims == 2 ){
-        dimptr_out = mxGetDimensions(element);
-        if(dimptr_out[0] != 1){
-          throw runtime_error("Incorrect dimension on freespace. " + element_name);
-        }
-        if(!strcmp(freespace_elements[i],"Cbx")){
-          freespace_Cbx = mxGetPr(element);
-        }
-        else{ // Unused in the code: Cby Cbz Dbx Dby Dbz
-          fprintf(stderr, "Unused freespace element: %s\n", element_name.c_str());
-        }
-      }
-      else{
-        throw runtime_error("Incorrect dimension on freespace");
-      }
-    }
-    input_counter++;
-  }
-  else{
-    throw runtime_error("Argument "+to_string(input_counter)+" was expected to be a structure");
-  }
-
-  /*Got freespace*/
-
-  //fprintf(stderr,"Got freespace\n");
-  /*Get disp_params */
-
-  if(mxIsStruct(prhs[input_counter])){
-    num_fields = mxGetNumberOfFields(prhs[input_counter]);
-    //check that all fields are present
-    if(num_fields != 3){
-      throw runtime_error("disp_params should have 3 members, it has " + to_string(num_fields));
-    }
-        
-    for(int i=0;i<3;i++){
-      element = mxGetField( (mxArray *)prhs[input_counter], 0, disp_params_elements[i]);
-      string element_name = disp_params_elements[i];
-      ndims = mxGetNumberOfDimensions(element);
-      if( ndims == 2 ){
-	dimptr_out = mxGetDimensions(element);
-	if( !(dimptr_out[0] == 1 ||dimptr_out[0] == 0) ){ 
-	  throw runtime_error("Incorrect dimension on disp_params. " + element_name);
-	}
-	if(!strcmp(disp_params_elements[i],"alpha")){
-	  alpha = mxGetPr(element);
-	}
-	else if(!strcmp(disp_params_elements[i],"beta")){
-	  beta = mxGetPr(element);
-	}
-	else if(!strcmp(disp_params_elements[i],"gamma")){
-	  gamma = mxGetPr(element);
-	}
-	else{
-	  throw runtime_error("element disp_params. "+element_name+" not handled");
-	}
-      }
-      else
-	throw runtime_error("Incorrect dimension on disp_params");
-    }
-    input_counter++;
-  }
-  else{
-    throw runtime_error("Argument "+to_string(input_counter)+" was expected to be a structure");
-  }
-
-  
-  /*Got disp_params */
-
-  //fprintf(stderr,"Got disp_params\n");
-  /*Get delta params*/
-  if (!mxIsStruct(prhs[input_counter])){
-    throw runtime_error("Argument "+to_string(input_counter)+" was expected to be a structure");
-  }
-
-  num_fields = mxGetNumberOfFields(prhs[input_counter]);
-  //check that all fields are present
-  if(num_fields != 3){
-    throw runtime_error("delta should have 3 members, it has " +to_string(num_fields));
-  }
-
-  for(int i=0;i<3;i++){
-    element = mxGetField( (mxArray *)prhs[input_counter], 0, delta_elements[i]);
-    string element_name = freespace_elements[i];
-    ndims = mxGetNumberOfDimensions(element);
-    if (ndims != 2){
-      throw runtime_error("Incorrect dimension on delta");
-    }
-
-    dimptr_out = mxGetDimensions(element);
-    if(dimptr_out[0] != 1){
-      throw runtime_error("Incorrect dimension on delta. " + element_name);
-    }
-    if(!strcmp(delta_elements[i],"x")){
-      dx = *mxGetPr( (mxArray *)element);
-    }
-    else if(!strcmp(delta_elements[i],"y")){
-      dy = *mxGetPr( (mxArray *)element);
-    }
-    else if(!strcmp(delta_elements[i],"z")){
-      dz = *mxGetPr( (mxArray *)element);
-    }
-    else{
-      throw runtime_error("Element delta "+element_name+" not handled");
-    }
-  }
-  input_counter++;
-
-
-  
-  /*Got delta params*/
-
-  //fprintf(stderr,"Got delta params\n");
-  /*Get interface*/
-  if(mxIsStruct(prhs[input_counter])){
-    num_fields = mxGetNumberOfFields(prhs[input_counter]);
-    //check that all fields are present
-    if(num_fields != 6){
-      throw runtime_error("interface should have 6 members, it has " + to_string(num_fields));
-    }
-    //need to allocate some space for I0
-    I0 = (double *)malloc(2*sizeof(double));
-    I1 = (double *)malloc(2*sizeof(double));
-    J0 = (double *)malloc(2*sizeof(double));
-    J1 = (double *)malloc(2*sizeof(double));
-    K0 = (double *)malloc(2*sizeof(double));
-    K1 = (double *)malloc(2*sizeof(double));
-    for(int i=0;i<6;i++){
-      element = mxGetField( (mxArray *)prhs[input_counter], 0, interface_fields[i]);
-      ndims = mxGetNumberOfDimensions(element);
-      if( ndims == 2 ){
-
-        //dimptr = (int *)mxGetDimensions(element);
-        dimptr_out = mxGetDimensions(element);
-        string field_name = interface_fields[i];
-
-        if( !(dimptr_out[0] == 1 && dimptr_out[1] == 2) ){
-          throw runtime_error("Incorrect dimension on interface." +
-                               field_name +
-                               " (" + to_string((int)dimptr_out[0]) +
-                               "," + to_string((int)dimptr_out[1]) +
-                               "," + to_string((int)mxGetNumberOfElements(element)) +
-                               ")\n");
-        }
-        if(!strcmp(interface_fields[i],"I0")){
-          place_holder = mxGetPr( (mxArray *)element);
-          *I0 = *place_holder - 1.;
-          *(I0+1) = *(place_holder+1);
-        }
-        else if(!strcmp(interface_fields[i],"I1")){
-          place_holder = mxGetPr( (mxArray *)element);
-          *I1 = *place_holder - 1.;
-          *(I1+1) = *(place_holder+1);
-        }
-        else if(!strcmp(interface_fields[i],"J0")){
-          place_holder = mxGetPr( (mxArray *)element);
-          *J0 = *place_holder - 1.;
-          *(J0+1) = *(place_holder+1);
-        }
-        else if(!strcmp(interface_fields[i],"J1")){
-          place_holder = mxGetPr( (mxArray *)element);
-          *J1 = *place_holder - 1.;
-          *(J1+1) = *(place_holder+1);
-        }
-        else if(!strcmp(interface_fields[i],"K0")){
-          place_holder = mxGetPr( (mxArray *)element);
-          *K0 = *place_holder - 1.;
-          if(*K0<0)
-            *K0 = 0.;
-          *(K0+1) = *(place_holder+1);
-        }
-        else if(!strcmp(interface_fields[i],"K1")){
-          place_holder = mxGetPr( (mxArray *)element);
-          *K1 = *place_holder - 1.;
-          if(*K1<0)
-            *K1 = 0.;
-          *(K1+1) = *(place_holder+1);
-        }
-        else{
-          throw runtime_error("element interface."+field_name+" not handled");
-        }
-      }
-      else{
-        throw runtime_error("Incorrect dimension on interfaces");
-      }
-    }
-    //printf("%d %d %d %d %d %d\n",(int)*I0,(int)*I1,(int)*J0,(int)*J1,(int)*K0,(int)*K1);  
-    input_counter++;
-  }
-  else{
-    throw runtime_error("Argument "+to_string(input_counter)+" was expected to be a structure");
-  }
-
-  /*Got interface*/
-  
-  //fprintf(stderr,"Got interface\n");
-  /*Get Isource*/
-  //check the dimensions
-  if( !mxIsEmpty(prhs[input_counter]) ){
-    ndims = mxGetNumberOfDimensions(prhs[input_counter]);
-    dimptr_out = mxGetDimensions( (mxArray *)prhs[input_counter]);
-    if( (ndims !=3) && (ndims !=2) )
-      throw runtime_error("Isource should be 3- or 2- dimensional");
-    if( ndims ==3 ){
-      if( !( (dimptr_out[0]==8) && (dimptr_out[1]==((int)(J1[0]-J0[0]+1))) && (dimptr_out[2]==((int)(K1[0]-K0[0]+1))) ) )
-	throw runtime_error("Isource has incorresct size");
-    }
-    else{
-      if( !( (dimptr_out[0]==8) && (dimptr_out[1]==((int)(J1[0]-J0[0]+1))) ))
-	throw runtime_error("Isource has incorrect size");
-    }
-    if(!mxIsComplex( (mxArray *)prhs[input_counter]))
-      throw runtime_error("Isource should be complex, use a call of complex(real(Isource),imag(Isource)) in matlab if necessary");
-    if( ndims==2 ){
-      IsourceR = castMatlab3DArray(mxGetPr( (mxArray *)prhs[input_counter]), dimptr_out[0], dimptr_out[1], 0);
-      IsourceI = castMatlab3DArray(mxGetPi( (mxArray *)prhs[input_counter++]), dimptr_out[0], dimptr_out[1], 0);
-    }
-    else{
-      IsourceR = castMatlab3DArray(mxGetPr( (mxArray *)prhs[input_counter]), dimptr_out[0], dimptr_out[1], dimptr_out[2]);
-      IsourceI = castMatlab3DArray(mxGetPi( (mxArray *)prhs[input_counter++]), dimptr_out[0], dimptr_out[1], dimptr_out[2]);
-    }
-  }
-  else{
-    fprintf(stderr, "Isource is empty\n");
-    input_counter++;
-  }
-  /*Got Isource*/
-  //fprintf(stderr,"Got   Isource\n");
-  /*Get Jsource*/
-  if( !mxIsEmpty(prhs[input_counter]) ){
-    ndims = mxGetNumberOfDimensions(prhs[input_counter]);
-    dimptr_out = mxGetDimensions( (mxArray *)prhs[input_counter]);
-    if( (ndims !=3) && (ndims !=2) )
-      throw runtime_error("Jsource should be 3- or 2- dimensional");
-    if(ndims==3){
-      if( !( (dimptr_out[0]==8) && (dimptr_out[1]==((int)(I1[0]-I0[0]+1))) && (dimptr_out[2]==((int)(K1[0]-K0[0]+1))) ) )
-	throw runtime_error("Jsource has incorrect size");
-    }
-    else{
-      if( !( (dimptr_out[0]==8) && (dimptr_out[1]==((int)(I1[0]-I0[0]+1)))))
-	throw runtime_error("Jsource has incorrect size");
-    }
-    if(!mxIsComplex( (mxArray *)prhs[input_counter]))
-      throw runtime_error("Jsource should be complex, use a call of complex(real(Jsource),imag(Jsource)) in matlab if necessary");
-    if( ndims==2 ){
-      JsourceR = castMatlab3DArray(mxGetPr( (mxArray *)prhs[input_counter]), dimptr_out[0], dimptr_out[1], 0);
-      JsourceI = castMatlab3DArray(mxGetPi( (mxArray *)prhs[input_counter++]), dimptr_out[0], dimptr_out[1], 0);
-    }
-    else{
-      JsourceR = castMatlab3DArray(mxGetPr( (mxArray *)prhs[input_counter]), dimptr_out[0], dimptr_out[1], dimptr_out[2]);
-      JsourceI = castMatlab3DArray(mxGetPi( (mxArray *)prhs[input_counter++]), dimptr_out[0], dimptr_out[1], dimptr_out[2]);
-    } 
-  }
-  else{
-    fprintf(stderr, "Jsource is empty\n");
-    input_counter++;
-  }
-  /*Got Jsource*/
-
-  //fprintf(stderr,"Got   Jsource\n");
-  /*Get Ksource*/
-  if( !mxIsEmpty(prhs[input_counter]) ){
-    ndims = mxGetNumberOfDimensions(prhs[input_counter]);
-    fprintf(stderr,"Ksource-1\n");
-    dimptr_out = mxGetDimensions( (mxArray *)prhs[input_counter]);
-    fprintf(stderr,"Ksource-2\n");
-    if( ndims ==2 ){
-      fprintf(stderr,"Ksource-3 (%d)\n",ndims);
-      //throw runtime_error("Ksource should be 3 dimensional\n");
-    }
-    if( ndims ==3 ){
-      if( !( (dimptr_out[0]==8) && (dimptr_out[1]==((int)(I1[0]-I0[0]+1))) && (dimptr_out[2]==((int)(J1[0]-J0[0]+1))) ) )
-        fprintf(stderr, "Ksource has incorresct size\n");
-    }
-    else if(ndims==2){
-	if( !( (dimptr_out[0]==8) && (dimptr_out[1]==((int)(I1[0]-I0[0]+1))) && (0==((int)(J1[0]-J0[0]+1))) ) )
-    fprintf(stderr, "Ksource has incorresct size\n");
-    }
-    fprintf(stderr,"Ksource-4\n");
-    if(!mxIsComplex( (mxArray *)prhs[input_counter]))
-      throw runtime_error("Ksource should be complex, use a call of complex(real(Ksource),imag(Ksource)) in matlab if necessary");
-    
-    fprintf(stderr,"Ksource-5\n");
-    fprintf(stderr,"KsourceR: %d,%d,%d\n",dimptr_out[0], dimptr_out[1], dimptr_out[2]);
-    if(ndims==2){
-      KsourceR = castMatlab3DArray(mxGetPr( (mxArray *)prhs[input_counter]), dimptr_out[0], dimptr_out[1], 1);
-      fprintf(stderr,"Ksource-6a\n");
-      KsourceI = castMatlab3DArray(mxGetPi( (mxArray *)prhs[input_counter++]), dimptr_out[0], dimptr_out[1], 1);
-      fprintf(stderr,"KsourceR[0][0][0]: %e\n", KsourceR[0][0][0]);
-    }
-    else{
-      KsourceR = castMatlab3DArray(mxGetPr( (mxArray *)prhs[input_counter]), dimptr_out[0], dimptr_out[1], dimptr_out[2]);
-      fprintf(stderr,"Ksource-6b\n");
-      KsourceI = castMatlab3DArray(mxGetPi( (mxArray *)prhs[input_counter++]), dimptr_out[0], dimptr_out[1], dimptr_out[2]);
-    }
-  }
-  else{
-    fprintf(stderr, "Ksource is empty\n");
-    input_counter++;
-  }
-  /*Got Ksource*/
-  //fprintf(stderr,"Got   Ksource\n");
-  /*Get grid_labels*/
-  if(mxIsStruct(prhs[input_counter])){
-    num_fields = mxGetNumberOfFields(prhs[input_counter]);
-    //check that all fields are present
-    if(num_fields != 3){
-      throw runtime_error("grid_labels should have 3 members, it has " + to_string(num_fields));
-    }
-    for(int i=0;i<3;i++){
-      element = mxGetField( (mxArray *)prhs[input_counter], 0, grid_labels_fields[i]);
-      ndims = mxGetNumberOfDimensions(element);
-      string material_element = Cmaterial_elements[i];
-      string grid_label = grid_labels_fields[i];
-
-      if( ndims == 2 ){
-        dimptr_out = mxGetDimensions(element);
-        if(dimptr_out[0] != 1){
-          throw runtime_error("Incorrect dimension on Cmaterial: " + material_element);
-        }
-        if(!strcmp(grid_labels_fields[i],"x_grid_labels")){
-          x_grid_labels = mxGetPr( (mxArray *)element);
-        }
-        else if(!strcmp(grid_labels_fields[i],"y_grid_labels")){
-          y_grid_labels = mxGetPr( (mxArray *)element);
-        }
-        else if(!strcmp(grid_labels_fields[i],"z_grid_labels")){
-          z_grid_labels = mxGetPr( (mxArray *)element);
-        }
-        else{
-          throw runtime_error("element grid_labels. "+grid_label+" not handled");
-        }
-      }
-      else{
-	      throw runtime_error("Incorrect dimension on grid_labels. " + material_element);
-      }
-    }
-    
-    input_counter++;
-  }
-  /*Get grid_labels*/
-  //fprintf(stderr,"Got   grid_labels\n");
-  /*Get tvec_E - no longer used*/
-  /*
-    if(mxIsDouble(prhs[input_counter])){
-    tvec_E = mxGetPr(prhs[input_counter]); 
-    input_counter++;
-    }
-    else{
-    sprintf(message_buffer, "Expected tvec_E to be a double vector");
-    mexfprintf(message_buffer);
-    } 
-  */
-  /*Got tvec_E*/
-
-  /*Get omega_an*/
-
-  if(mxIsDouble(prhs[input_counter])){
-    omega_an = mxGetPr( (mxArray *)prhs[input_counter]);
-    params.omega_an = *omega_an;
-    input_counter++;
-  }
-  else{
-    throw runtime_error("expected omega_an to be a double");
-  }
-
-  /*Got omega_an*/
-
-  /*Get to_l*/
-
-  if(mxIsDouble(prhs[input_counter])){
-    to_l = mxGetPr( (mxArray *)prhs[input_counter]);  
-    input_counter++;
-  }
-  else{
-    throw runtime_error("expected to_l to be a double");
-  }
-
-  /*Got to_l*/
-
-  /*Get hwhm*/
-  
-  if(mxIsDouble(prhs[input_counter])){
-    hwhm = mxGetPr( (mxArray *)prhs[input_counter]);  
-    input_counter++;
-  }
-  else{
-    throw runtime_error("expected hwhm to be a double");
-  }
-
-  /*Got hwhm*/
-
-  /*Get Dxl*/
-  
-  if(mxIsDouble(prhs[input_counter])){
-    Dxl = (int *)malloc(sizeof(int));
-    place_holder = mxGetPr( (mxArray *)prhs[input_counter]);
-    *Dxl = (int)*place_holder;
-    input_counter++;
-  }
-  else{
-    throw runtime_error("expected Dxl to be a double, although i will cast it as an int!");
-  }
-
-  /*Got Dxl*/
-
-  /*Get Dxu*/
-  
-  if(mxIsDouble(prhs[input_counter])){
-    Dxu = (int *)malloc(sizeof(int));
-    place_holder = mxGetPr( (mxArray *)prhs[input_counter]);
-    *Dxu = (int)*place_holder;
-    input_counter++;
-  }
-  else{
-    throw runtime_error("expected Dxu to be a double, although i will cast it as an int!");
-  }
-
-  /*Got Dxu*/
-
-  /*Get Dyl*/
-  
-  if(mxIsDouble(prhs[input_counter])){
-    Dyl = (int *)malloc(sizeof(int));
-    place_holder = mxGetPr( (mxArray *)prhs[input_counter]);
-    *Dyl = (int)*place_holder;
-    input_counter++;
-  }
-  else{
-    throw runtime_error("expected Dyl to be a double, although i will cast it as an int!");
-  }
-
-  /*Got Dyl*/
-
-  /*Get Dyu*/
-  
-  if(mxIsDouble(prhs[input_counter])){
-    Dyu = (int *)malloc(sizeof(int));
-    place_holder = mxGetPr( (mxArray *)prhs[input_counter]);
-    *Dyu = (int)*place_holder;
-    input_counter++;
-  }
-  else{
-    throw runtime_error("expected Dyu to be a double, although i will cast it as an int!");
-  }
-
-  /*Got Dyu*/
-
-  /*Get Dzl*/
-  
-  if(mxIsDouble(prhs[input_counter])){
-    Dzl = (int *)malloc(sizeof(int));
-    place_holder = mxGetPr( (mxArray *)prhs[input_counter]);
-    *Dzl = (int)*place_holder;
-    input_counter++;
-  }
-  else{
-    throw runtime_error("expected Dzl to be a double, although i will cast it as an int!");
-  }
-
-  /*Got Dzl*/
-
-  /*Get Dzu*/
-  
-  if(mxIsDouble(prhs[input_counter])){
-    Dzu = (int *)malloc(sizeof(int));
-    place_holder = mxGetPr( (mxArray *)prhs[input_counter]);
-    *Dzu = (int)*place_holder;
-    input_counter++;
-  }
-  else{
-    throw runtime_error("expected Dzu to be a double, although i will cast it as an int!");
-  }
-
-  /*Got Dzu*/
-
-  /*Get lower_boundary_update
-  
-    if(mxIsDouble(prhs[input_counter])){
-    lower_boundary_update = (int *)malloc(sizeof(int));
-    place_holder = mxGetPr( (mxArray *)prhs[input_counter]);
-    *lower_boundary_update = (int)*place_holder;
-    input_counter++;
-    }
-    else{
-    sprintf(message_buffer, "expected lower_boundary_update to be a double");
-    mexfprintf(message_buffer);
-    } 
-    Got lower_boundary_update*/
-
-  /*Get Nt*/
-  if(mxIsDouble(prhs[input_counter])){
-    Nt = (int *)malloc(sizeof(int));
-    place_holder = mxGetPr( (mxArray *)prhs[input_counter]);  
-    *Nt = (int)*place_holder;  
-    input_counter++;
-  }
-  else{
-    throw runtime_error("expected Nt to be a double");
-  }
-  /*Got Nt*/
-
-  /*Get dt*/
-  
-  if(mxIsDouble(prhs[input_counter])){
-    params.dt = *mxGetPr( (mxArray *)prhs[input_counter]);
-    input_counter++;
-  }
-  else{
-    throw runtime_error("expected dt to be a double");
-  }
-
-  /*Got dt*/
-
-  /*Get tind*/
-  if(mxIsDouble(prhs[input_counter])){
-    start_tind = (int)(*mxGetPr( (mxArray *)prhs[input_counter]));
-    input_counter++;
-  }
-  else{
-    throw runtime_error("expected start_tind to be a double");
-  }
-  /*Got tind*/
-
-  /*Get sourcemode*/
-  if(mxIsChar(prhs[input_counter])){
-    sourcemodestr = (char *)malloc((1+(int)mxGetNumberOfElements( (mxArray *)prhs[input_counter]))*sizeof(char));
-    string sourcemode_string = sourcemodestr;
-    mxGetString((mxArray *)prhs[input_counter], sourcemodestr, (1+(int)mxGetNumberOfElements( (mxArray *)prhs[input_counter])));
-    if( !strncmp(sourcemodestr,"steadystate",11) )
-      sourcemode = sm_steadystate;
-    else if( !strncmp(sourcemodestr,"pulsed",6) )
-      sourcemode = sm_pulsed;
-    else{
-      throw runtime_error("value of sourcemode ("+sourcemode_string+") is invalid\n");
-    }
-    free(sourcemodestr);
-    input_counter++;
-  }
-  else{
-    throw runtime_error("Expected sourcemode to be a string");
-  }
-  /*Got sourcemode*/
-
-  /*Get runmode*/
-  if(mxIsChar(prhs[input_counter])){
-    sourcemodestr = (char *)malloc((1+(int)mxGetNumberOfElements( (mxArray *)prhs[input_counter]))*sizeof(char));
-    string runmode_string = sourcemodestr;
-    mxGetString( (mxArray *)prhs[input_counter], sourcemodestr, (1+(int)mxGetNumberOfElements( (mxArray *)prhs[input_counter])));
-    if( !strncmp(sourcemodestr,"complete",8) )
-      runmode = rm_complete;
-    else if( !strncmp(sourcemodestr,"analyse",7) )
-      runmode = rm_analyse;
-    else{
-      throw runtime_error("value of runmode ("+runmode_string+") is invalid\n");
-    }
-    free(sourcemodestr);
-    input_counter++;
-  }
-  else{
-    throw runtime_error("Expected runmode to be a string");
-  }
-  /*Got runmode*/
-
-  /*Get exphasorsvolume*/
-  if(mxIsDouble(prhs[input_counter])){
-    exphasorsvolume = (int)*mxGetPr( (mxArray *)prhs[input_counter++]);
-
-  }
-  else{
-    throw runtime_error("expected exphasorsvolume to be a double");
-  }
-  /*Got exphasorsvolume*/
-
-  /*Get exphasorssurface*/
-  if(mxIsDouble(prhs[input_counter])){
-    exphasorssurface = (int)*mxGetPr( (mxArray *)prhs[input_counter++]);
-  }
-  else{
-    throw runtime_error("expected exphasorssurface to be a double");
-  }
-  /*Got exphasorssurface*/
-
-  /*Get intphasorssurface*/
-  if(mxIsDouble(prhs[input_counter])){
-    intphasorssurface = (int)*mxGetPr( (mxArray *)prhs[input_counter++]);
-  }
-  else{
-    throw runtime_error("expected intphasorssurface to be a double");
-  }
-  /*Got intphasorssurface*/
-
-  /*Get phasorsurface*/
-  /*Only do if exphasorssurface is true*/
-  if( exphasorssurface && runmode==rm_complete){
-    ndims = mxGetNumberOfDimensions(prhs[input_counter]);
-    dimptr_out = mxGetDimensions( (mxArray *)prhs[input_counter]);
-    if(ndims !=2){
-      throw runtime_error("expected phasorsurface to be a vector of length 6");
-    }
-    if(dimptr_out[0]*dimptr_out[1] !=6){
-      throw runtime_error("expected phasorsurface to be a vector of length 6");
-    }
-    //now safe to extract the indices
-    for(i=0;i<6;i++){
-      cuboid[i] = (int)*(mxGetPr( (mxArray *)prhs[input_counter])+i) - 1;//must go from matlab coords to C
-      if(cuboid[i]<0){
-	cuboid[i] = 0;
-	
-      }   
-    }
-    if(J_tot==0)
-      if( cuboid[2] != cuboid[3] ){
-	      throw runtime_error("When doing a 2D simulation, J0 should equal J1 in phasorsurface.");
-      }
-
-  }
-  input_counter++;
-  /*Got phasorsurface*/
-  //fprintf(stderr,"Got   phasorsurface\n");
-  /*Get phasorinc*/
-  if(mxIsDouble(prhs[input_counter])){
-    double *tmpptr = mxGetPr( (mxArray *)prhs[input_counter++]);
-    for(i=0;i<3;i++)
-      phasorinc[i] = (int)tmpptr[i];
-  }
-  else{
-    throw runtime_error("expected phasorinc to be a double");
-  }
-  /*Got phasorinc*/
-
-  /*Get dimension*/
-  mxGetString( (mxArray *)prhs[input_counter],dimension_str,3);
-  //now set the dimension integer
-  if( !strcmp(dimension_str,"3") )
-    dimension = THREE;
-  else if( !strcmp(dimension_str,"TE") )
-    dimension = TE;
-  else
-    dimension = TM;
-  
-  input_counter++;
-  /*Got dimension*/
-
-  /*Get conductive_aux */
-
-  if(mxIsStruct(prhs[input_counter])){
-    num_fields = mxGetNumberOfFields(prhs[input_counter]);
-    if(num_fields != 3){
-      throw runtime_error("conductive_aux should have 3 members, it has " + to_string(num_fields));
-    }
-    for(int i=0;i<3;i++){
-      element = mxGetField( (mxArray *)prhs[input_counter], 0, conductive_aux_elements[i]);
-      string element_name = conductive_aux_elements[i];
-      ndims = mxGetNumberOfDimensions(element);
-      if( ndims == 2 ){
-	dimptr_out = mxGetDimensions(element);
-	if( !(dimptr_out[0] == 1 ||dimptr_out[0] == 0) ){ 
-	  //sprintf(message_buffer, "Incorrect dimension on conductive_aux.%s",conductive_aux_elements[i]);
-	  //mexfprintf(message_buffer);
-	}
-      }
-      if(!strcmp(conductive_aux_elements[i],"rho_x")){
-	rho_x = mxGetPr(element);
-      }
-      else if(!strcmp(conductive_aux_elements[i],"rho_y")){
-	rho_y = mxGetPr(element);
-      }
-      else if(!strcmp(conductive_aux_elements[i],"rho_z")){
-	rho_z = mxGetPr(element);
-      }
-      else{
-	throw runtime_error("element conductive_aux. "+element_name+" not handled");
-      }
-    }
-  }
-  else{
-    throw runtime_error("Argument "+to_string(input_counter)+
-                        " was expected to be a structure (conductive_aux)");
-  }
-  input_counter++;
-  /*Get conductive_aux */
-
-  /*Get dispersive_aux*/
-  if( !mxIsEmpty(prhs[input_counter]) ){
-    if(mxIsStruct(prhs[input_counter])){
-      num_fields = mxGetNumberOfFields(prhs[input_counter]);
-      if( num_fields != 9 ){
-	      throw runtime_error("dispersive_aux should have 9 elements, it has " + to_string(num_fields));
-      }
-      for(int i=0;i<9;i++){
-        element = mxGetField( (mxArray *)prhs[input_counter], 0, dispersive_aux_elements[i]);
-        string element_name = dispersive_aux_elements[i];
-        if(!strcmp(dispersive_aux_elements[i],"alpha")){
-          ml_alpha = mxGetPr(element);
-        }
-        else if(!strcmp(dispersive_aux_elements[i],"beta")){
-          ml_beta = mxGetPr(element);
-        }
-        else if(!strcmp(dispersive_aux_elements[i],"gamma")){
-          ml_gamma = mxGetPr(element);
-        }
-        else if(!strcmp(dispersive_aux_elements[i],"kappa_x")){
-          ml_kappa_x = mxGetPr(element);
-        }
-        else if(!strcmp(dispersive_aux_elements[i],"kappa_y")){
-          ml_kappa_y = mxGetPr(element);
-        }
-        else if(!strcmp(dispersive_aux_elements[i],"kappa_z")){
-          ml_kappa_z = mxGetPr(element);
-        }
-        else if(!strcmp(dispersive_aux_elements[i],"sigma_x")){
-          ml_sigma_x = mxGetPr(element);
-        }
-        else if(!strcmp(dispersive_aux_elements[i],"sigma_y")){
-          ml_sigma_y = mxGetPr(element);
-        }
-        else if(!strcmp(dispersive_aux_elements[i],"sigma_z")){
-          ml_sigma_z = mxGetPr(element);
-        }
-        else{
-          throw runtime_error("element dispersive_aux. "+element_name+" not handled");
-        }
-      }
-    }
-    else{
-      throw runtime_error("Argument "+ to_string(input_counter) +
-                          " was expected to be a structure (dispersive_aux)");
-    }
-  }
-
-  input_counter++;
-  /*Got dispersive_aux*/
-
-  /*Get structure*/
-  if( !mxIsEmpty(prhs[input_counter]) ){
-    ndims = mxGetNumberOfDimensions(prhs[input_counter]);
-    dimptr_out = mxGetDimensions((mxArray *)prhs[input_counter]);
-    if(ndims!=2){
-      //fprintf(stderr,"ndims: %d\n",ndims);
-      throw runtime_error("structure should be a 2D matrix");
-    }
-    if( dimptr_out[0] != 2 || dimptr_out[1] != (I_tot+1))
-      throw runtime_error("structure should have dimension 2 x (I_tot+1) ");
-    //castMatlab2DArrayInt(int *array, int nrows, int ncols)
-    structure = castMatlab2DArrayInt((int *)mxGetPr((mxArray *)prhs[input_counter]),2,I_tot+1);
-    //    fprintf(stderr,"%2d %2d %2d\n%2d %2d %2d\n",structure[0][0],structure[1][0],structure[2][0],structure[0][1],structure[1][1],structure[1][1]);
-    
-    is_structure = 1;
-  }
-  else
-    is_structure = 0;
-  input_counter++;
-  
-  /*Got structure*/
-
-  /*Get f_ex_vec*/
-  if( !mxIsEmpty(prhs[input_counter]) ){
-    ndims = mxGetNumberOfDimensions(prhs[input_counter]);
-    dimptr_out = mxGetDimensions((mxArray *)prhs[input_counter]);
-    fprintf(stderr,"f_ex_vec has ndims=%d, N=%d\n",ndims,dimptr_out[0]);
-
-    if(ndims!=2){
-      throw runtime_error("f_ex_vec should be an array with N>0 elements");
-    }
-    if( !( (dimptr_out[0]==1) || (dimptr_out[1]==1) ) )
-      throw runtime_error("f_ex_vec should be an array with N>0 elements");
-    if(dimptr_out[0]>dimptr_out[1])
-      N_f_ex_vec=dimptr_out[0];
-    else
-      N_f_ex_vec=dimptr_out[1];
-    f_ex_vec=(double *)mxGetPr((mxArray *)prhs[input_counter]);
-  }
-  else{
-    N_f_ex_vec=1;
-    f_ex_vec=(double *)malloc(sizeof(double));
-    f_ex_vec[0]=omega_an[0]/2./dcpi;
-  }
-  input_counter++;
-  /*Got f_ex_vec*/
-
-  /*Get exdetintegral*/
-  if( !mxIsEmpty(prhs[input_counter]) ){
-    if( mxGetNumberOfElements(prhs[input_counter]) != 1)
-      fprintf(stderr,"exdetintegral has %d elements, it should only have 1.\n",(int)mxGetNumberOfElements(prhs[input_counter]));
-    exdetintegral = (int)*(mxGetPr((mxArray *)prhs[input_counter]));
-  }
-  else
-    exdetintegral = 0;
-  input_counter++;
-  /*Got exdetintegral*/
-
-  
-  if(exdetintegral==1){
-    /*Get f_vec*/
-    if( !mxIsEmpty(prhs[input_counter]) ){
-      if(mxIsStruct(prhs[input_counter])){
-	num_fields = mxGetNumberOfFields(prhs[input_counter]);
-	if(num_fields != 2){
-	  throw runtime_error("f_vec should have 2 members, it has " + to_string(num_fields));
-	}
-	element = mxGetField( (mxArray *)prhs[input_counter], 0, "fx_vec");
-	fx_vec = mxGetPr(element);
-	Nfx_vec = mxGetNumberOfElements(element);
-
-	element = mxGetField( (mxArray *)prhs[input_counter], 0, "fy_vec");
-	fy_vec = mxGetPr(element);
-	Nfy_vec = mxGetNumberOfElements(element);
-  
-      }
-    }
-    input_counter++;
-    /*Got f_vec*/
-
-    /*Get Pupil*/
-    if( !mxIsEmpty(prhs[input_counter]) ){
-      ndims = mxGetNumberOfDimensions(prhs[input_counter]);
-      dimptr_out = mxGetDimensions(prhs[input_counter]);
-      if(ndims!=2)
-	fprintf(stderr,"Pupil should be two dimensional\n");
-      if( dimptr_out[0]!=Nfx_vec || dimptr_out[1]!=Nfy_vec )
-	fprintf(stderr,"Pupil has dimension %dx%d yet it should have dimension %dx%d\n",dimptr_out[0],dimptr_out[1],Nfx_vec,Nfy_vec);
-      Pupil = castMatlab2DArray(mxGetPr(prhs[input_counter]),dimptr_out[0],dimptr_out[1]);
-    }
-    input_counter++;
-    /*Got Pupil*/
-
-    /*Get D_tilde*/
-    if( !mxIsEmpty(prhs[input_counter]) ){
-      if(mxIsStruct(prhs[input_counter])){
-	num_fields = mxGetNumberOfFields(prhs[input_counter]);
-	if(num_fields != 2){
-	  throw runtime_error("D_tilde should have 2 members, it has " + to_string(num_fields));
-	}
-	element = mxGetField( (mxArray *)prhs[input_counter], 0, "Dx_tilde");
-	ndims = mxGetNumberOfDimensions(element);
-	dimptr_out = mxGetDimensions(element);
-	if(ndims!=3)
-	  fprintf(stderr,"Dx_tilde should be three dimensional\n");
-	
-	Ndetmodes = dimptr_out[0];
-	
-	if( dimptr_out[1]!=Nfx_vec || dimptr_out[2]!=Nfy_vec )
-	  fprintf(stderr,"Dx_tilde has dimension %dx%dx%d yet it should have dimension %dx%dx%d\n",dimptr_out[0],dimptr_out[1],dimptr_out[2],dimptr_out[0],Nfx_vec,Nfy_vec);
-
-	/*Now create Dx_tilde*/
-	//fprintf(stderr,"Dx_tilde: %d x %d x %d\n",Ndetmodes,Nfx_vec,Nfy_vec);
-	Dx_tilde = (complex<double> ***)malloc(sizeof(complex<double> **)*Nfy_vec);
-	for(int j=0;j<Nfy_vec;j++){
-	  Dx_tilde[j]=(complex<double> **)malloc(sizeof(complex<double> *)*Nfx_vec);
-	  for(int i=0;i<Nfx_vec;i++){
-	    Dx_tilde[j][i] = (complex<double> *)malloc(sizeof(complex<double>)*Ndetmodes);
-	  }
-	}
-
-	D_temp_re = castMatlab3DArray(mxGetPr(element),dimptr_out[0],dimptr_out[1],dimptr_out[2]);
-	D_temp_im = castMatlab3DArray(mxGetPi(element),dimptr_out[0],dimptr_out[1],dimptr_out[2]);
-
-
-	for(int k=0;k<Ndetmodes;k++)
-	  for(int j=0;j<Nfy_vec;j++)
-	    for(int i=0;i<Nfx_vec;i++){
-	      Dx_tilde[j][i][k] = D_temp_re[j][i][k] + I*D_temp_im[j][i][k];
-	    }
-	//fprintf(stderr,"Dx_tilde[2][3][5]: %e + i%e\n",real(Dx_tilde[4][2][1]),imag(Dx_tilde[4][2][1]));
-	freeCastMatlab3DArray(D_temp_re,Nfy_vec);freeCastMatlab3DArray(D_temp_im,Nfy_vec);
-
-	element = mxGetField( (mxArray *)prhs[input_counter], 0, "Dy_tilde");
-	ndims = mxGetNumberOfDimensions(element);
-	dimptr_out = mxGetDimensions(element);
-	if(ndims!=3)
-	  fprintf(stderr,"Dy_tilde should be three dimensional\n");
-		
-	if( dimptr_out[1]!=Nfx_vec || dimptr_out[2]!=Nfy_vec )
-	  fprintf(stderr,"Dx_tilde has dimension %dx%dx%d yet it should have dimension %dx%dx%d\n",dimptr_out[0],dimptr_out[1],dimptr_out[2],dimptr_out[0],Nfx_vec,Nfy_vec);
-
-	/*Now create Dy_tilde*/
-	
-	Dy_tilde = (complex<double> ***)malloc(sizeof(complex<double> **)*Nfy_vec);
-	for(int j=0;j<Nfy_vec;j++){
-	  Dy_tilde[j]=(complex<double> **)malloc(sizeof(complex<double> *)*Nfx_vec);
-	  for(int i=0;i<Nfx_vec;i++){
-	    Dy_tilde[j][i] = (complex<double> *)malloc(sizeof(complex<double>)*Ndetmodes);
-	  }
-	}
-	
-	D_temp_re = castMatlab3DArray(mxGetPr(element),dimptr_out[0],dimptr_out[1],dimptr_out[2]);
-	D_temp_im = castMatlab3DArray(mxGetPi(element),dimptr_out[0],dimptr_out[1],dimptr_out[2]);
-
-
-	for(int k=0;k<Ndetmodes;k++)
-	  for(int j=0;j<Nfy_vec;j++)
-	    for(int i=0;i<Nfx_vec;i++){
-	      Dy_tilde[j][i][k] = D_temp_re[j][i][k] + I*D_temp_im[j][i][k];
-	    }
-	freeCastMatlab3DArray(D_temp_re,Nfy_vec);freeCastMatlab3DArray(D_temp_im,Nfy_vec);
-      }
-    }
-    input_counter++;
-    /*Got D_tilde*/
-
-    /*Get k_det_obs*/
-    if( !mxIsEmpty(prhs[input_counter]) ){
-      if( mxGetNumberOfElements(prhs[input_counter]) != 1){
-        int n = (int)mxGetNumberOfElements(prhs[input_counter]);
-        throw runtime_error("k_det_obs has "+to_string(n)+" elements, it should only have 1.\n");
-      }
-
-      k_det_obs_global = (int)*mxGetPr((mxArray *)prhs[input_counter]) - 1;
-    }
-    input_counter++;
-    /*Got k_det_obs*/    
-    //now set z_obs
-    z_obs = z_grid_labels[k_det_obs_global];
-    
-  }//end of if(exdetintegral==1)
-  else
-    input_counter+=4;//need to advance beyond fields which were not read in as exdetintegral was set to 0
-  
-  /*Get air_interface*/
-  if( !mxIsEmpty(prhs[input_counter]) ){
-    air_interface_present=1;
-    air_interface = *mxGetPr((mxArray *)prhs[input_counter]);
-    fprintf(stderr,"air_interface: %e\nz_obs: %e\n",air_interface,z_obs);
-  }
-  else{
-    air_interface_present=0;
-  }
-  input_counter++;
-  /*Got air_interface*/
-
-  /*Get intmatprops*/
-  if( !mxIsEmpty(prhs[input_counter]) ){
-    intmatprops = (int)*mxGetPr((mxArray *)prhs[input_counter]);
-  }
-  else{
-    intmatprops = 0;
-  }
-  input_counter++;
-  /*Got intmatprops*/
-
-  /*Get intmethod*/
-  if( !mxIsEmpty(prhs[input_counter]) ){
-    intmethod = (int)*mxGetPr((mxArray *)prhs[input_counter]);
-  }
-  else{
-    intmethod = 1;
-  }
-  fprintf(stderr,"intmethod=%d\n",intmethod);
-  input_counter++;
-  /*Got intmatprops*/
-
-  /*Get tdfield*/
-  if(mxIsStruct(prhs[input_counter])){
-    fprintf(stderr,"tdfield 01\n");
-    num_fields = mxGetNumberOfFields(prhs[input_counter]);
-   
-    //check that all fields are present
-    if(num_fields != 2){
-      throw runtime_error("tdfield should have 2 members, it has " + to_string(num_fields));
-    }
-    element = mxGetField( (mxArray *)prhs[input_counter], 0, "exi");
-    //fprintf(stderr,"isempty ?: (%d)\n", !mxIsEmpty(element));
-    if(!mxIsEmpty(element)){
-      ndims = mxGetNumberOfDimensions(element);
-      dimptr_out = mxGetDimensions(element);
-      exi = castMatlab3DArray( mxGetPr( (mxArray *)element ), dimptr_out[0], dimptr_out[1], dimptr_out[2]);
-      exi_present = 1;
-      fprintf(stderr,"Got tdfield, ndims=%d, dims=(%d,%d,%d)\n",ndims,dimptr_out[0],dimptr_out[1],dimptr_out[2]);
-      fprintf(stderr,"ddfield is empty\n");
-    }
-    else{
-      exi_present = 0;
-      fprintf(stderr,"exi not present\n");
-    }
-      
-    /*
-    for(int iti=0;iti<(20000-1);iti++)
-      fprintf(stdout,"%e ",exi[iti][0][511]);
-    */
-    element = mxGetField( (mxArray *)prhs[input_counter], 0, "eyi");
-    if(!mxIsEmpty(element)){
-      ndims = mxGetNumberOfDimensions(element);
-      dimptr_out = mxGetDimensions(element);
-      eyi = castMatlab3DArray( mxGetPr( (mxArray *)element ), dimptr_out[0], dimptr_out[1], dimptr_out[2]);
-      eyi_present = 1;
-    }
-    else{
-      eyi_present = 0;
-      fprintf(stderr,"eyi not present\n");
-    }
-	
-    input_counter++;
-  }
-  /*Got tdfield*/
-
-  /*Get tdfdir*/
-  //fprintf(stderr,"tdfdir: %d (%d)\n", mxIsChar(prhs[input_counter]),input_counter);
-  if(mxIsChar(prhs[input_counter])){
-    tdfdirstr = (char *)malloc((1+(int)mxGetNumberOfElements( (mxArray *)prhs[input_counter]))*sizeof(char));
-    mxGetString( (mxArray *)prhs[input_counter], tdfdirstr, (1+(int)mxGetNumberOfElements( (mxArray *)prhs[input_counter])));
-    //fprintf(stderr,"tdfdirstr = %s\n",tdfdirstr);
-
-    //calculate the Ni_tdf
-    for(k=0;k<K_tot;k++)
-      if( (k % skip_tdf) == 0)
-	Nk_tdf++;
-    
-    for(i=0;i<I_tot;i++)
-      if( (i % skip_tdf) == 0)
-	Ni_tdf++;
-    fprintf(stderr,"Ni_tdf=%d, Nk_tdf=%d\n",Ni_tdf,Nk_tdf);
-    input_counter++;
-  }
-  /*Got tdfdir*/
-
-  /*Get fieldsample*/
-  if( !mxIsEmpty(prhs[input_counter]) ){
-    if(mxIsStruct(prhs[input_counter])){
-      num_fields = mxGetNumberOfFields(prhs[input_counter]);
-      if(num_fields != 4){
-	      throw runtime_error("fieldsample should have 4 members, it has " + to_string(num_fields));
-      }
-      for(int i=0;i<4;i++){
-	element = mxGetField( (mxArray *)prhs[input_counter], 0, fieldsample_elements[i]);
-
-	if(!strcmp(fieldsample_elements[i],"i")){
-	  fieldsample_i = mxGetPr(element);
-	  N_fieldsample_i = mxGetNumberOfElements(element);
-	  //fprintf(stderr,"Number of elements in fieldsample_i: %d\n",N_fieldsample_i);
-	}
-	else if(!strcmp(fieldsample_elements[i],"j")){
-	  fieldsample_j = mxGetPr(element);
-	  N_fieldsample_j = mxGetNumberOfElements(element);
-	}
-	else if(!strcmp(fieldsample_elements[i],"k")){
-	  fieldsample_k = mxGetPr(element);
-	  N_fieldsample_k = mxGetNumberOfElements(element);
-	}
-	else if(!strcmp(fieldsample_elements[i],"n")){
-	  fieldsample_n = mxGetPr(element);
-	  N_fieldsample_n = mxGetNumberOfElements(element);
-	}
-      }
-      
-    }
-    input_counter++;
-  }
-  else{
-    N_fieldsample_i = 0;
-    N_fieldsample_j = 0;
-    N_fieldsample_k = 0;
-    N_fieldsample_n = 0;
-    
-  }
-
-  /*Get campssample*/
-  if( !mxIsEmpty(prhs[input_counter]) ){
-    num_fields = mxGetNumberOfFields(prhs[input_counter]);
-    fprintf(stderr,"num_fields=%d\n",num_fields);
-    if(num_fields != 2){
-	    throw runtime_error("campssample should have 2 members, it has " + to_string(num_fields));
-    }
-    for(int i=0;i<2;i++){
-      element = mxGetField( (mxArray *)prhs[input_counter], 0, campssample_elements[i]);
-      if(!strcmp(campssample_elements[i],"vertices")){
-        if( !mxIsEmpty(element) ){
-          dimptr_out = mxGetDimensions(element);
-          fprintf(stderr,"found vertices (%d x %d)\n", dimptr_out[0], dimptr_out[1]);
-          vertices = castMatlab2DArrayInt((int *)mxGetPr( (mxArray *)element), dimptr_out[0], dimptr_out[1]);
-          //fprintf(stderr,"vertices[1000] = %d %d %d\n",vertices[0][10],vertices[1][10],vertices[2][10]);
-          nvertices =  dimptr_out[0];
-          //convert vertices to index base 0
-
-          for( int j=0;j<nvertices;j++)
-            for( int k=0;k<3;k++){
-              vertices[k][j] = vertices[k][j] - 1;
-            }
-        }
-      }
-      else if(!strcmp(campssample_elements[i],"components")){
-
-        if( !mxIsEmpty(element) ){
-          dimptr_out = mxGetDimensions(element);
-          components = (int *)mxGetPr( (mxArray *)element);
-          if( dimptr_out[0] > dimptr_out[1] ){
-            ncomponents = dimptr_out[0];
-          }
-          else{
-            ncomponents = dimptr_out[1];
-          }
-        }
-        fprintf(stderr,"found components (%d)\n",ncomponents);
-      }
-    }
-  }
-  else{
-    fprintf(stderr, "campssample is empty\n");
-  }
-    
-  /*Got campssample*/
-  //fprintf(stderr,"Number of elements in fieldsample_*: %d %d %d %d\n",N_fieldsample_i,N_fieldsample_j,N_fieldsample_k,N_fieldsample_n);
-  /*Got fieldsample*/
-
-  /*Deduce the refractive index of the first layer of the multilayer, or of the bulk of homogeneous*/
-  refind = sqrt(1./(freespace_Cbx[0]/params.dt*dx)/eo);
-  fprintf(stderr,"refind=%e\n",refind);
-  /*Setup temporary storage for detector sensitivity evaluation*/
-  if(exdetintegral){
-    //These are 2D matrices in row-major order
-    Ex_t = (fftw_complex*) fftw_malloc( (J_tot-*Dyl-*Dyu)*(I_tot-*Dxl-*Dxu)*sizeof(fftw_complex));
-    Ey_t = (fftw_complex*) fftw_malloc( (J_tot-*Dyl-*Dyu)*(I_tot-*Dxl-*Dxu)*sizeof(fftw_complex));
-
-    pex_t = fftw_plan_dft_2d(I_tot-*Dxl-*Dxu, J_tot-*Dyl-*Dyu, Ex_t, Ex_t, FFTW_FORWARD, FFTW_MEASURE);
-    pey_t = fftw_plan_dft_2d(I_tot-*Dxl-*Dxu, J_tot-*Dyl-*Dyu, Ey_t, Ey_t, FFTW_FORWARD, FFTW_MEASURE);
-    
-    fprintf(stderr,"Ex_t_cm has size %dx%d\n",(J_tot-*Dyl-*Dyu),(I_tot-*Dxl-*Dxu));
-    Ex_t_cm = (complex<double> **)malloc(sizeof(complex<double> *)*(J_tot-*Dyl-*Dyu));Ey_t_cm = (complex<double> **)malloc(sizeof(complex<double> *)*(J_tot-*Dyl-*Dyu));
-    for(int j=0;j<(J_tot-*Dyl-*Dyu);j++){
-      Ex_t_cm[j] = (complex<double> *)malloc(sizeof(complex<double>)*(I_tot-*Dxl-*Dxu));Ey_t_cm[j] = (complex<double> *)malloc(sizeof(complex<double>)*(I_tot-*Dxl-*Dxu));
-    }
-  }
-  
-  double f_max=0.;
-  for(int ifx=0;ifx<N_f_ex_vec;ifx++)
-    if(f_ex_vec[ifx]>f_max)
-      f_max=f_ex_vec[ifx];
-
-
-  if (!useCD){//only perform if using the PSTD method
-    //find the largest dimension, i.e., maximum of I_tot, J_tot and K_tot
-    max_IJK = I_tot;
-    if( J_tot > max_IJK )
-      max_IJK = J_tot;
-    if ( K_tot > max_IJK )
-      max_IJK = K_tot;
-
-    //establish additional memory buffers which are used by the PSTD method
-    ca_vec = (double **)malloc( sizeof(double *)*omp_get_max_threads());
-    cb_vec = (double **)malloc( sizeof(double *)*omp_get_max_threads());
-    cc_vec = (double **)malloc( sizeof(double *)*omp_get_max_threads());
-
-    for(i=0;i<omp_get_max_threads();i++){
-      ca_vec[i] = (double *)malloc( sizeof(double)*(max_IJK+1));
-      cb_vec[i] = (double *)malloc( sizeof(double)*(max_IJK+1));
-      cc_vec[i] = (double *)malloc( sizeof(double)*(max_IJK+1));
-    }
-
-    eh_vec = (fftw_complex **) malloc(sizeof(fftw_complex*)*omp_get_max_threads());
-    for(i=0;i<omp_get_max_threads();i++)
-      *(eh_vec+i) = (fftw_complex*) fftw_malloc(sizeof(fftw_complex)*(max_IJK+1));
-    for(i = 0;i<(max_IJK+1);i++){
-      eh_vec[omp_get_thread_num()][i][0]=0.;
-      eh_vec[omp_get_thread_num()][i][1]=0.;
-    }
-    
-    N_e_x = I_tot - 1 + 1;
-    N_e_y = J_tot - 1 + 1;
-    N_e_z = K_tot - 1 + 1;
-    N_h_x = I_tot + 1;
-    N_h_y = J_tot + 1;
-    N_h_z = K_tot + 1;
-
-    pf_exy = (fftw_plan *) malloc(sizeof(fftw_plan *)*omp_get_max_threads());
-    pb_exy = (fftw_plan *) malloc(sizeof(fftw_plan *)*omp_get_max_threads());
-    pf_exz = (fftw_plan *) malloc(sizeof(fftw_plan *)*omp_get_max_threads());
-    pb_exz = (fftw_plan *) malloc(sizeof(fftw_plan *)*omp_get_max_threads());
-    pf_eyx = (fftw_plan *) malloc(sizeof(fftw_plan *)*omp_get_max_threads());
-    pb_eyx = (fftw_plan *) malloc(sizeof(fftw_plan *)*omp_get_max_threads());
-    pf_eyz = (fftw_plan *) malloc(sizeof(fftw_plan *)*omp_get_max_threads());
-    pb_eyz = (fftw_plan *) malloc(sizeof(fftw_plan *)*omp_get_max_threads());
-    pf_ezx = (fftw_plan *) malloc(sizeof(fftw_plan *)*omp_get_max_threads());
-    pb_ezx = (fftw_plan *) malloc(sizeof(fftw_plan *)*omp_get_max_threads());
-    pf_ezy = (fftw_plan *) malloc(sizeof(fftw_plan *)*omp_get_max_threads());
-    pb_ezy = (fftw_plan *) malloc(sizeof(fftw_plan *)*omp_get_max_threads());
-
-    pf_hxy = (fftw_plan *) malloc(sizeof(fftw_plan *)*omp_get_max_threads());
-    pb_hxy = (fftw_plan *) malloc(sizeof(fftw_plan *)*omp_get_max_threads());
-    pf_hxz = (fftw_plan *) malloc(sizeof(fftw_plan *)*omp_get_max_threads());
-    pb_hxz = (fftw_plan *) malloc(sizeof(fftw_plan *)*omp_get_max_threads());
-    pf_hyx = (fftw_plan *) malloc(sizeof(fftw_plan *)*omp_get_max_threads());
-    pb_hyx = (fftw_plan *) malloc(sizeof(fftw_plan *)*omp_get_max_threads());
-    pf_hyz = (fftw_plan *) malloc(sizeof(fftw_plan *)*omp_get_max_threads());
-    pb_hyz = (fftw_plan *) malloc(sizeof(fftw_plan *)*omp_get_max_threads());
-    pf_hzx = (fftw_plan *) malloc(sizeof(fftw_plan *)*omp_get_max_threads());
-    pb_hzx = (fftw_plan *) malloc(sizeof(fftw_plan *)*omp_get_max_threads());
-    pf_hzy = (fftw_plan *) malloc(sizeof(fftw_plan *)*omp_get_max_threads());
-    pb_hzy = (fftw_plan *) malloc(sizeof(fftw_plan *)*omp_get_max_threads());
-
-    for(i=0;i<omp_get_max_threads();i++){
-      pf_exy[i] = fftw_plan_dft_1d(N_e_y, eh_vec[i], eh_vec[i], FFTW_FORWARD, FFTW_MEASURE);
-      pb_exy[i] = fftw_plan_dft_1d(N_e_y, eh_vec[i], eh_vec[i], FFTW_BACKWARD, FFTW_MEASURE);
-      pf_exz[i] = fftw_plan_dft_1d(N_e_z, eh_vec[i], eh_vec[i], FFTW_FORWARD, FFTW_MEASURE);
-      pb_exz[i] = fftw_plan_dft_1d(N_e_z, eh_vec[i], eh_vec[i], FFTW_BACKWARD, FFTW_MEASURE);
-      pf_eyx[i] = fftw_plan_dft_1d(N_e_x, eh_vec[i], eh_vec[i], FFTW_FORWARD, FFTW_MEASURE);
-      pb_eyx[i] = fftw_plan_dft_1d(N_e_x, eh_vec[i], eh_vec[i], FFTW_BACKWARD, FFTW_MEASURE);
-      pf_eyz[i] = fftw_plan_dft_1d(N_e_z, eh_vec[i], eh_vec[i], FFTW_FORWARD, FFTW_MEASURE);
-      pb_eyz[i] = fftw_plan_dft_1d(N_e_z, eh_vec[i], eh_vec[i], FFTW_BACKWARD, FFTW_MEASURE);
-      pf_ezx[i] = fftw_plan_dft_1d(N_e_x, eh_vec[i], eh_vec[i], FFTW_FORWARD, FFTW_MEASURE);
-      pb_ezx[i] = fftw_plan_dft_1d(N_e_x, eh_vec[i], eh_vec[i], FFTW_BACKWARD, FFTW_MEASURE);
-      pf_ezy[i] = fftw_plan_dft_1d(N_e_y, eh_vec[i], eh_vec[i], FFTW_FORWARD, FFTW_MEASURE);
-      pb_ezy[i] = fftw_plan_dft_1d(N_e_y, eh_vec[i], eh_vec[i], FFTW_BACKWARD, FFTW_MEASURE);
-      
-      pf_hxy[i] = fftw_plan_dft_1d(N_h_y, eh_vec[i], eh_vec[i], FFTW_FORWARD, FFTW_MEASURE);
-      pb_hxy[i] = fftw_plan_dft_1d(N_h_y, eh_vec[i], eh_vec[i], FFTW_BACKWARD, FFTW_MEASURE);
-      pf_hxz[i] = fftw_plan_dft_1d(N_h_z, eh_vec[i], eh_vec[i], FFTW_FORWARD, FFTW_MEASURE);
-      pb_hxz[i] = fftw_plan_dft_1d(N_h_z, eh_vec[i], eh_vec[i], FFTW_BACKWARD, FFTW_MEASURE);
-      pf_hyx[i] = fftw_plan_dft_1d(N_h_x, eh_vec[i], eh_vec[i], FFTW_FORWARD, FFTW_MEASURE);
-      pb_hyx[i] = fftw_plan_dft_1d(N_h_x, eh_vec[i], eh_vec[i], FFTW_BACKWARD, FFTW_MEASURE);
-      pf_hyz[i] = fftw_plan_dft_1d(N_h_z, eh_vec[i], eh_vec[i], FFTW_FORWARD, FFTW_MEASURE);
-      pb_hyz[i] = fftw_plan_dft_1d(N_h_z, eh_vec[i], eh_vec[i], FFTW_BACKWARD, FFTW_MEASURE);
-      pf_hzx[i] = fftw_plan_dft_1d(N_h_x, eh_vec[i], eh_vec[i], FFTW_FORWARD, FFTW_MEASURE);
-      pb_hzx[i] = fftw_plan_dft_1d(N_h_x, eh_vec[i], eh_vec[i], FFTW_BACKWARD, FFTW_MEASURE);
-      pf_hzy[i] = fftw_plan_dft_1d(N_h_y, eh_vec[i], eh_vec[i], FFTW_FORWARD, FFTW_MEASURE);
-      pb_hzy[i] = fftw_plan_dft_1d(N_h_y, eh_vec[i], eh_vec[i], FFTW_BACKWARD, FFTW_MEASURE);
-    }
-
-    dk_e_x = (fftw_complex*)fftw_malloc(sizeof(fftw_complex)*(N_e_x));
-    dk_e_y = (fftw_complex*)fftw_malloc(sizeof(fftw_complex)*(N_e_y));
-    dk_e_z = (fftw_complex*)fftw_malloc(sizeof(fftw_complex)*(N_e_z));
-    
-    dk_h_x = (fftw_complex*)fftw_malloc(sizeof(fftw_complex)*(N_h_x));
-    dk_h_y = (fftw_complex*)fftw_malloc(sizeof(fftw_complex)*(N_h_y));
-    dk_h_z = (fftw_complex*)fftw_malloc(sizeof(fftw_complex)*(N_h_z));
-    
-    init_diff_shift_op( -0.5, dk_e_x, N_e_x);
-    init_diff_shift_op( -0.5, dk_e_y, N_e_y);
-    init_diff_shift_op( -0.5, dk_e_z, N_e_z);
-
-    init_diff_shift_op(  0.5, dk_h_x, N_h_x);
-    init_diff_shift_op(  0.5, dk_h_y, N_h_y);
-    init_diff_shift_op(  0.5, dk_h_z, N_h_z);
-   
-
-  }
-  /*Now evaluate Np*/
-  //evaluate maximum optical frequency
-
-  Np=(int)floor(1./(2.5*params.dt*f_max));
-  //double dtp = ((double)Np)*params.dt;
-  //fprintf(stderr,"Np=%d, dtp=%e\n",Np,dtp);
-
-  //calculate Npe, the temporal DFT will be evaluated whenever tind incriments by Npe
-  for(tind = start_tind; tind < *Nt; tind++)
-    if( (tind-start_tind) % Np == 0)
-      Npe++;
-  fprintf(stderr,"Np=%d, Nt=%d, Npe=%d, f_max=%e,Npraw=%e \n",Np,*Nt,Npe,f_max,2.5*params.dt*f_max);
-  //fprintf(stderr,"Pre 01\n");
-  //initialise E_norm and H_norm
-  auto E_norm=(complex<double> *)malloc(N_f_ex_vec*sizeof(complex<double>));
-  auto H_norm=(complex<double> *)malloc(N_f_ex_vec*sizeof(complex<double>));
-  for(int ifx=0;ifx<N_f_ex_vec;ifx++){
-    E_norm[ifx]=0.;
-    H_norm[ifx]=0.;
-  }
-  
-  //fprintf(stderr,"Pre 02\n");
-
-  //fprintf(stderr,"Qos 00 (%d) (%d,%d,%d,%d):\n",J_tot,cuboid[0], cuboid[1],cuboid[4], cuboid[5]);
-  /*set up surface mesh if required*/
-
-  if( exphasorssurface && runmode==rm_complete){
-    if(J_tot==0)
-      conciseCreateBoundary(cuboid[0], cuboid[1],cuboid[4], cuboid[5], 
-			    &mx_surface_vertices, &mx_surface_facets);
-    else
-      conciseTriangulateCuboidSkip( cuboid[0], cuboid[1], cuboid[2], 
-				    cuboid[3], cuboid[4], cuboid[5],
-				    phasorinc[0],phasorinc[1],phasorinc[2],
-				    &mx_surface_vertices, &mx_surface_facets);
-    //fprintf(stderr,"Qos 00a:\n");
-    //we don't need the facets so destroy the matrix now to save memory
-    mxDestroyArray(mx_surface_facets);
-    dimptr_out = mxGetDimensions(mx_surface_vertices);
-    n_surface_vertices = dimptr_out[0];
-    //cast the vertex array as a 2-d integer array
-    surface_vertices = castMatlab2DArrayInt((int *)mxGetPr( (mxArray *)mx_surface_vertices), dimptr_out[0], dimptr_out[1]);
-    //create space for the complex amplitudes E and H around the surface. These will be in a large complex
-    //array with each line being of the form Re(Ex) Im(Ex) Re(Ey) ... Im(Hz). Each line corresponds to the 
-    //the vertex with the same line as in surface_vertices
-    ndims   = 3;
-
-    dims[0] = n_surface_vertices;
-    dims[1] = 6; //one for each component of field
-    dims[2] = N_f_ex_vec;
-
-    mx_surface_amplitudes = mxCreateNumericArray( ndims, (const mwSize *)dims, mxDOUBLE_CLASS, mxCOMPLEX);
-    surface_EHr = castMatlab3DArray( mxGetPr( (mxArray *)mx_surface_amplitudes), dims[0], dims[1], dims[2]);
-    surface_EHi = castMatlab3DArray( mxGetPi( (mxArray *)mx_surface_amplitudes), dims[0], dims[1], dims[2]);
-    //now need to add a command to update the complex amplitudes
-  }
-
-  //fprintf(stderr,"Pre 03\n");
-  /*Now set up the phasor array, we will have 3 complex output arrays for Ex, Ey and Ez.
-    Phasors are extracted over the range Dxl + 3 - 1 to I_tot - Dxu - 1 to avoid pml cells
-    see page III.80 for explanation of the following. This has been extended so that interpolation
-    is done at the end of the FDTD run and also to handle the case of when there is no PML in place
-    more appropriatley*/
-  if( *Dxl )
-    pind_il = *Dxl + 2;
-  else
-    pind_il = 0;
-
-  if( *Dxu )
-    pind_iu = I_tot - *Dxu - 1;
-  else
-    pind_iu = I_tot;
-  
-
-  if( *Dyl )
-    pind_jl = *Dyl + 2;
-  else
-    pind_jl = 0;
-  
-  if( *Dyu )
-    pind_ju = J_tot - *Dyu - 1;
-  else
-    pind_ju = J_tot;
-  
-  
-  if( *Dzl )
-    pind_kl = *Dzl + 2;
-  else
-    pind_kl = 0;
-  
-  if( *Dzu )
-    pind_ku = K_tot - *Dzu - 1;
-  else
-    pind_ku = K_tot;
-
-  //fprintf(stderr,"Pre 04\n");
-  //fprintf(stderr,"pind_ju: %d, pind_jl: %d, J_tot: %d\n",pind_ju,pind_jl,J_tot);
-  /*     
-	 pind_il = 0;
-	 pind_iu = I_tot;
-	 pind_jl = 0;
-	 pind_ju = J_tot;
-  */
-    
- //fprintf(stderr,"Qos 01:\n");
-
-  /*  dims[0] = I_tot - *Dxu - *Dxl - 3 + 1;
-      dims[1] = J_tot - *Dyu - *Dyl - 3 + 1;
-      dims[2] = K_tot - *Dzu - *Dzl - 3 + 1;*/
-  
-  if( runmode == rm_complete && exphasorsvolume ){
-    ndims = 3;
-
-    dims[0] = pind_iu - pind_il + 1;
-    dims[1] = pind_ju - pind_jl + 1;
-    dims[2] = pind_ku - pind_kl + 1;
-    
-    fprintf(stderr,"dims:(%d,%d,%d)\n",dims[0],dims[1],dims[2]);
-    
-    plhs[0] = mxCreateNumericArray( ndims, (const mwSize *)dims, mxDOUBLE_CLASS, mxCOMPLEX); //Ex
-    plhs[1] = mxCreateNumericArray( ndims, (const mwSize *)dims, mxDOUBLE_CLASS, mxCOMPLEX); //Ey
-    plhs[2] = mxCreateNumericArray( ndims, (const mwSize *)dims, mxDOUBLE_CLASS, mxCOMPLEX); //Ez
-    
-    plhs[3] = mxCreateNumericArray( ndims, (const mwSize *)dims, mxDOUBLE_CLASS, mxCOMPLEX); //Hx
-    plhs[4] = mxCreateNumericArray( ndims, (const mwSize *)dims, mxDOUBLE_CLASS, mxCOMPLEX); //Hy
-    plhs[5] = mxCreateNumericArray( ndims, (const mwSize *)dims, mxDOUBLE_CLASS, mxCOMPLEX); //Hz
-
-    ExR = castMatlab3DArray(mxGetPr( (mxArray *)plhs[0]), dims[0], dims[1], dims[2]);
-    ExI = castMatlab3DArray(mxGetPi( (mxArray *)plhs[0]), dims[0], dims[1], dims[2]);
-    
-    EyR = castMatlab3DArray(mxGetPr( (mxArray *)plhs[1]), dims[0], dims[1], dims[2]);
-    EyI = castMatlab3DArray(mxGetPi( (mxArray *)plhs[1]), dims[0], dims[1], dims[2]);
-    
-    EzR = castMatlab3DArray(mxGetPr( (mxArray *)plhs[2]), dims[0], dims[1], dims[2]);
-    EzI = castMatlab3DArray(mxGetPi( (mxArray *)plhs[2]), dims[0], dims[1], dims[2]);
-
-    HxR = castMatlab3DArray(mxGetPr( (mxArray *)plhs[3]), dims[0], dims[1], dims[2]);
-    HxI = castMatlab3DArray(mxGetPi( (mxArray *)plhs[3]), dims[0], dims[1], dims[2]);
-    
-    HyR = castMatlab3DArray(mxGetPr( (mxArray *)plhs[4]), dims[0], dims[1], dims[2]);
-    HyI = castMatlab3DArray(mxGetPi( (mxArray *)plhs[4]), dims[0], dims[1], dims[2]);
-
-    HzR = castMatlab3DArray(mxGetPr( (mxArray *)plhs[5]), dims[0], dims[1], dims[2]);
-    HzI = castMatlab3DArray(mxGetPi( (mxArray *)plhs[5]), dims[0], dims[1], dims[2]);
-    //fprintf(stderr,"Pre 05\n");
-    //fprintf(stderr,"Qos 02:\n");
-    //these will ultimately be copies of the phasors used to test convergence
-    if(sourcemode==sm_steadystate){
-      dummy_array[0] = mxCreateNumericArray( ndims, (const mwSize *)dims, mxDOUBLE_CLASS, mxCOMPLEX); //Ex
-      dummy_array[1] = mxCreateNumericArray( ndims, (const mwSize *)dims, mxDOUBLE_CLASS, mxCOMPLEX); //Ey
-      dummy_array[2] = mxCreateNumericArray( ndims, (const mwSize *)dims, mxDOUBLE_CLASS, mxCOMPLEX); //Ez
-    }
-    //fprintf(stderr,"Pre 06\n");
-    //fprintf(stderr,"Qos 03:\n");
-    if( sourcemode==sm_steadystate ){
-      ExR2 = castMatlab3DArray(mxGetPr( (mxArray *)dummy_array[0]), dims[0], dims[1], dims[2]);
-      ExI2 = castMatlab3DArray(mxGetPi( (mxArray *)dummy_array[0]), dims[0], dims[1], dims[2]);
-    
-      EyR2 = castMatlab3DArray(mxGetPr( (mxArray *)dummy_array[1]), dims[0], dims[1], dims[2]);
-      EyI2 = castMatlab3DArray(mxGetPi( (mxArray *)dummy_array[1]), dims[0], dims[1], dims[2]);
-    
-      EzR2 = castMatlab3DArray(mxGetPr( (mxArray *)dummy_array[2]), dims[0], dims[1], dims[2]);
-      EzI2 = castMatlab3DArray(mxGetPi( (mxArray *)dummy_array[2]), dims[0], dims[1], dims[2]);
-    }
-    //fprintf(stderr,"Pre 07\n");
-    //this will be a copy of the phasors which are extracted from the previous cycle
-    
-    //fprintf(stderr,"Qos 04:\n");
-    
-    //now construct the grid labels
-    label_dims[0] = 1;
-    label_dims[1] = dims[0];
-    plhs[10] = mxCreateNumericArray( 2, (const mwSize *)label_dims, mxDOUBLE_CLASS, mxREAL); //x
-    x_grid_labels_out = mxGetPr( (mxArray *)plhs[10]);
-    
-    label_dims[0] = 1;
-    label_dims[1] = dims[1];
-    //fprintf(stderr,"plhs[11]: %d,%d\n",label_dims[0],label_dims[1] );
-    plhs[11] = mxCreateNumericArray( 2, (const mwSize *)label_dims, mxDOUBLE_CLASS, mxREAL); //y
-    y_grid_labels_out = mxGetPr( (mxArray *)plhs[11]);
-    
-    label_dims[0] = 1;
-    label_dims[1] = dims[2];
-    plhs[12] = mxCreateNumericArray( 2, (const mwSize *)label_dims, mxDOUBLE_CLASS, mxREAL); //y
-    z_grid_labels_out = mxGetPr( (mxArray *)plhs[12]);
-    //fprintf(stderr,"Pre 08\n");
-  }
-  else{
-    //initialise to empty matrices
-    //fprintf(stderr,"Pre 09\n");
-    ndims = 2;
-    
-    dims[0] = 0;
-    dims[1] = 0;
-    
-    plhs[0] = mxCreateNumericArray( ndims, (const mwSize *)dims, mxDOUBLE_CLASS, mxCOMPLEX); //Ex
-    plhs[1] = mxCreateNumericArray( ndims, (const mwSize *)dims, mxDOUBLE_CLASS, mxCOMPLEX); //Ey
-    plhs[2] = mxCreateNumericArray( ndims, (const mwSize *)dims, mxDOUBLE_CLASS, mxCOMPLEX); //Ez
-    
-    plhs[3] = mxCreateNumericArray( ndims, (const mwSize *)dims, mxDOUBLE_CLASS, mxCOMPLEX); //Hx
-    plhs[4] = mxCreateNumericArray( ndims, (const mwSize *)dims, mxDOUBLE_CLASS, mxCOMPLEX); //Hy
-    plhs[5] = mxCreateNumericArray( ndims, (const mwSize *)dims, mxDOUBLE_CLASS, mxCOMPLEX); //Hz
-
-    plhs[10] = mxCreateNumericArray( ndims, (const mwSize *)dims, mxDOUBLE_CLASS, mxCOMPLEX); //x_grid_labels_out
-    plhs[11] = mxCreateNumericArray( ndims, (const mwSize *)dims, mxDOUBLE_CLASS, mxCOMPLEX); //y_grid_labels_out
-    plhs[12] = mxCreateNumericArray( ndims, (const mwSize *)dims, mxDOUBLE_CLASS, mxCOMPLEX); //z_grid_labels_out
-  }
-  //fprintf(stderr,"Pre 10\n");
-  //fprintf(stderr,"Qos 05:\n");
-  //plhs[13] -> plhs[15] are the interpolated electric field values
-  //plhs[16] -> plhs[18] are the interpolated magnetic field values
- 
-  //initialise arrays
-  if( runmode == rm_complete && exphasorsvolume ){
-    initialiseDouble3DArray(ExR, dims[0], dims[1], dims[2]);
-    initialiseDouble3DArray(ExI, dims[0], dims[1], dims[2]);
-    initialiseDouble3DArray(EyR, dims[0], dims[1], dims[2]);
-    initialiseDouble3DArray(EyI, dims[0], dims[1], dims[2]);
-    initialiseDouble3DArray(EzR, dims[0], dims[1], dims[2]);
-    initialiseDouble3DArray(EzI, dims[0], dims[1], dims[2]);
-    
-    initialiseDouble3DArray(HxR, dims[0], dims[1], dims[2]);
-    initialiseDouble3DArray(HxI, dims[0], dims[1], dims[2]);
-    initialiseDouble3DArray(HyR, dims[0], dims[1], dims[2]);
-    initialiseDouble3DArray(HyI, dims[0], dims[1], dims[2]);
-    initialiseDouble3DArray(HzR, dims[0], dims[1], dims[2]);
-    initialiseDouble3DArray(HzI, dims[0], dims[1], dims[2]);
-  }
-//fprintf(stderr,"Pre 11\n");
-  if( exdetintegral && runmode==rm_complete){
-    ndims = 2;
-    dims[0] = 1;
-    dims[1] = 1;
-    const char *fieldnames[] = {"Idx","Idy"};
-    plhs[26] = mxCreateStructArray(ndims,(const mwSize *)dims,2,fieldnames);
- 
-    ndims = 2;
-    dims[0] = Ndetmodes;
-    dims[1] = N_f_ex_vec;
-  
-    mx_Idx = mxCreateNumericArray( ndims, (const mwSize *)dims, mxDOUBLE_CLASS, mxCOMPLEX);
-    Idx_re = castMatlab2DArray(mxGetPr(mx_Idx),dims[0],dims[1]);
-    Idx_im = castMatlab2DArray(mxGetPi(mx_Idx),dims[0],dims[1]);
-    
-    mx_Idy = mxCreateNumericArray( ndims, (const mwSize *)dims, mxDOUBLE_CLASS, mxCOMPLEX);
-    Idy_re = castMatlab2DArray(mxGetPr(mx_Idy),dims[0],dims[1]);
-    Idy_im = castMatlab2DArray(mxGetPi(mx_Idy),dims[0],dims[1]);
-
-    Idx = (complex<double> **)malloc(sizeof(complex<double> *)*N_f_ex_vec);
-    Idy = (complex<double> **)malloc(sizeof(complex<double> *)*N_f_ex_vec);
-    
-    for(int ifx=0;ifx<N_f_ex_vec;ifx++){
-      Idx[ifx]=(complex<double> *)malloc(sizeof(complex<double>)*Ndetmodes);
-      Idy[ifx]=(complex<double> *)malloc(sizeof(complex<double>)*Ndetmodes);
-      for(int im=0;im<Ndetmodes;im++){
-	Idx[ifx][im]=0.;
-	Idy[ifx][im]=0.;
-      }
-    }
-
-    for(int im=0;im<Ndetmodes;im++){
-      for(int ifx=0;ifx<N_f_ex_vec;ifx++){
-	Idx_re[ifx][im]=0.;Idx_im[ifx][im]=0.;Idy_re[ifx][im]=0.;Idy_im[ifx][im]=0.;
-      }
-    }
-
-    mxSetField(plhs[26],0,"Idx",mx_Idx);
-    mxSetField(plhs[26],0,"Idy",mx_Idy);
-  }
-  else{
-    ndims = 2;
-    dims[0] = 0;
-    dims[1] = 0;
-    
-    plhs[26] = mxCreateNumericArray( ndims, (const mwSize *)dims, mxDOUBLE_CLASS, mxCOMPLEX);
-  }
-//fprintf(stderr,"Pre 12\n");
-  if(runmode == rm_complete && sourcemode==sm_steadystate && exphasorsvolume){
-    initialiseDouble3DArray(ExR2, dims[0], dims[1], dims[2]);
-    initialiseDouble3DArray(ExI2, dims[0], dims[1], dims[2]);
-    initialiseDouble3DArray(EyR2, dims[0], dims[1], dims[2]);
-    initialiseDouble3DArray(EyI2, dims[0], dims[1], dims[2]);
-    initialiseDouble3DArray(EzR2, dims[0], dims[1], dims[2]);
-    initialiseDouble3DArray(EzI2, dims[0], dims[1], dims[2]);
-  }
-  //fprintf(stderr,"Pre 13\n");
-  /*This is just for efficiency */
-  K = K_tot - Dxl[0] - Dxu[0];
-
-  /*Now set up the phasor arrays for storing the fdtd version of the input fields,
-    these will be used in a boot strapping procedure. Calculated over a complete 
-    xy-plane. */
-  
-  ndims = 2;
-  dims[0] = I_tot;
-  dims[1] = J_tot + 1;
-  plhs[6] = mxCreateNumericArray( ndims, (const mwSize *)dims, mxDOUBLE_CLASS, mxCOMPLEX); //x electric field source phasor - boot strapping
-  iwave_lEx_Rbs = castMatlab2DArray(mxGetPr( (mxArray *)plhs[6]), dims[0], dims[1]);
-  iwave_lEx_Ibs = castMatlab2DArray(mxGetPi( (mxArray *)plhs[6]), dims[0], dims[1]);
-  initialiseDouble2DArray(iwave_lEx_Rbs, dims[0], dims[1]);
-  initialiseDouble2DArray(iwave_lEx_Ibs, dims[0], dims[1]);
-
-  dims[0] = I_tot + 1;
-  dims[1] = J_tot;
-  plhs[7] = mxCreateNumericArray( ndims, (const mwSize *)dims, mxDOUBLE_CLASS, mxCOMPLEX); //y electric field source phasor - boot strapping  
-  iwave_lEy_Rbs = castMatlab2DArray(mxGetPr( (mxArray *)plhs[7]), dims[0], dims[1]);
-  iwave_lEy_Ibs = castMatlab2DArray(mxGetPi( (mxArray *)plhs[7]), dims[0], dims[1]);
-  initialiseDouble2DArray(iwave_lEy_Rbs, dims[0], dims[1]);
-  initialiseDouble2DArray(iwave_lEy_Ibs, dims[0], dims[1]);
-  
-  dims[0] = I_tot + 1;
-  dims[1] = J_tot;
-  plhs[8] = mxCreateNumericArray( ndims, (const mwSize *)dims, mxDOUBLE_CLASS, mxCOMPLEX); //x magnetic field source phasor - boot strapping
-
-  iwave_lHx_Rbs = castMatlab2DArray(mxGetPr( (mxArray *)plhs[8]), dims[0], dims[1]);
-  iwave_lHx_Ibs = castMatlab2DArray(mxGetPi( (mxArray *)plhs[8]), dims[0], dims[1]);
-  initialiseDouble2DArray(iwave_lHx_Rbs, dims[0], dims[1]);
-  initialiseDouble2DArray(iwave_lHx_Ibs, dims[0], dims[1]);
-
-  dims[0] = I_tot;
-  dims[1] = J_tot + 1;
-  plhs[9] = mxCreateNumericArray( ndims, (const mwSize *)dims, mxDOUBLE_CLASS, mxCOMPLEX); //y magnetic field source phasor - boot strapping
-  iwave_lHy_Rbs = castMatlab2DArray(mxGetPr( (mxArray *)plhs[9]), dims[0], dims[1]);
-  iwave_lHy_Ibs = castMatlab2DArray(mxGetPi( (mxArray *)plhs[9]), dims[0], dims[1]);
-  initialiseDouble2DArray(iwave_lHy_Rbs, dims[0], dims[1]);
-  initialiseDouble2DArray(iwave_lHy_Ibs, dims[0], dims[1]);
-  
-  /*start dispersive*/
-
-  //work out if we have any disperive materials
-  is_disp = is_dispersive(materials,gamma, params.dt, I_tot, J_tot, K_tot);
-  //work out if we have conductive background
-  is_cond =  is_conductive(rho_x,rho_y,rho_z,I_tot,J_tot,K_tot);
-  //work out if we have a dispersive background
-  if(is_disp_ml)
-    is_disp_ml = is_dispersive_ml(ml_gamma, K_tot);
-  //  fprintf(stderr,"is_disp:%d, is_cond%d, is_disp_ml: %d\n",is_disp,is_cond,is_disp_ml);
-  //if we have dispersive materials we need to create additional field variables
-  if(is_disp || is_disp_ml){
-    allocate_auxilliary_mem(I_tot, J_tot, K_tot,
-			    &Exy_nm1, &Exz_nm1, 
-			    &Eyx_nm1, &Eyz_nm1,  
-			    &Ezx_nm1, &Ezy_nm1,
-			    &Jxy, &Jxz, 
-			    &Jyx, &Jyz,  
-			    &Jzx, &Jzy,
-			    &Jxy_nm1, &Jxz_nm1, 
-			    &Jyx_nm1, &Jyz_nm1,  
-			    &Jzx_nm1, &Jzy_nm1);
-  }
-//fprintf(stderr,"Pre 14\n");
-  if(is_cond){
-    allocate_auxilliary_mem_conductive(I_tot, J_tot, K_tot,
-				       &Jcxy, &Jcxz, 
-				       &Jcyx, &Jcyz,  
-				       &Jczx, &Jczy);
-  }
-  /*end dispersive*/
-
-  /*setup the output array for the sampled field*/
-  if( !((N_fieldsample_i == 0) || (N_fieldsample_j == 0) || (N_fieldsample_k == 0) || (N_fieldsample_n == 0)) ){
-    ndims   = 4;
-    dims[0] = N_fieldsample_i;
-    dims[1] = N_fieldsample_j;
-    dims[2] = N_fieldsample_k;
-    dims[3] = N_fieldsample_n;
-
-    mx_fieldsample = mxCreateNumericArray( ndims, (const mwSize *)dims, mxDOUBLE_CLASS, mxREAL);
-    fieldsample = castMatlab4DArray( mxGetPr(mx_fieldsample),N_fieldsample_i, N_fieldsample_j,N_fieldsample_k,N_fieldsample_n);
-    //these variables are temporary storage to reduce the need for interpolation during the algorithm
-  }
-  else{
-    ndims   = 4;
-    dims[0] = 0;
-    dims[1] = 0;
-    dims[2] = 0;
-    dims[3] = 0;
-    
-    mx_fieldsample = mxCreateNumericArray( ndims, (const mwSize *)dims, mxDOUBLE_CLASS, mxREAL);
-  }
-  plhs[27] = mx_fieldsample;
-
-  if(nvertices>0){
-      ndims   = 3;
-      dims[0] = nvertices;
-      dims[1] = ncomponents;
-      dims[2] = N_f_ex_vec;
-      mx_camplitudes = mxCreateNumericArray( ndims, (const mwSize *)dims, mxDOUBLE_CLASS, mxCOMPLEX); 
-      camplitudesR = castMatlab3DArray(mxGetPr(mx_camplitudes),dims[0],dims[1],dims[2]);
-      camplitudesI = castMatlab3DArray(mxGetPi(mx_camplitudes),dims[0],dims[1],dims[2]);
-      
-  }
-  else{
-    ndims   = 3;
-    dims[0] = 0;
-    dims[1] = 0;
-    dims[2] = 0;
-    mx_camplitudes = mxCreateNumericArray( ndims, (const mwSize *)dims, mxDOUBLE_CLASS, mxCOMPLEX); 
-    
-  }
-  plhs[28] = mx_camplitudes;
-  //fprintf(stderr,"Pre 15\n");
-  /*end of setup the output array for the sampled field*/
-
-  
-  
-  /*set up the parameters for the phasor convergence procedure*/
-  /*First we set dt so that an integer number of time periods fits within a sinusoidal period
-   */
-  double Nsteps_tmp = 0.0;
-  double dt_old;
-  if(sourcemode==sm_steadystate){
-<<<<<<< HEAD
-    dt_old = params.dt;
-    Nsteps_tmp = ceil(2.*dcpi/omega_an[0]/params.dt*3);
-    params.dt = 2.*dcpi/omega_an[0]*3/Nsteps_tmp;
-=======
-    dt_old = dt[0];
-    Nsteps_tmp = ceil(2.*dcpi/omega_an[0]/dt[0]*3);
-    dt[0] = 2.*dcpi/omega_an[0]*3/Nsteps_tmp;
-    params.dt = dt[0];
->>>>>>> c6d7da12
-  }
-  
-  //fprintf(stderr,"Pre 16\n");
-  if(sourcemode==sm_steadystate && runmode == rm_complete)
-    fprintf(stderr,"Changing dt from %.10e to %.10e\n",dt_old,params.dt);
-  Nsteps = (int)lround(Nsteps_tmp);
-  //fprintf(stderr,"Pre 17\n");
-  //Nsteps = (int)(floor(3*2.*dcpi/(omega_an[0]*params.dt)) + 1.);//the number of time steps in a sinusoidal period
-  dft_counter = 0;
-    //fprintf(stderr,"Pre 18\n");
-  /*Nt should be an integer number of Nsteps in the case of steady-state operation*/
-  if(sourcemode==sm_steadystate && runmode == rm_complete)
-    if(*Nt/Nsteps*Nsteps != *Nt){
-      fprintf(stderr,"Changing the value of Nt from %d to",*Nt);
-      *Nt = *Nt/Nsteps*Nsteps;
-      fprintf(stderr," %d for correct phasor extraction\n",*Nt);
-    }
-  //fprintf(stderr,"Pre 19\n");
-
-  if( (runmode==rm_complete)&&(sourcemode==sm_steadystate))
-    printf("Nsteps: %d \n",Nsteps);
-
-  /*An optimization step in the 2D (J_tot==0) case, try to work out if we have either 
-    of TE or TM, ie, not both*/
-  int ksource_nz[4];
-  for (int icomp=0;icomp<4;icomp++)
-    ksource_nz[icomp]=0;
-  //fprintf(stderr,"Pre 20\n");
-  if(J_tot==0){
-    
-    
-    for (int icomp=0;icomp<4;icomp++)
-      for(i=0;i<(I_tot+1);i++){
-	ksource_nz[icomp] = ksource_nz[icomp] || (fabs(KsourceI[0][i-((int)I0[0])][icomp])>1.0e-15 )|| (fabs(KsourceR[0][i-((int)I0[0])][icomp])>1.0e-15 );
-      }
-       
-    //for (int icomp=0;icomp<4;icomp++)
-    //	fprintf(stderr,"ksource_nz[%d] = %d\n",icomp,ksource_nz[icomp]);
-    
-  }
-  //fprintf(stderr,"Pre 21\n");
-  /*
-    In the J_tot==0 2D version, the 'TE' case involves components Ey, Hx and Hz
-    'TM' case involves components Ex, Ez and Hy
-
-    Ey and Hx receive an input from the source condition only if ksource_nz[2] or ksource_nz[1]
-    are non-zero. 
-
-    Ex and Hy receive an input from the source condition only if ksource_nz[3] or ksource_nz[0]
-    are non-zero. 
-
-    The idea is to use an alternative upper limit to the loop over j when we have J_tot==0. We currently have the followingloops 
-    in place for each of the component updates.
-
-    From the analysis below, we see that in all cases, the TE update has the following loop on j:
-    for(j=0;j<max(J_tot,1);j++)
-    whilst the TM case has:
-    for(j=0;j<(J_tot+1);j++)
-    
-    So we can create variables
-    J_tot_p1_bound     
-    and
-    J_tot_bound 
-
-    which would take the following values
-    3D:
-    J_tot_p1_bound = J_tot + 1;
-    J_tot_bound = J_tot;
-
-    2D:
-    TE:
-    J_tot_bound = 1;
-    Not TE:
-    J_tot_bound = 0;
-
-    TM:
-    J_tot_p1_bound = 1;
-    Not TM:
-    J_tot_p1_bound = 0;
-
-    Exy: Not involved in 2D
-    for(k=0;k<(K_tot+1);k++)
-    for(j=1;j<J_tot;j++)
-    for(i=0;i<I_tot;i++){
-
-    Exz: TM
-    for(k=1;k<K_tot;k++)
-    for(j=0;j<(J_tot+1);j++)
-    for(i=0;i<I_tot;i++){
-
-    Eyx: TE
-    for(k=0;k<(K_tot+1);k++)
-    for(j=0;j<max(J_tot,1);j++)
-    for(i=1;i<I_tot;i++){
-    
-    Eyz: TE
-    for(k=1;k<K_tot;k++)
-    for(j=0;j<max(J_tot,1);j++)
-    for(i=0;i<(I_tot+1);i++){
-
-    Ezx: TM
-    for(k=0;k<K_tot;k++)
-    for(j=0;j<(J_tot+1);j++)
-    for(i=1;i<I_tot;i++){
-
-    Ezy: Not involved in 2D
-    for(k=0;k<K_tot;k++)
-    for(j=1;j<J_tot;j++)
-    for(i=0;i<(I_tot+1);i++){
-
-    Hxy:  Not involved in 2D
-    for(k=0;k<K_tot;k++)
-    for(j=0;j<J_tot;j++)
-    for(i=0;i<(I_tot+1);i++)
-
-    Hxz: TE
-    for(k=0;k<K_tot;k++)
-    for(j=0;j<max(J_tot,1);j++)
-    for(i=0;i<(I_tot+1);i++){
-    
-    Hyx: TM
-    for(k=0;k<K_tot;k++)
-    for(j=0;j<(J_tot+1);j++)
-    for(i=0;i<I_tot;i++){
-
-    Hyz: TM
-    for(k=0;k<K_tot;k++){
-    for(j=0;j<(J_tot+1);j++)
-    for(i=0;i<I_tot;i++){
-
-    Hzx: TE
-    for(k=0;k<(K_tot+1);k++)
-    for(j=0;j<max(J_tot,1);j++)
-    for(i=0;i<I_tot;i++){
-
-    Hzy: Not involved in 2D
-    for(k=0;k<(K_tot+1);k++)
-    for(j=0;j<J_tot;j++)
-    for(i=0;i<I_tot;i++){
-  */    
-  //implement the above
-  int J_tot_bound = J_tot;
-  int J_tot_p1_bound = J_tot+1;
-  if(J_tot==0){
-    //TE case
-    if( ksource_nz[2] || ksource_nz[1] || eyi_present )
-      J_tot_bound = 1;
-    else
-      J_tot_bound = 0;
-
-    //TM case
-    if( ksource_nz[3] || ksource_nz[0] || exi_present)
-      J_tot_p1_bound = 1;
-    else
-      J_tot_p1_bound = 0;
-  }
-  //fprintf(stderr,"Pre 22a\n");
-  //fprintf(stderr,"Pre 22, %d\n",strcmp(tdfdirstr,""));
-  /*setup time domain field export matrices*/
-  if( strcmp(tdfdirstr,"") ){
-    ndims = 2;
-    dims[0] = Ni_tdf;
-    dims[1] = Nk_tdf;
-    ex_tdf_array = mxCreateNumericArray( ndims, (const mwSize *)dims, mxDOUBLE_CLASS, mxREAL);
-    ex_tdf = castMatlab2DArray( mxGetPr( (mxArray *)ex_tdf_array), dims[0], dims[1] );
-  }
-  
-//fprintf(stderr,"Pre 23\n");
-    
-  /*Start of FDTD iteration*/
-  //open a file for logging the times
-  /*The times of the E and H fields at the point where update equations are applied. 
-    time_H is actually the time of the H field when the E field consistency update is 
-    applied and vice versa. time_E > time_H below since after the E field consistency 
-    update the E field will have advanced one time step.
-
-    The interpretation of time is slightly complicated in the following. In what follows 
-    I write (tind*dt,(tind+1/2)*dt) to mean the time at which we currently know the
-    electric (tind*dt) and magnetic ( (tind+1/2)*dt ) fields.
-
-    Times before                Operation         Times after
-    (tind*dt,(tind+1/2)*dt)     Extract phasors   (tind*dt,(tind+1/2)*dt)
-    (tind*dt,(tind+1/2)*dt)     E field update    ( (tind+1)*dt,(tind+1/2)*dt)
-    ((tind+1)*dt,(tind+1/2)*dt) H field update    ( (tind+1)*dt,(tind+3/2)*dt)
-    ((tind+1)*dt,(tind+3/2)*dt) Normalisation extraction
-
-    We note that the extractPhasorENorm uses (tind+1)*dt and extractPhasorHNorm uses
-    (tind+1/2)*dt to perform the update equation in the DFT. This seems incorrect
-    at first but we note that they take the terms fte and fth as inputs respectively.
-    When one notes that fte is calculated using time_E and fth using time_H we see
-    that this indexing is correct, ie, time_E = (tind+1)*dt and time_H = (tind+1/2)*dt.
-  */
-//fprintf(stderr,"Pre 24\n");
-  double time_E;
-  double time_H;
-  t0 = (double)time(NULL);
-  //    fprintf(stderr,"start_tind: %d\n",start_tind);
-  //  fprintf(stdout,"dz: %e, c: %e, dz/c: %e\n",dz,light_v,dz/light_v);
-  //Begin of main iteration loop
-  auto main_loop_timer = Timer();
-
-  if(TIME_MAIN_LOOP){
-    main_loop_timer.start();
-  }
-
-  for(tind = start_tind; tind < *Nt; tind++){
-    //fprintf(stderr,"Pos 00:\n");
-    time_E = ( (double)(tind + 1) )*params.dt;
-    time_H = time_E - params.dt/2.;
-    //Extract phasors
-    auto timer = Timer();
-    if((dft_counter == Nsteps)&&(runmode==rm_complete)&&(sourcemode==sm_steadystate) && exphasorsvolume){//runmode=complete,sourcemode=steadystate
-      dft_counter = 0;
-      double tol = checkPhasorConvergence(ExR,ExI,EyR,EyI,EzR,EzI,
-					  ExR2,ExI2,EyR2,EyI2,EzR2,EzI2,
-					  Exy,Exz,Eyx,Eyz,Ezx,Ezy,
-					  pind_il,pind_iu,
-					  pind_jl,pind_ju,
-					  pind_kl,pind_ku,
-					  tind,*omega_an, params.dt, *Nt);
-
-
-      //      mexPrintf("tol: %.5e \n",tol);
-      fprintf(stderr,"tol: %.5e \n",tol);
-
-      if( tol<TOL )
-	break;//required accuracy obtained
-
-      copyPhasors(mxGetPr( (mxArray *)plhs[0]),mxGetPi( (mxArray *)plhs[0]),mxGetPr( (mxArray *)plhs[1]),mxGetPi( (mxArray *)plhs[1]),mxGetPr( (mxArray *)plhs[2]),mxGetPi( (mxArray *)plhs[2]),
-		  mxGetPr( (mxArray *)dummy_array[0]),mxGetPi( (mxArray *)dummy_array[0]),mxGetPr( (mxArray *)dummy_array[1]),mxGetPi( (mxArray *)dummy_array[1]),
-		  mxGetPr( (mxArray *)dummy_array[2]),mxGetPi( (mxArray *)dummy_array[2]),  (int)mxGetNumberOfElements( (mxArray *)plhs[0]));
-
-      //clean the phasors
-      dims[0] = pind_iu - pind_il + 1;
-      dims[1] = pind_ju - pind_jl + 1;
-      dims[2] = pind_ku - pind_kl + 1;
-
-      /*
-	dims[0] = I_tot - *Dxu - *Dxl - 3 + 1;
-	dims[1] = J_tot - *Dyu - *Dyl - 3 + 1;
-	dims[2] = K_tot - *Dzu - *Dzl - 3 + 1;
-      */
-
-      initialiseDouble3DArray(ExR, dims[0], dims[1], dims[2]);
-      initialiseDouble3DArray(ExI, dims[0], dims[1], dims[2]);
-      initialiseDouble3DArray(EyR, dims[0], dims[1], dims[2]);
-      initialiseDouble3DArray(EyI, dims[0], dims[1], dims[2]);
-      initialiseDouble3DArray(EzR, dims[0], dims[1], dims[2]);
-      initialiseDouble3DArray(EzI, dims[0], dims[1], dims[2]);
-
-      initialiseDouble3DArray(HxR, dims[0], dims[1], dims[2]);
-      initialiseDouble3DArray(HxI, dims[0], dims[1], dims[2]);
-      initialiseDouble3DArray(HyR, dims[0], dims[1], dims[2]);
-      initialiseDouble3DArray(HyI, dims[0], dims[1], dims[2]);
-      initialiseDouble3DArray(HzR, dims[0], dims[1], dims[2]);
-      initialiseDouble3DArray(HzI, dims[0], dims[1], dims[2]);
-
-      if( exphasorssurface ){
-	initialiseDouble3DArray(surface_EHr, n_surface_vertices, 6, N_f_ex_vec);
-	initialiseDouble3DArray(surface_EHi, n_surface_vertices, 6, N_f_ex_vec);
-      }
-      //cleanphasors
-    }
-    //fprintf(stderr,"Pos 01:\n");
-
-    if((sourcemode==sm_steadystate)&&(runmode==rm_complete) && exphasorsvolume){
-
-      extractPhasorsVolume( ExR,ExI,EyR,EyI,EzR,EzI,
-			    Exy,Exz,Eyx,Eyz,Ezx,Ezy,
-			    pind_il,pind_iu,
-			    pind_jl,pind_ju,
-			    pind_kl,pind_ku,
-			    dft_counter,*omega_an, params.dt, Nsteps);
-      extractPhasorsVolumeH(HxR,HxI,HyR,HyI,HzR,HzI,
-			    Hxy,Hxz,Hyx,Hyz,Hzx,Hzy,
-			    pind_il,pind_iu,
-			    pind_jl,pind_ju,
-			    pind_kl,pind_ku,
-			    dft_counter,*omega_an, params.dt, Nsteps);
-
-      if( exphasorssurface ){
-	if(intphasorssurface){
-	  for(int ifx=0;ifx<N_f_ex_vec;ifx++)
-	    extractPhasorsSurface( surface_EHr[ifx], surface_EHi[ifx],
-				   Hxy, Hxz, Hyx, Hyz, Hzx, Hzy,
-				   Exy, Exz, Eyx, Eyz, Ezx, Ezy,
-				   surface_vertices, n_surface_vertices, dft_counter, f_ex_vec[ifx]*2*dcpi, params.dt, Nsteps, dimension,J_tot,intmethod );
-	  dft_counter++;
-	}
-	else{
-	  for(int ifx=0;ifx<N_f_ex_vec;ifx++)
-	    extractPhasorsSurfaceNoInterpolation( surface_EHr[ifx], surface_EHi[ifx],
-						  Hxy, Hxz, Hyx, Hyz, Hzx, Hzy,
-						  Exy, Exz, Eyx, Eyz, Ezx, Ezy,
-						  surface_vertices, n_surface_vertices, dft_counter, f_ex_vec[ifx]*2*dcpi, params.dt, Nsteps, dimension,J_tot );
-	  dft_counter++;
-	}
-      }
-
-    }
-    else if((sourcemode==sm_pulsed)&&(runmode==rm_complete) && exphasorsvolume){
-      if(TIME_EXEC){
-        timer.click();
-      }
-
-      if( (tind-start_tind) % Np == 0){
-	extractPhasorsVolume(ExR,ExI,EyR,EyI,EzR,EzI,
-			     Exy,Exz,Eyx,Eyz,Ezx,Ezy,
-			     pind_il,pind_iu,
-			     pind_jl,pind_ju,
-			     pind_kl,pind_ku,
-			     tind,*omega_an, params.dt, Npe);
-	//fprintf(stderr,"Pos 01a:\n");
-	extractPhasorsVolumeH(HxR,HxI,HyR,HyI,HzR,HzI,
-			      Hxy,Hxz,Hyx,Hyz,Hzx,Hzy,
-			      pind_il,pind_iu,
-			      pind_jl,pind_ju,
-			      pind_kl,pind_ku,
-			      tind,*omega_an, params.dt, Npe);
-      }
-      if(TIME_EXEC){
-	      timer.click();
-      }
-      //fprintf(stderr,"Pos 01b:\n");
-    }
-    /*extract fieldsample*/
-    if(!((N_fieldsample_i == 0) || (N_fieldsample_j == 0) || (N_fieldsample_k == 0) || (N_fieldsample_n == 0))){
-      //if( (tind-start_tind) % Np == 0){
-      if(1){
-#pragma omp parallel default(shared) private(Ex_temp,Ey_temp,Ez_temp)
-	{
-
-#pragma omp for
-	  for(int kt=0; kt< N_fieldsample_k; kt++)
-	    for(int jt=0; jt< N_fieldsample_j ; jt++)
-	      for(int it=0; it< N_fieldsample_i; it++){
-		////fprintf(stderr,"Pos fs 1\n");
-		interpolateTimeDomainFieldCentralEBandLimited( Exy, Exz, Eyx, Eyz, Ezx, Ezy, (int)fieldsample_i[it] + Dxl[0] - 1, (int)fieldsample_j[jt] + Dyl[0] - 1,(int)fieldsample_k[kt] + Dzl[0] - 1, &Ex_temp, &Ey_temp, &Ez_temp);
-		//fprintf(stderr,"Pos fs 2\n");
-		for(int nt=0; nt< N_fieldsample_n; nt++)
-		  fieldsample[nt][kt][jt][it] = fieldsample[nt][kt][jt][it] + pow( Ex_temp*Ex_temp + Ey_temp*Ey_temp + Ez_temp*Ez_temp, fieldsample_n[nt]/2.)/Nt[0];
-		//fprintf(stderr,"%d %d %d %d -> %d %d %d (%d) %d [%d %d]\n",nt,kt,jt,it,(int)fieldsample_n[nt], (int)fieldsample_i[it] + Dxl[0] - 1, (int)fieldsample_j[jt] + Dyl[0] - 1, Dyl[0],(int)fieldsample_k[kt] + Dzl[0] - 1 , Nsteps, (int)fieldsample_n[nt] - 2);
-
-	      }
-	}
-      }
-    }
-
-    /*end extract fieldsample*/
-
-    //fprintf(stderr,"Pos 02:\n");
-    if( sourcemode==sm_pulsed && runmode==rm_complete && exphasorssurface ){
-      if( (tind-start_tind) % Np == 0 ){
-	if(intphasorssurface)
-	  for(int ifx=0;ifx<N_f_ex_vec;ifx++)
-	    extractPhasorsSurface( surface_EHr[ifx], surface_EHi[ifx],
-				   Hxy, Hxz, Hyx, Hyz, Hzx, Hzy,
-				   Exy, Exz, Eyx, Eyz, Ezx, Ezy,
-				   surface_vertices, n_surface_vertices, tind,
-				   f_ex_vec[ifx]*2*dcpi, params.dt, Npe, dimension,J_tot,intmethod );
-	else
-	  for(int ifx=0;ifx<N_f_ex_vec;ifx++)
-	    extractPhasorsSurfaceNoInterpolation( surface_EHr[ifx], surface_EHi[ifx],
-				   Hxy, Hxz, Hyx, Hyz, Hzx, Hzy,
-				   Exy, Exz, Eyx, Eyz, Ezx, Ezy,
-				   surface_vertices, n_surface_vertices, tind,
-				   f_ex_vec[ifx]*2*dcpi, params.dt, Npe, dimension,J_tot );
-
-
-      }
-    }
-
-   if( sourcemode==sm_pulsed && runmode==rm_complete && (nvertices > 0) ){
-     //     fprintf(stderr,"loc 01 (%d,%d,%d)\n",tind,start_tind,Np);
-      if( (tind-start_tind) % Np == 0 ){
-	//	fprintf(stderr,"loc 02\n");
-	if( nvertices > 0){
-	  //fprintf(stderr,"loc 03\n");
-	  //	  fprintf(stderr,"EPV 01\n");
-	  for(int ifx=0;ifx<N_f_ex_vec;ifx++)
-	    extractPhasorsVertices( camplitudesR[ifx], camplitudesI[ifx],
-				    Hxy, Hxz, Hyx, Hyz, Hzx, Hzy,
-				    Exy, Exz, Eyx, Eyz, Ezx, Ezy,
-				    vertices, nvertices, components, ncomponents, tind,
-				    f_ex_vec[ifx]*2*dcpi, params.dt, Npe, dimension,J_tot,intmethod );
-	}
-      }
-    }
-
-
-    //fprintf(stderr,"Pos 02a:\n");
-    if( sourcemode==sm_pulsed && runmode==rm_complete && exdetintegral ){
-      if( (tind-start_tind) % Np == 0 ){
-	//First need to sum up the Ex and Ey values on a plane ready for FFT, remember that Ex_t and Ey_t are in row-major format whilst Exy etc. are in column major format
-	for(j=*Dyl;j<(J_tot-*Dyu);j++)
-	  for(i=*Dxl;i<(I_tot-*Dxu);i++){
-	    Ex_t[j-*Dyl+(i-*Dxl)*(J_tot-*Dyu-*Dyl)][0] = Exy[k_det_obs_global][j][i] + Exz[k_det_obs_global][j][i];Ex_t[j-*Dyl+(i-*Dxl)*(J_tot-*Dyu-*Dyl)][1]=0.;
-	    Ey_t[j-*Dyl+(i-*Dxl)*(J_tot-*Dyu-*Dyl)][0] = Eyx[k_det_obs_global][j][i] + Eyz[k_det_obs_global][j][i];Ey_t[j-*Dyl+(i-*Dxl)*(J_tot-*Dyu-*Dyl)][1]=0.;
-	  }
-	//fprintf(stderr,"Pos 02a [1] (%d,%d,%d,%d):\n",*Dyl,J_tot-*Dyu,*Dxl,I_tot-*Dxu);
-	fftw_execute(pex_t);fftw_execute(pey_t);
-	//fprintf(stderr,"Pos 02a [2]:\n");
-	//Iterate over each mode
-	for(int im=0;im<Ndetmodes;im++){
-	  //Now go back to column-major
-	  for(j=0;j<(J_tot-*Dyu-*Dyl);j++)
-	    for(i=0;i<(I_tot-*Dxu-*Dxl);i++){
-	      Ex_t_cm[j][i] = Ex_t[j+i*(J_tot-*Dyu-*Dyl)][0] + I*Ex_t[j+i*(J_tot-*Dyu-*Dyl)][1];
-	      Ey_t_cm[j][i] = Ey_t[j+i*(J_tot-*Dyu-*Dyl)][0] + I*Ey_t[j+i*(J_tot-*Dyu-*Dyl)][1];
-	    }
-	  //fprintf(stderr,"Pos 02a [3]:\n");
-	  //Now multiply the pupil, mostly the pupil is non-zero in only a elements
-	  for(j=0;j<(J_tot-*Dyu-*Dyl);j++)
-	    for(i=0;i<(I_tot-*Dxu-*Dxl);i++){
-	      Ex_t_cm[j][i] = Ex_t_cm[j][i]*Pupil[j][i]*Dx_tilde[j][i][im];
-	      Ey_t_cm[j][i] = Ey_t_cm[j][i]*Pupil[j][i]*Dy_tilde[j][i][im];
-	    }
-	  //fprintf(stderr,"Pos 02a [4]:\n");
-	  //now iterate over each frequency to extract phasors at
-#pragma omp parallel default(shared)  private(lambda_an_t,Idxt,Idyt,i,j,kprop,phaseTermE,cphaseTermE)
-	  {
-#pragma omp for
-	    for(int ifx=0;ifx<N_f_ex_vec;ifx++){
-	      //wavelength in air
-	      lambda_an_t = light_v/f_ex_vec[ifx];
-	      //fprintf(stdout,"lambda_an_t = %e, light_v = %e, z_obs = %e\n",lambda_an_t,light_v,z_obs);
-	      Idxt=0.;Idyt=0.;
-
-	      //now loop over all angular frequencies
-	      for(j=0;j<(J_tot-*Dyu-*Dyl);j++)
-		for(i=0;i<(I_tot-*Dxu-*Dxl);i++){
-		  if( (lambda_an_t*fx_vec[i]*lambda_an_t*fx_vec[i]+lambda_an_t*fy_vec[j]*lambda_an_t*fy_vec[j]) < 1){
-
-		    if(!air_interface_present){
-		      /*This had to be fixed since we must take into account the refractive index of the medium.
-
-		       */
-		      kprop = exp(I*z_obs*2.*dcpi/lambda_an_t*refind*sqrt(1. - pow(lambda_an_t*fx_vec[i]/refind,2.) - pow(lambda_an_t*fy_vec[j]/refind,2.) ));
-		      //fprintf(stdout,"%d %d %e %e %e %e %e %e %e\n",i,j,fx_vec[i],fy_vec[j],real(kprop),imag(kprop),z_obs,dcpi,lambda_an_t);
-		    }
-		    else{
-		      kprop = exp(I*(-air_interface+z_obs)*2.*dcpi/lambda_an_t*refind*sqrt(1.-pow(lambda_an_t*fx_vec[i]/refind,2.)-pow(lambda_an_t*fy_vec[j]/refind,2.)))*exp(I*air_interface*2.*dcpi/lambda_an_t*sqrt(1.-pow(lambda_an_t*fx_vec[i],2.) - pow(lambda_an_t*fy_vec[j],2.)));
-		    }
-		  }
-		  else
-		    kprop = 0.;
-
-		  Idxt+=Ex_t_cm[j][i]*kprop;
-		  Idyt+=Ey_t_cm[j][i]*kprop;
-		}
-	      phaseTermE = fmod(f_ex_vec[ifx]*2.*dcpi*((double) tind)*params.dt, 2*dcpi);
-	      cphaseTermE = exp(phaseTermE * I) * 1./((double) Npe);
-
-	      Idx[ifx][im]+=Idxt*cphaseTermE;
-	      Idy[ifx][im]+=Idyt*cphaseTermE;
-
-	    }//end of loop on frequencies
-	  }//end of pragma omp parallel
-	}//end of loop over each mode
-      }
-    }//end of section for calculating detector function
-
-    //fprintf(stderr,"Pos 02b:\n");
-    if(runmode==rm_complete)
-      if(dimension==THREE){
-	extractPhasorsPlane( iwave_lEx_Rbs, iwave_lEx_Ibs, iwave_lEy_Rbs, iwave_lEy_Ibs,
-			     iwave_lHx_Rbs, iwave_lHx_Ibs, iwave_lHy_Rbs, iwave_lHy_Ibs,
-			     Exz, Eyz, Hxz, Hyz,
-			     Exy, Eyx, Hxy, Hyx,
-			     I_tot, J_tot, ((int)*K0) + 1, tind, *omega_an, params.dt, *Nt);//extract the phasors just above the line
-      }
-    //fprintf(stderr,"Pos 02c:\n");
-
-    //Update equations for the E field
-
-    /*There are two options for determining the update coefficients for the FDTD cell:
-
-      1) If cell (i,j,k) is either free space or PML:
-
-      materials[k][j][i] will be set to 0. In this case the update parameter used will
-      be given by Cay[j], Cby[j] etc depending on which update equation is being implemented.
-
-      2) if cell (i,j,k) is composed of a scattering type material then materials[k][j][i] will be
-      non-zero and will be an index into Cmaterial_Cay and Cmaterial_Cby etc depending on which
-      update equation is being implemented.
-
-    */
-
-    int array_ind = 0;
-    //fprintf(stderr,"I_tot=%d, J_tot=%d, K_tot=%d\n",I_tot,J_tot,K_tot);
-    if(TIME_EXEC){
-      timer.click();
-    }
-    //fprintf(stderr,"Dimension = %d\n",dimension);
-    /*
-      for(k=0;k<(K_tot+1);k++)
-      fprintf(stdout,"%e ",Exy[k][13][13]+Exz[k][13][13]);
-      fprintf(stdout,"\n");
-    */
-#pragma omp parallel default(shared)  private(i,j,k,rho,k_loc,array_ind,Ca,Cb,Cc,alpha_l,beta_l,gamma_l,kappa_l,sigma_l,Enp1,Jnp1)//,ca_vec,cb_vec,cc_vec,eh_vec)
-    {
-    Enp1 = 0.0;
-    array_ind = 0;
-
-  if(dimension==THREE || dimension==TE){
-	if( useCD ){//FDTD, Exy
-#pragma omp for
-	  for(k=0;k<(K_tot+1);k++)
-	    for(j=1;j<J_tot;j++)
-	      for(i=0;i<I_tot;i++){
-		rho = 0.;
-		k_loc = k;
-		if( is_structure )
-		  if( k>Dzl[0] && k<(Dzl[0]+K) ){
-		    if( (k-structure[i][1])<(K+Dzl[0]) && (k-structure[i][1])>Dzl[0] )
-		      k_loc = k - structure[i][1];
-		    else if( (k-structure[i][1])>=(K+Dzl[0]) )
-		      k_loc = Dzl[0]+K-1;
-		    else
-		      k_loc = Dzl[0]+1;
-		  }
-		if( !is_multilayer )
-		  array_ind = j;
-		else
-		  array_ind = (J_tot+1)*k_loc+j;
-
-		//use the average of material parameters between nodes
-		if( materials[k][j][i] || materials[k][j][i+1]){
-		  //fprintf(stdout,"(%d,%d,%d,%d)\n",i,j,k,tind);
-		  rho = 0.;
-		  if( !materials[k][j][i] ){
-		    Ca = Cay[array_ind];
-		    Cb = Cby[array_ind];
-		    if(is_disp_ml)
-		      Cc = Ccy[array_ind];
-		    else
-		      Cc = 0.;
-		  }
-		  else{
-		    Ca = Cmaterial_Cay[materials[k][j][i]-1];
-		    Cb = Cmaterial_Cby[materials[k][j][i]-1];
-		    Cc = Cmaterial_Ccy[materials[k][j][i]-1];
-		  }
-
-		  if(intmatprops){
-		    if( !materials[k][j][i+1] ){
-		      Ca = Ca + Cay[array_ind];
-		      Cb = Cb + Cby[array_ind];
-		      if(is_disp_ml)
-			Cc = Cc + Ccy[array_ind];
-		    }
-		    else{
-		      Ca = Ca + Cmaterial_Cay[materials[k][j][i+1]-1];
-		      Cb = Cb + Cmaterial_Cby[materials[k][j][i+1]-1];
-		      Cc = Cc + Cmaterial_Ccy[materials[k][j][i+1]-1];
-		    }
-		    Ca = Ca/2.;
-		    Cb = Cb/2.;
-		    Cc = Cc/2.;
-		  }
-		}
-		else{
-		  Ca = Cay[array_ind];
-		  Cb = Cby[array_ind];
-		  if(is_disp_ml)
-		    Cc = Ccy[array_ind];
-		  else
-		    Cc = 0.;
-		  if(is_cond)
-		    rho = rho_y[array_ind];
-		}
-
-		alpha_l = 0.;
-		beta_l  = 0.;
-		gamma_l = 0.;
-		kappa_l = 1.;
-		sigma_l = 0.;
-
-		if(is_disp || is_disp_ml){
-		  sigma_l = ml_sigma_y[array_ind];
-		  kappa_l = ml_kappa_y[array_ind];
-		  alpha_l = ml_alpha[k_loc];
-		  beta_l = ml_beta[k_loc];
-		  gamma_l = ml_gamma[k_loc];
-		  if( materials[k][j][i] || materials[k][j][i+1]){
-		    if(materials[k][j][i]){
-		      alpha_l = alpha[materials[k][j][i]-1];
-		      beta_l =  beta[materials[k][j][i]-1];
-		      gamma_l = gamma[materials[k][j][i]-1];
-		    }
-		    else{
-		      alpha_l = ml_alpha[k_loc];
-		      beta_l = ml_beta[k_loc];
-		      gamma_l = ml_gamma[k_loc];
-		    }
-
-		    if(materials[k][j][i+1]){
-		      alpha_l += alpha[materials[k][j][i+1]-1];
-		      beta_l +=  beta[materials[k][j][i+1]-1];
-		      gamma_l += gamma[materials[k][j][i+1]-1];
-		    }
-		    else{
-		      alpha_l += ml_alpha[k_loc];
-		      beta_l += ml_beta[k_loc];
-		      gamma_l += ml_gamma[k_loc];
-
-		    }
-		    alpha_l = alpha_l/2.;
-		    beta_l = beta_l/2.;
-		    gamma_l = gamma_l/2.;
-		  }
-		}
-
-
-		Enp1 = Ca*Exy[k][j][i]+Cb*(Hzy[k][j][i] + Hzx[k][j][i] - Hzy[k][j-1][i] - Hzx[k][j-1][i]);
-		if( (is_disp || is_disp_ml) && gamma_l)
-		  Enp1 += Cc*Exy_nm1[k][j][i] - 1./2.*Cb*dy*((1+alpha_l)*Jxy[k][j][i] + beta_l*Jxy_nm1[k][j][i]);
-		if(is_cond && rho)
-		  Enp1 += Cb*dy*Jcxy[k][j][i];
-		if( (is_disp || is_disp_ml) && gamma_l){
-		  Jnp1  = alpha_l*Jxy[k][j][i] + beta_l*Jxy_nm1[k][j][i] + kappa_l*gamma_l/(2.*params.dt)*(Enp1 - Exy_nm1[k][j][i]);
-		  Jnp1 += sigma_l/eo*gamma_l*Exy[k][j][i];
-
-		  Exy_nm1[k][j][i] = Exy[k][j][i];
-		  Jxy_nm1[k][j][i] = Jxy[k][j][i];
-		  Jxy[k][j][i]     = Jnp1;
-
-		  //	    fprintf(stderr,"(%d,%d,%d): %e\n",i,j,k,Jxy[k][j][i]);
-		}
-
-		if(is_cond && rho){
-		  Jcxy[k][j][i] -= rho*(Enp1 + Exy[k][j][i]);
-		}
-
-		Exy[k][j][i] = Enp1;
-	      }
-	}//FDTD, Exy
-	else{//PSTD, Exy
-//fprintf(stderr,"Pos 02d:\n");
-#pragma omp for
-	  for(k=0;k<(K_tot+1);k++)
-	    for(i=0;i<I_tot;i++){
-	      for(j=1;j<J_tot;j++){
-		rho = 0.;
-		k_loc = k;
-		if( is_structure )
-		  if( k>Dzl[0] && k<(Dzl[0]+K) ){
-		    if( (k-structure[i][1])<(K+Dzl[0]) && (k-structure[i][1])>Dzl[0] )
-		      k_loc = k - structure[i][1];
-		    else if( (k-structure[i][1])>=(K+Dzl[0]) )
-		      k_loc = Dzl[0]+K-1;
-		    else
-		      k_loc = Dzl[0]+1;
-		  }
-		if( !is_multilayer )
-		  array_ind = j;
-		else
-		  array_ind = (J_tot+1)*k_loc+j;
-
-		//use the average of material parameters between nodes
-		if( materials[k][j][i] || materials[k][j][i+1]){
-		  //fprintf(stdout,"(%d,%d,%d,%d)\n",i,j,k,tind);
-		  rho = 0.;
-		  if( !materials[k][j][i] ){
-		    Ca = Cay[array_ind];
-		    Cb = Cby[array_ind];
-		    if(is_disp_ml)
-		      Cc = Ccy[array_ind];
-		    else
-		      Cc = 0.;
-		  }
-		  else{
-		    Ca = Cmaterial_Cay[materials[k][j][i]-1];
-		    Cb = Cmaterial_Cby[materials[k][j][i]-1];
-		    Cc = Cmaterial_Ccy[materials[k][j][i]-1];
-		  }
-
-		  if(intmatprops){
-		    if( !materials[k][j][i+1] ){
-		      Ca = Ca + Cay[array_ind];
-		      Cb = Cb + Cby[array_ind];
-		      if(is_disp_ml)
-			Cc = Cc + Ccy[array_ind];
-		    }
-		    else{
-		      Ca = Ca + Cmaterial_Cay[materials[k][j][i+1]-1];
-		      Cb = Cb + Cmaterial_Cby[materials[k][j][i+1]-1];
-		      Cc = Cc + Cmaterial_Ccy[materials[k][j][i+1]-1];
-		    }
-		    Ca = Ca/2.;
-		    Cb = Cb/2.;
-		    Cc = Cc/2.;
-		  }
-		}
-		else{
-		  Ca = Cay[array_ind];
-		  Cb = Cby[array_ind];
-		  if(is_disp_ml)
-		    Cc = Ccy[array_ind];
-		  else
-		    Cc = 0.;
-		  if(is_cond)
-		    rho = rho_y[array_ind];
-		}
-
-		alpha_l = 0.;
-		beta_l  = 0.;
-		gamma_l = 0.;
-		kappa_l = 1.;
-		sigma_l = 0.;
-
-		if(is_disp || is_disp_ml){
-		  sigma_l = ml_sigma_y[array_ind];
-		  kappa_l = ml_kappa_y[array_ind];
-		  alpha_l = ml_alpha[k_loc];
-		  beta_l = ml_beta[k_loc];
-		  gamma_l = ml_gamma[k_loc];
-		  if( materials[k][j][i] || materials[k][j][i+1]){
-		    if(materials[k][j][i]){
-		      alpha_l = alpha[materials[k][j][i]-1];
-		      beta_l =  beta[materials[k][j][i]-1];
-		      gamma_l = gamma[materials[k][j][i]-1];
-		    }
-		    else{
-		      alpha_l = ml_alpha[k_loc];
-		      beta_l = ml_beta[k_loc];
-		      gamma_l = ml_gamma[k_loc];
-		    }
-
-		    if(materials[k][j][i+1]){
-		      alpha_l += alpha[materials[k][j][i+1]-1];
-		      beta_l +=  beta[materials[k][j][i+1]-1];
-		      gamma_l += gamma[materials[k][j][i+1]-1];
-		    }
-		    else{
-		      alpha_l += ml_alpha[k_loc];
-		      beta_l += ml_beta[k_loc];
-		      gamma_l += ml_gamma[k_loc];
-
-		    }
-		    alpha_l = alpha_l/2.;
-		    beta_l = beta_l/2.;
-		    gamma_l = gamma_l/2.;
-		  }
-		}
-
-
-      Enp1 = 0.0;
-		//Enp1 = Ca*Exy[k][j][i]+Cb*(Hzy[k][j][i] + Hzx[k][j][i] - Hzy[k][j-1][i] - Hzx[k][j-1][i]);
-		if( (is_disp || is_disp_ml) && gamma_l)
-		  Enp1 += Cc*Exy_nm1[k][j][i] - 1./2.*Cb*dy*((1+alpha_l)*Jxy[k][j][i] + beta_l*Jxy_nm1[k][j][i]);
-		if(is_cond && rho)
-		  Enp1 += Cb*dy*Jcxy[k][j][i];
-		if( (is_disp || is_disp_ml) && gamma_l){
-		  Jnp1  = alpha_l*Jxy[k][j][i] + beta_l*Jxy_nm1[k][j][i] + kappa_l*gamma_l/(2.*params.dt)*(Enp1 - Exy_nm1[k][j][i]);
-		  Jnp1 += sigma_l/eo*gamma_l*Exy[k][j][i];
-
-		  Exy_nm1[k][j][i] = Exy[k][j][i];
-		  Jxy_nm1[k][j][i] = Jxy[k][j][i];
-		  Jxy[k][j][i]     = Jnp1;
-
-		  //	    fprintf(stderr,"(%d,%d,%d): %e\n",i,j,k,Jxy[k][j][i]);
-		}
-
-		if(is_cond && rho){
-		  Jcxy[k][j][i] -= rho*(Enp1 + Exy[k][j][i]);
-		}
-
-		eh_vec[omp_get_thread_num()][j][0] = Hzy[k][j][i] + Hzx[k][j][i];eh_vec[omp_get_thread_num()][j][1] = 0.;
-		ca_vec[omp_get_thread_num()][j-1] = Ca;
-		cb_vec[omp_get_thread_num()][j-1] = Cb;
-	      }
-	      if(J_tot>1){
-		j = 0;
-		eh_vec[omp_get_thread_num()][j][0] = Hzy[k][j][i] + Hzx[k][j][i];eh_vec[omp_get_thread_num()][j][1] = 0.;
-		first_derivative( eh_vec[omp_get_thread_num()], eh_vec[omp_get_thread_num()],
-				  dk_e_y, N_e_y , pf_exy[omp_get_thread_num()], pb_exy[omp_get_thread_num()]);
-
-
-		//fprintf(stdout,"(%d,%d) %d (of %d)\n",i,k,omp_get_thread_num(),omp_get_num_threads());
-
-		for(j=1;j<J_tot;j++){
-		  Exy[k][j][i] = ca_vec[omp_get_thread_num()][j-1]*Exy[k][j][i] + cb_vec[omp_get_thread_num()][j-1]*eh_vec[omp_get_thread_num()][j][0]/((double) N_e_y);
-		}
-	      }
-	    }
-	}//PSTD, Exy
-
-	/*
-	  if(is_disp){
-	  i=36;
-	  j=36;
-	  k=36;
-
-	  fprintf(stdout,"%e %e",Jxy[k][j][i],Exy[k][j][i]);
-	  }
-	*/
-
-	//fprintf(stderr,"Pos 04:\n");
-	//Exz updates
-	if( useCD ){//FDTD, Exz
-#pragma omp for
-	  for(k=1;k<K_tot;k++)
-	    for(j=0;j<J_tot_p1_bound;j++)
-	      for(i=0;i<I_tot;i++){
-		rho = 0.;
-		k_loc = k;
-		if( is_structure )
-		  if( k>Dzl[0] && k<(Dzl[0]+K) ){
-		    if( (k-structure[i][1])<(K+Dzl[0]) && (k-structure[i][1])>Dzl[0] )
-		      k_loc = k - structure[i][1];
-		    else if( (k-structure[i][1])>=(K+Dzl[0]) )
-		      k_loc = Dzl[0]+K-1;
-		    else
-		      k_loc = Dzl[0]+1;
-		  }
-		//use the average of material parameters between nodes
-		if( materials[k][j][i] || materials[k][j][i+1]){
-		  rho = 0.;
-		  if( !materials[k][j][i] ){
-		    Ca = Caz[k_loc];
-		    Cb = Cbz[k_loc];
-		    if(is_disp_ml)
-		      Cc = Ccz[k_loc];
-		    else
-		      Cc = 0.;
-		  }
-		  else{
-		    Ca = Cmaterial_Caz[materials[k][j][i]-1];
-		    Cb = Cmaterial_Cbz[materials[k][j][i]-1];
-		    Cc = Cmaterial_Ccz[materials[k][j][i]-1];
-		  }
-
-		  if(intmatprops){
-		    if( !materials[k][j][i+1] ){
-		      Ca = Ca + Caz[k_loc];
-		      Cb = Cb + Cbz[k_loc];
-		      if(is_disp_ml)
-			Cc = Cc + Ccz[k_loc];
-		    }
-		    else{
-		      Ca = Ca + Cmaterial_Caz[materials[k][j][i+1]-1];
-		      Cb = Cb + Cmaterial_Cbz[materials[k][j][i+1]-1];
-		      Cc = Cc + Cmaterial_Ccz[materials[k][j][i+1]-1];
-		    }
-		    Ca = Ca/2.;
-		    Cb = Cb/2.;
-		    Cc = Cc/2.;
-		  }
-		}
-		else{
-		  Ca = Caz[k_loc];
-		  Cb = Cbz[k_loc];
-		  if(is_disp_ml)
-		    Cc = Ccz[k_loc];
-		  else
-		    Cc = 0.;
-		  if(is_cond)
-		    rho = rho_z[k_loc];
-		}
-
-		alpha_l = 0.;
-		beta_l  = 0.;
-		gamma_l = 0.;
-		kappa_l = 1.;
-		sigma_l = 0.;
-
-		if(is_disp || is_disp_ml){
-		  sigma_l = ml_sigma_z[k_loc];
-		  kappa_l = ml_kappa_z[k_loc];
-		  alpha_l = ml_alpha[k_loc];
-		  beta_l = ml_beta[k_loc];
-		  gamma_l = ml_gamma[k_loc];
-		  if( materials[k][j][i] || materials[k][j][i+1]){
-		    if(materials[k][j][i]){
-		      alpha_l = alpha[materials[k][j][i]-1];
-		      beta_l =  beta[materials[k][j][i]-1];
-		      gamma_l = gamma[materials[k][j][i]-1];
-		    }
-		    else{
-		      alpha_l = ml_alpha[k_loc];
-		      beta_l = ml_beta[k_loc];
-		      gamma_l = ml_gamma[k_loc];
-		    }
-
-		    if(materials[k][j][i+1]){
-		      alpha_l += alpha[materials[k][j][i+1]-1];
-		      beta_l +=  beta[materials[k][j][i+1]-1];
-		      gamma_l += gamma[materials[k][j][i+1]-1];
-		    }
-		    else{
-		      alpha_l += ml_alpha[k_loc];
-		      beta_l += ml_beta[k_loc];
-		      gamma_l += ml_gamma[k_loc];
-
-		    }
-		    alpha_l = alpha_l/2.;
-		    beta_l = beta_l/2.;
-		    gamma_l = gamma_l/2.;
-		  }
-		}
-		/*if( materials[k][j][i] || materials[k][j][i+1])
-		  fprintf(stdout,"(%d,%d,%d), Ca= %e, Cb=%e, is_cond:%d, rho: %e, is_disp: %d, is_disp_ml: %d\n",i,j,k,Ca,Cb,is_cond,rho,is_disp,is_disp_ml);
-		  if(tind==0)
-		  fprintf(stdout,"%d %d %e %e\n",i,k,Ca, Cb);*/
-		Enp1 = Ca*Exz[k][j][i]+Cb*(Hyx[k-1][j][i] + Hyz[k-1][j][i] - Hyx[k][j][i] - Hyz[k][j][i]);
-		if( (is_disp || is_disp_ml) && gamma_l)
-		  Enp1 += Cc*Exz_nm1[k][j][i] - 1./2.*Cb*dz*((1+alpha_l)*Jxz[k][j][i] + beta_l*Jxz_nm1[k][j][i]);
-		if(is_cond && rho)
-		  Enp1 += Cb*dz*Jcxz[k][j][i];
-		if( (is_disp || is_disp_ml) && gamma_l){
-		  Jnp1  = alpha_l*Jxz[k][j][i] + beta_l*Jxz_nm1[k][j][i] + kappa_l*gamma_l/(2.*params.dt)*(Enp1 - Exz_nm1[k][j][i]);
-		  Jnp1 += sigma_l/eo*gamma_l*Exz[k][j][i];
-		  Exz_nm1[k][j][i] = Exz[k][j][i];
-		  Jxz_nm1[k][j][i] = Jxz[k][j][i];
-		  Jxz[k][j][i]     = Jnp1;
-
-		}
-
-		if(is_cond && rho){
-		  Jcxz[k][j][i] -= rho*(Enp1 + Exz[k][j][i]);
-		}
-
-		Exz[k][j][i] = Enp1;
-
-	      }
-	}//FDTD, Exz
-	else{//PSTD, Exz
-	  //#pragma omp for
-	  for(j=0;j<J_tot_p1_bound;j++)
-	    #pragma omp for
-	    for(i=0;i<I_tot;i++){
-	      for(k=1;k<K_tot;k++){
-		rho = 0.;
-		k_loc = k;
-		if( is_structure )
-		  if( k>Dzl[0] && k<(Dzl[0]+K) ){
-		    if( (k-structure[i][1])<(K+Dzl[0]) && (k-structure[i][1])>Dzl[0] )
-		      k_loc = k - structure[i][1];
-		    else if( (k-structure[i][1])>=(K+Dzl[0]) )
-		      k_loc = Dzl[0]+K-1;
-		    else
-		      k_loc = Dzl[0]+1;
-		  }
-		//use the average of material parameters between nodes
-		if( materials[k][j][i] || materials[k][j][i+1]){
-		  rho = 0.;
-		  if( !materials[k][j][i] ){
-		    Ca = Caz[k_loc];
-		    Cb = Cbz[k_loc];
-		    if(is_disp_ml)
-		      Cc = Ccz[k_loc];
-		    else
-		      Cc = 0.;
-		  }
-		  else{
-		    Ca = Cmaterial_Caz[materials[k][j][i]-1];
-		    Cb = Cmaterial_Cbz[materials[k][j][i]-1];
-		    Cc = Cmaterial_Ccz[materials[k][j][i]-1];
-		  }
-		  if(intmatprops){
-		    if( !materials[k][j][i+1] ){
-		      Ca = Ca + Caz[k_loc];
-		      Cb = Cb + Cbz[k_loc];
-		      if(is_disp_ml)
-			Cc = Cc + Ccz[k_loc];
-		    }
-		    else{
-		      Ca = Ca + Cmaterial_Caz[materials[k][j][i+1]-1];
-		      Cb = Cb + Cmaterial_Cbz[materials[k][j][i+1]-1];
-		      Cc = Cc + Cmaterial_Ccz[materials[k][j][i+1]-1];
-		    }
-		    Ca = Ca/2.;
-		    Cb = Cb/2.;
-		    Cc = Cc/2.;
-		  }
-		}
-		else{
-		  Ca = Caz[k_loc];
-		  Cb = Cbz[k_loc];
-		  if(is_disp_ml)
-		    Cc = Ccz[k_loc];
-		  else
-		    Cc = 0.;
-		  if(is_cond)
-		    rho = rho_z[k_loc];
-		}
-
-		alpha_l = 0.;
-		beta_l  = 0.;
-		gamma_l = 0.;
-		kappa_l = 1.;
-		sigma_l = 0.;
-
-		if(is_disp || is_disp_ml){
-		  sigma_l = ml_sigma_z[k_loc];
-		  kappa_l = ml_kappa_z[k_loc];
-		  alpha_l = ml_alpha[k_loc];
-		  beta_l = ml_beta[k_loc];
-		  gamma_l = ml_gamma[k_loc];
-		  if( materials[k][j][i] || materials[k][j][i+1]){
-		    if(materials[k][j][i]){
-		      alpha_l = alpha[materials[k][j][i]-1];
-		      beta_l =  beta[materials[k][j][i]-1];
-		      gamma_l = gamma[materials[k][j][i]-1];
-		    }
-		    else{
-		      alpha_l = ml_alpha[k_loc];
-		      beta_l = ml_beta[k_loc];
-		      gamma_l = ml_gamma[k_loc];
-		    }
-
-		    if(materials[k][j][i+1]){
-		      alpha_l += alpha[materials[k][j][i+1]-1];
-		      beta_l +=  beta[materials[k][j][i+1]-1];
-		      gamma_l += gamma[materials[k][j][i+1]-1];
-		    }
-		    else{
-		      alpha_l += ml_alpha[k_loc];
-		      beta_l += ml_beta[k_loc];
-		      gamma_l += ml_gamma[k_loc];
-
-		    }
-		    alpha_l = alpha_l/2.;
-		    beta_l = beta_l/2.;
-		    gamma_l = gamma_l/2.;
-		  }
-		}
-		/*if( materials[k][j][i] || materials[k][j][i+1])
-		  fprintf(stdout,"(%d,%d,%d), Ca= %e, Cb=%e, is_cond:%d, rho: %e, is_disp: %d, is_disp_ml: %d\n",i,j,k,Ca,Cb,is_cond,rho,is_disp,is_disp_ml);
-		  if(tind==0)
-		  fprintf(stdout,"%d %d %e %e\n",i,k,Ca, Cb);*/
-		//Enp1 = Ca*Exz[k][j][i]+Cb*(Hyx[k-1][j][i] + Hyz[k-1][j][i] - Hyx[k][j][i] - Hyz[k][j][i]);
-		if( (is_disp || is_disp_ml) && gamma_l)
-		  Enp1 += Cc*Exz_nm1[k][j][i] - 1./2.*Cb*dz*((1+alpha_l)*Jxz[k][j][i] + beta_l*Jxz_nm1[k][j][i]);
-		if(is_cond && rho)
-		  Enp1 += Cb*dz*Jcxz[k][j][i];
-		if( (is_disp || is_disp_ml) && gamma_l){
-		  Jnp1  = alpha_l*Jxz[k][j][i] + beta_l*Jxz_nm1[k][j][i] + kappa_l*gamma_l/(2.*params.dt)*(Enp1 - Exz_nm1[k][j][i]);
-		  Jnp1 += sigma_l/eo*gamma_l*Exz[k][j][i];
-		  Exz_nm1[k][j][i] = Exz[k][j][i];
-		  Jxz_nm1[k][j][i] = Jxz[k][j][i];
-		  Jxz[k][j][i]     = Jnp1;
-
-		}
-
-		if(is_cond && rho){
-		  Jcxz[k][j][i] -= rho*(Enp1 + Exz[k][j][i]);
-		}
-
-		eh_vec[omp_get_thread_num()][k][0] = Hyx[k][j][i] + Hyz[k][j][i];eh_vec[omp_get_thread_num()][k][1] = 0.;
-		ca_vec[omp_get_thread_num()][k-1] = Ca;
-		cb_vec[omp_get_thread_num()][k-1] = Cb;
-
-	      }
-	      k=0;
-	      eh_vec[omp_get_thread_num()][k][0] = Hyx[k][j][i] + Hyz[k][j][i];eh_vec[omp_get_thread_num()][k][1] = 0.;
-	      /*
-		if (tind==1 & i==25 & j==25){
-		for(k=0;k<N_e_z;k++)
-		fprintf(stdout,"%e ",dk_e_z[k][0]);
-		fprintf(stdout,"\n\n");
-		for(k=0;k<N_e_z;k++)
-		fprintf(stdout,"%e ",dk_e_z[k][1]);
-		fprintf(stdout,"\n\n");
-		for(k=0;k<N_e_z;k++)
-		fprintf(stdout,"%e ",eh_vec[omp_get_thread_num()][k][0]);
-		fprintf(stdout,"\n\n");
-		for(k=0;k<N_e_z;k++)
-		fprintf(stdout,"%e ",eh_vec[omp_get_thread_num()][k][1]);
-		}
-	      */
-	      first_derivative( eh_vec[omp_get_thread_num()], eh_vec[omp_get_thread_num()],
-				dk_e_z, N_e_z , pf_exz[omp_get_thread_num()], pb_exz[omp_get_thread_num()]);
-	      /*
-		if (tind==1 & i==25 & j==25){
-		fprintf(stdout,"\n\n");
-		for(k=0;k<N_e_z;k++)
-		fprintf(stdout,"%e ",eh_vec[k][0]);
-		fprintf(stdout,"\n\n");
-		for(k=0;k<N_e_z;k++)
-		fprintf(stdout,"%e ",eh_vec[k][1]);
-		}
-	      */
-	      for(k=1;k<K_tot;k++){
-		Exz[k][j][i] = ca_vec[omp_get_thread_num()][k-1]*Exz[k][j][i] - cb_vec[omp_get_thread_num()][k-1]*eh_vec[omp_get_thread_num()][k][0]/((double) N_e_z);
-	      }
-
-	    }
-
-	}//PSTD, Exz
-
-	//fprintf(stderr,"Pos 05:\n");
-	//Eyx updates
-	if( useCD ){//FDTD, Eyx
-#pragma omp for
-	  for(k=0;k<(K_tot+1);k++)
-	    for(j=0;j<J_tot_bound;j++)
-	      for(i=1;i<I_tot;i++){
-		rho = 0.;
-		k_loc = k;
-		if( is_structure ){
-		  if( k>Dzl[0] && k<(Dzl[0]+K) ){
-		    if( (k-structure[i][1])<(K+Dzl[0]) && (k-structure[i][1])>Dzl[0] )
-		      k_loc = k - structure[i][1];
-		    else if( (k-structure[i][1])>=(K+Dzl[0]) )
-		      k_loc = Dzl[0]+K-1;
-		    else
-		      k_loc = Dzl[0]+1;
-		  }
-		}
-		if( !is_multilayer )
-		  array_ind = i;
-		else
-		  array_ind = (I_tot+1)*k_loc+i;
-
-		//use the average of material parameters between nodes
-		if( materials[k][j][i] || materials[k][min(J_tot,j+1)][i] ){
-		  rho = 0.;
-		  if( !materials[k][j][i] ){
-		    Ca = Cax[array_ind];
-		    Cb = Cbx[array_ind];
-		    if(is_disp_ml)
-		      Cc = Ccx[array_ind];
-		    else
-		      Cc = 0;
-		  }
-		  else{
-		    Ca = Cmaterial_Cax[materials[k][j][i]-1];
-		    Cb = Cmaterial_Cbx[materials[k][j][i]-1];
-		    Cc = Cmaterial_Ccx[materials[k][j][i]-1];
-		  }
-		  if(intmatprops){
-		    if( !materials[k][min(J_tot,j+1)][i] ){
-		      Ca = Ca + Cax[array_ind];
-		      Cb = Cb + Cbx[array_ind];
-		      if(is_disp_ml)
-			Cc = Cc + Ccx[array_ind];
-		    }
-		    else{
-		      Ca = Ca + Cmaterial_Cax[materials[k][min(J_tot,j+1)][i]-1];
-		      Cb = Cb + Cmaterial_Cbx[materials[k][min(J_tot,j+1)][i]-1];
-		      Cc = Cc + Cmaterial_Ccx[materials[k][min(J_tot,j+1)][i]-1];
-		    }
-
-		    Ca = Ca/2.;
-		    Cb = Cb/2.;
-		    Cc = Cc/2.;
-		  }
-		}
-		else{
-		  Ca = Cax[array_ind];
-		  Cb = Cbx[array_ind];
-		  if(is_disp_ml)
-		    Cc = Ccx[array_ind];
-		  else
-		    Cc = 0.;
-		  if(is_cond)
-		    rho = rho_x[array_ind];
-		}
-
-		alpha_l = 0.;
-		beta_l  = 0.;
-		gamma_l = 0.;
-		kappa_l = 1.;
-		sigma_l = 0.;
-
-		if(is_disp || is_disp_ml){
-		  sigma_l = ml_sigma_x[array_ind];
-		  kappa_l = ml_kappa_x[array_ind];
-		  alpha_l = ml_alpha[k_loc];
-		  beta_l = ml_beta[k_loc];
-		  gamma_l = ml_gamma[k_loc];
-		  if( materials[k][j][i] || materials[k][min(J_tot,j+1)][i]){
-		    if(materials[k][j][i]){
-		      alpha_l = alpha[materials[k][j][i]-1];
-		      beta_l =  beta[materials[k][j][i]-1];
-		      gamma_l = gamma[materials[k][j][i]-1];
-		    }
-		    else{
-		      alpha_l = ml_alpha[k_loc];
-		      beta_l = ml_beta[k_loc];
-		      gamma_l = ml_gamma[k_loc];
-		    }
-
-		    if(materials[k][min(J_tot,j+1)][i]){
-		      alpha_l += alpha[materials[k][min(J_tot,j+1)][i]-1];
-		      beta_l +=  beta[materials[k][min(J_tot,j+1)][i]-1];
-		      gamma_l += gamma[materials[k][min(J_tot,j+1)][i]-1];
-		    }
-		    else{
-		      alpha_l += ml_alpha[k_loc];
-		      beta_l += ml_beta[k_loc];
-		      gamma_l += ml_gamma[k_loc];
-
-		    }
-		    alpha_l = alpha_l/2.;
-		    beta_l = beta_l/2.;
-		    gamma_l = gamma_l/2.;
-
-		  }
-		}
-
-
-		Enp1 = Ca*Eyx[k][j][i]+Cb*(Hzx[k][j][i-1] + Hzy[k][j][i-1] - Hzx[k][j][i] - Hzy[k][j][i]);
-		if( (is_disp || is_disp_ml) && gamma_l)
-		  Enp1 += Cc*Eyx_nm1[k][j][i] - 1./2.*Cb*dx*((1+alpha_l)*Jyx[k][j][i] + beta_l*Jyx_nm1[k][j][i]);
-		if(is_cond && rho)
-		  Enp1 += Cb*dx*Jcyx[k][j][i];
-		if( (is_disp || is_disp_ml) && gamma_l){
-		  Jnp1  = alpha_l*Jyx[k][j][i] + beta_l*Jyx_nm1[k][j][i] + kappa_l*gamma_l/(2.*params.dt)*(Enp1 - Eyx_nm1[k][j][i]);
-		  Jnp1 += sigma_l/eo*gamma_l*Eyx[k][j][i];
-		  Eyx_nm1[k][j][i] = Eyx[k][j][i];
-		  Jyx_nm1[k][j][i] = Jyx[k][j][i];
-		  Jyx[k][j][i]     = Jnp1;
-		}
-		if(is_cond && rho){
-		  Jcyx[k][j][i] -= rho*(Enp1 + Eyx[k][j][i]);
-		}
-
-		Eyx[k][j][i] = Enp1;
-	      }
-	}//FDTD, Eyx
-	else{//PSTD, Eyx
-#pragma omp for
-	  for(k=0;k<(K_tot+1);k++)
-	    for(j=0;j<J_tot_bound;j++){
-	      for(i=1;i<I_tot;i++){
-		rho = 0.;
-		k_loc = k;
-		if( is_structure ){
-		  if( k>Dzl[0] && k<(Dzl[0]+K) ){
-		    if( (k-structure[i][1])<(K+Dzl[0]) && (k-structure[i][1])>Dzl[0] )
-		      k_loc = k - structure[i][1];
-		    else if( (k-structure[i][1])>=(K+Dzl[0]) )
-		      k_loc = Dzl[0]+K-1;
-		    else
-		      k_loc = Dzl[0]+1;
-		  }
-		}
-		if( !is_multilayer )
-		  array_ind = i;
-		else
-		  array_ind = (I_tot+1)*k_loc+i;
-
-		//use the average of material parameters between nodes
-		if( materials[k][j][i] || materials[k][min(J_tot,j+1)][i] ){
-		  rho = 0.;
-		  if( !materials[k][j][i] ){
-		    Ca = Cax[array_ind];
-		    Cb = Cbx[array_ind];
-		    if(is_disp_ml)
-		      Cc = Ccx[array_ind];
-		    else
-		      Cc = 0;
-		  }
-		  else{
-		    Ca = Cmaterial_Cax[materials[k][j][i]-1];
-		    Cb = Cmaterial_Cbx[materials[k][j][i]-1];
-		    Cc = Cmaterial_Ccx[materials[k][j][i]-1];
-		  }
-		  if(intmatprops){
-		    if( !materials[k][min(J_tot,j+1)][i] ){
-		      Ca = Ca + Cax[array_ind];
-		      Cb = Cb + Cbx[array_ind];
-		      if(is_disp_ml)
-			Cc = Cc + Ccx[array_ind];
-		    }
-		    else{
-		      Ca = Ca + Cmaterial_Cax[materials[k][min(J_tot,j+1)][i]-1];
-		      Cb = Cb + Cmaterial_Cbx[materials[k][min(J_tot,j+1)][i]-1];
-		      Cc = Cc + Cmaterial_Ccx[materials[k][min(J_tot,j+1)][i]-1];
-		    }
-
-		    Ca = Ca/2.;
-		    Cb = Cb/2.;
-		    Cc = Cc/2.;
-		  }
-		}
-		else{
-		  Ca = Cax[array_ind];
-		  Cb = Cbx[array_ind];
-		  if(is_disp_ml)
-		    Cc = Ccx[array_ind];
-		  else
-		    Cc = 0.;
-		  if(is_cond)
-		    rho = rho_x[array_ind];
-		}
-
-		alpha_l = 0.;
-		beta_l  = 0.;
-		gamma_l = 0.;
-		kappa_l = 1.;
-		sigma_l = 0.;
-
-		if(is_disp || is_disp_ml){
-		  sigma_l = ml_sigma_x[array_ind];
-		  kappa_l = ml_kappa_x[array_ind];
-		  alpha_l = ml_alpha[k_loc];
-		  beta_l = ml_beta[k_loc];
-		  gamma_l = ml_gamma[k_loc];
-		  if( materials[k][j][i] || materials[k][min(J_tot,j+1)][i]){
-		    if(materials[k][j][i]){
-		      alpha_l = alpha[materials[k][j][i]-1];
-		      beta_l =  beta[materials[k][j][i]-1];
-		      gamma_l = gamma[materials[k][j][i]-1];
-		    }
-		    else{
-		      alpha_l = ml_alpha[k_loc];
-		      beta_l = ml_beta[k_loc];
-		      gamma_l = ml_gamma[k_loc];
-		    }
-
-		    if(materials[k][min(J_tot,j+1)][i]){
-		      alpha_l += alpha[materials[k][min(J_tot,j+1)][i]-1];
-		      beta_l +=  beta[materials[k][min(J_tot,j+1)][i]-1];
-		      gamma_l += gamma[materials[k][min(J_tot,j+1)][i]-1];
-		    }
-		    else{
-		      alpha_l += ml_alpha[k_loc];
-		      beta_l += ml_beta[k_loc];
-		      gamma_l += ml_gamma[k_loc];
-
-		    }
-		    alpha_l = alpha_l/2.;
-		    beta_l = beta_l/2.;
-		    gamma_l = gamma_l/2.;
-
-		  }
-		}
-
-
-		//Enp1 = Ca*Eyx[k][j][i]+Cb*(Hzx[k][j][i-1] + Hzy[k][j][i-1] - Hzx[k][j][i] - Hzy[k][j][i]);
-		if( (is_disp || is_disp_ml) && gamma_l)
-		  Enp1 += Cc*Eyx_nm1[k][j][i] - 1./2.*Cb*dx*((1+alpha_l)*Jyx[k][j][i] + beta_l*Jyx_nm1[k][j][i]);
-		if(is_cond && rho)
-		  Enp1 += Cb*dx*Jcyx[k][j][i];
-		if( (is_disp || is_disp_ml) && gamma_l){
-		  Jnp1  = alpha_l*Jyx[k][j][i] + beta_l*Jyx_nm1[k][j][i] + kappa_l*gamma_l/(2.*params.dt)*(Enp1 - Eyx_nm1[k][j][i]);
-		  Jnp1 += sigma_l/eo*gamma_l*Eyx[k][j][i];
-		  Eyx_nm1[k][j][i] = Eyx[k][j][i];
-		  Jyx_nm1[k][j][i] = Jyx[k][j][i];
-		  Jyx[k][j][i]     = Jnp1;
-		}
-		if(is_cond && rho){
-		  Jcyx[k][j][i] -= rho*(Enp1 + Eyx[k][j][i]);
-		}
-
-		eh_vec[omp_get_thread_num()][i][0] = Hzx[k][j][i] + Hzy[k][j][i];eh_vec[omp_get_thread_num()][i][1] = 0.;
-		ca_vec[omp_get_thread_num()][i-1] = Ca;
-		cb_vec[omp_get_thread_num()][i-1] = Cb;
-
-	      }
-	      i=0;
-	      eh_vec[omp_get_thread_num()][i][0] = Hzx[k][j][i] + Hzy[k][j][i];eh_vec[omp_get_thread_num()][i][1] = 0.;
-
-	      first_derivative( eh_vec[omp_get_thread_num()], eh_vec[omp_get_thread_num()],
-				dk_e_x, N_e_x , pf_eyx[omp_get_thread_num()], pb_eyx[omp_get_thread_num()]);
-
-	      for(i=1;i<I_tot;i++){
-		Eyx[k][j][i] = ca_vec[omp_get_thread_num()][i-1]*Eyx[k][j][i] - cb_vec[omp_get_thread_num()][i-1]*eh_vec[omp_get_thread_num()][i][0]/((double) N_e_x);
-		//Eyx[k][j][i] = Enp1;
-	      }
-	    }
-	}//PSTD, Eyx
-
-	//fprintf(stderr,"Pos 06:\n");
-	//Eyz updates
-	if( useCD ){//FDTD, Eyz
-#pragma omp for
-	  for(k=1;k<K_tot;k++)
-	    for(j=0;j<J_tot_bound;j++)
-	      for(i=0;i<(I_tot+1);i++){
-		rho = 0.;
-		k_loc = k;
-		if( is_structure )
-		  if( k>Dzl[0] && k<(Dzl[0]+K) ){
-		    if( (k-structure[i][1])<(K+Dzl[0]) && (k-structure[i][1])>Dzl[0] )
-		      k_loc = k - structure[i][1];
-		    else if( (k-structure[i][1])>=(K+Dzl[0]) )
-		      k_loc = Dzl[0]+K-1;
-		    else
-		      k_loc = Dzl[0]+1;
-		  }
-		if( materials[k][j][i] || materials[k][min(J_tot,j+1)][i] ){
-		  rho = 0.;
-		  if( !materials[k][j][i] ){
-		    Ca = Caz[k_loc];
-		    Cb = Cbz[k_loc];
-		    if(is_disp_ml)
-		      Cc = Ccz[k_loc];
-		    else
-		      Cc = 0.;
-		  }
-		  else{
-		    Ca = Cmaterial_Caz[materials[k][j][i]-1];
-		    Cb = Cmaterial_Cbz[materials[k][j][i]-1];
-		    Cc = Cmaterial_Ccz[materials[k][j][i]-1];
-		  }
-
-		  if(intmatprops){
-		    if( !materials[k][min(J_tot,j+1)][i] ){
-		      Ca = Ca + Caz[k_loc];
-		      Cb = Cb + Cbz[k_loc];
-		      if(is_disp_ml)
-			Cc = Cc + Ccz[k_loc];
-		    }
-		    else{
-		      Ca = Ca + Cmaterial_Caz[materials[k][min(J_tot,j+1)][i]-1];
-		      Cb = Cb + Cmaterial_Cbz[materials[k][min(J_tot,j+1)][i]-1];
-		      Cc = Cc + Cmaterial_Ccz[materials[k][min(J_tot,j+1)][i]-1];
-		    }
-
-		    Ca = Ca/2.;
-		    Cb = Cb/2.;
-		    Cc = Cc/2.;
-		  }
-		}
-		else{
-		  Ca = Caz[k_loc];
-		  Cb = Cbz[k_loc];
-		  if(is_disp_ml)
-		    Cc = Ccz[k_loc];
-		  else
-		    Cc = 0.;
-		  if(is_cond)
-		    rho = rho_z[k_loc];
-		}
-
-		alpha_l = 0.;
-		beta_l  = 0.;
-		gamma_l = 0.;
-		kappa_l = 1.;
-		sigma_l = 0.;
-
-		if(is_disp || is_disp_ml){
-		  sigma_l = ml_sigma_z[k_loc];
-		  kappa_l = ml_kappa_z[k_loc];
-		  alpha_l = ml_alpha[k_loc];
-		  beta_l = ml_beta[k_loc];
-		  gamma_l = ml_gamma[k_loc];
-		  if( materials[k][j][i] || materials[k][min(J_tot,j+1)][i]){
-		    if(materials[k][j][i]){
-		      alpha_l = alpha[materials[k][j][i]-1];
-		      beta_l =  beta[materials[k][j][i]-1];
-		      gamma_l = gamma[materials[k][j][i]-1];
-		    }
-		    else{
-		      alpha_l = ml_alpha[k_loc];
-		      beta_l = ml_beta[k_loc];
-		      gamma_l = ml_gamma[k_loc];
-		    }
-
-		    if(materials[k][min(J_tot,j+1)][i]){
-		      alpha_l += alpha[materials[k][min(J_tot,j+1)][i]-1];
-		      beta_l +=  beta[materials[k][min(J_tot,j+1)][i]-1];
-		      gamma_l += gamma[materials[k][min(J_tot,j+1)][i]-1];
-		    }
-		    else{
-		      alpha_l += ml_alpha[k_loc];
-		      beta_l += ml_beta[k_loc];
-		      gamma_l += ml_gamma[k_loc];
-
-		    }
-		    alpha_l = alpha_l/2.;
-		    beta_l = beta_l/2.;
-		    gamma_l = gamma_l/2.;
-		  }
-		}
-
-		//fprintf(stderr,"[%d %d %d]Ca: %e, Cb: %e, Cc: %e, alpha: %e, beta: %e, gamme: %e\n",i,j,k,Ca,Cb,Cc,alpha_l,beta_l,gamma_l);
-		Enp1 = Ca*Eyz[k][j][i]+Cb*(Hxy[k][j][i] + Hxz[k][j][i] - Hxy[k-1][j][i] - Hxz[k-1][j][i]);
-		if( (is_disp || is_disp_ml) && gamma_l)
-		  Enp1 += Cc*Eyz_nm1[k][j][i] - 1./2.*Cb*dz*((1+alpha_l)*Jyz[k][j][i] + beta_l*Jyz_nm1[k][j][i]);
-		if(is_cond && rho)
-		  Enp1 += Cb*dz*Jcyz[k][j][i];
-
-		if( (is_disp || is_disp_ml) && gamma_l){
-		  Jnp1  = alpha_l*Jyz[k][j][i] + beta_l*Jyz_nm1[k][j][i] + kappa_l*gamma_l/(2.*params.dt)*(Enp1 - Eyz_nm1[k][j][i]);
-		  Jnp1 += sigma_l/eo*gamma_l*Eyz[k][j][i];
-		  Eyz_nm1[k][j][i] = Eyz[k][j][i];
-		  Jyz_nm1[k][j][i] = Jyz[k][j][i];
-		  Jyz[k][j][i]     = Jnp1;
-		  //	      if(i==40 && j==40 && k==40)
-		  //		fprintf(outfile,"%e %e %e\n",Eyz_nm1[k][j][i],Jyz_nm1[k][j][i],Jyz[k][j][i]);
-		  //	      fflush(outfile);
-		}
-		if(is_cond && rho){
-		  Jcyz[k][j][i] -= rho*(Enp1 + Eyz[k][j][i]);
-		}
-
-		Eyz[k][j][i] = Enp1;
-
-	      }
-	}//FDTD, Eyz
-	else{//PSTD, Eyz
-#pragma omp for
-	  for(j=0;j<J_tot_bound;j++)
-	    for(i=0;i<(I_tot+1);i++){
-	      for(k=1;k<K_tot;k++){
-		rho = 0.;
-		k_loc = k;
-		if( is_structure )
-		  if( k>Dzl[0] && k<(Dzl[0]+K) ){
-		    if( (k-structure[i][1])<(K+Dzl[0]) && (k-structure[i][1])>Dzl[0] )
-		      k_loc = k - structure[i][1];
-		    else if( (k-structure[i][1])>=(K+Dzl[0]) )
-		      k_loc = Dzl[0]+K-1;
-		    else
-		      k_loc = Dzl[0]+1;
-		  }
-		if( materials[k][j][i] || materials[k][min(J_tot,j+1)][i] ){
-		  rho = 0.;
-		  if( !materials[k][j][i] ){
-		    Ca = Caz[k_loc];
-		    Cb = Cbz[k_loc];
-		    if(is_disp_ml)
-		      Cc = Ccz[k_loc];
-		    else
-		      Cc = 0.;
-		  }
-		  else{
-		    Ca = Cmaterial_Caz[materials[k][j][i]-1];
-		    Cb = Cmaterial_Cbz[materials[k][j][i]-1];
-		    Cc = Cmaterial_Ccz[materials[k][j][i]-1];
-		  }
-
-		  if(intmatprops){
-		    if( !materials[k][min(J_tot,j+1)][i] ){
-		      Ca = Ca + Caz[k_loc];
-		      Cb = Cb + Cbz[k_loc];
-		      if(is_disp_ml)
-			Cc = Cc + Ccz[k_loc];
-		    }
-		    else{
-		      Ca = Ca + Cmaterial_Caz[materials[k][min(J_tot,j+1)][i]-1];
-		      Cb = Cb + Cmaterial_Cbz[materials[k][min(J_tot,j+1)][i]-1];
-		      Cc = Cc + Cmaterial_Ccz[materials[k][min(J_tot,j+1)][i]-1];
-		    }
-
-		    Ca = Ca/2.;
-		    Cb = Cb/2.;
-		    Cc = Cc/2.;
-		  }
-		}
-		else{
-		  Ca = Caz[k_loc];
-		  Cb = Cbz[k_loc];
-		  if(is_disp_ml)
-		    Cc = Ccz[k_loc];
-		  else
-		    Cc = 0.;
-		  if(is_cond)
-		    rho = rho_z[k_loc];
-		}
-
-		alpha_l = 0.;
-		beta_l  = 0.;
-		gamma_l = 0.;
-		kappa_l = 1.;
-		sigma_l = 0.;
-
-		if(is_disp || is_disp_ml){
-		  sigma_l = ml_sigma_z[k_loc];
-		  kappa_l = ml_kappa_z[k_loc];
-		  alpha_l = ml_alpha[k_loc];
-		  beta_l = ml_beta[k_loc];
-		  gamma_l = ml_gamma[k_loc];
-		  if( materials[k][j][i] || materials[k][min(J_tot,j+1)][i]){
-		    if(materials[k][j][i]){
-		      alpha_l = alpha[materials[k][j][i]-1];
-		      beta_l =  beta[materials[k][j][i]-1];
-		      gamma_l = gamma[materials[k][j][i]-1];
-		    }
-		    else{
-		      alpha_l = ml_alpha[k_loc];
-		      beta_l = ml_beta[k_loc];
-		      gamma_l = ml_gamma[k_loc];
-		    }
-
-		    if(materials[k][min(J_tot,j+1)][i]){
-		      alpha_l += alpha[materials[k][min(J_tot,j+1)][i]-1];
-		      beta_l +=  beta[materials[k][min(J_tot,j+1)][i]-1];
-		      gamma_l += gamma[materials[k][min(J_tot,j+1)][i]-1];
-		    }
-		    else{
-		      alpha_l += ml_alpha[k_loc];
-		      beta_l += ml_beta[k_loc];
-		      gamma_l += ml_gamma[k_loc];
-
-		    }
-		    alpha_l = alpha_l/2.;
-		    beta_l = beta_l/2.;
-		    gamma_l = gamma_l/2.;
-		  }
-		}
-
-		//fprintf(stderr,"[%d %d %d]Ca: %e, Cb: %e, Cc: %e, alpha: %e, beta: %e, gamme: %e\n",i,j,k,Ca,Cb,Cc,alpha_l,beta_l,gamma_l);
-		//Enp1 = Ca*Eyz[k][j][i]+Cb*(Hxy[k][j][i] + Hxz[k][j][i] - Hxy[k-1][j][i] - Hxz[k-1][j][i]);
-		if( (is_disp || is_disp_ml) && gamma_l)
-		  Enp1 += Cc*Eyz_nm1[k][j][i] - 1./2.*Cb*dz*((1+alpha_l)*Jyz[k][j][i] + beta_l*Jyz_nm1[k][j][i]);
-		if(is_cond && rho)
-		  Enp1 += Cb*dz*Jcyz[k][j][i];
-
-		if( (is_disp || is_disp_ml) && gamma_l){
-		  Jnp1  = alpha_l*Jyz[k][j][i] + beta_l*Jyz_nm1[k][j][i] + kappa_l*gamma_l/(2.*params.dt)*(Enp1 - Eyz_nm1[k][j][i]);
-		  Jnp1 += sigma_l/eo*gamma_l*Eyz[k][j][i];
-		  Eyz_nm1[k][j][i] = Eyz[k][j][i];
-		  Jyz_nm1[k][j][i] = Jyz[k][j][i];
-		  Jyz[k][j][i]     = Jnp1;
-		  //	      if(i==40 && j==40 && k==40)
-		  //		fprintf(outfile,"%e %e %e\n",Eyz_nm1[k][j][i],Jyz_nm1[k][j][i],Jyz[k][j][i]);
-		  //	      fflush(outfile);
-		}
-		if(is_cond && rho){
-		  Jcyz[k][j][i] -= rho*(Enp1 + Eyz[k][j][i]);
-		}
-
-		eh_vec[omp_get_thread_num()][k][0] = Hxy[k][j][i] + Hxz[k][j][i];eh_vec[omp_get_thread_num()][k][1] = 0.;
-		ca_vec[omp_get_thread_num()][k-1] = Ca;
-		cb_vec[omp_get_thread_num()][k-1] = Cb;
-
-	      }
-	      k = 0;
-	      eh_vec[omp_get_thread_num()][k][0] = Hxy[k][j][i] + Hxz[k][j][i];eh_vec[omp_get_thread_num()][k][1] = 0.;
-	      first_derivative( eh_vec[omp_get_thread_num()], eh_vec[omp_get_thread_num()],
-				dk_e_z, N_e_z , pf_eyz[omp_get_thread_num()], pb_eyz[omp_get_thread_num()]);
-
-
-	      for(k=1;k<K_tot;k++){
-		Eyz[k][j][i] = ca_vec[omp_get_thread_num()][k-1]*Eyz[k][j][i] + cb_vec[omp_get_thread_num()][k-1]*eh_vec[omp_get_thread_num()][k][0]/((double) N_e_z);
-		//Eyz[k][j][i] = Enp1;
-	      }
-	    }
-	}//PSTD, Eyz
-      }//if(dimension==THREE || dimension==TE)
-
-      //fprintf(stderr,"Pos 07:\n");
-      if(dimension==THREE || dimension==TE){
-	if( useCD ){//FDTD, Ezx
-#pragma omp for
-	  //Ezx updates
-	  for(k=0;k<K_tot;k++)
-	    for(j=0;j<J_tot_p1_bound;j++)
-	      for(i=1;i<I_tot;i++){
-		rho = 0.;
-		k_loc = k;
-		if( is_structure )
-		  if( k>Dzl[0] && k<(Dzl[0]+K) ){
-		    if( (k-structure[i][1])<(K+Dzl[0]) && (k-structure[i][1])>Dzl[0] )
-		      k_loc = k - structure[i][1];
-		    else if( (k-structure[i][1])>=(K+Dzl[0]) )
-		      k_loc = Dzl[0]+K-1;
-		    else
-		      k_loc = Dzl[0]+1;
-		  }
-		if( !is_multilayer )
-		  array_ind = i;
-		else
-		  array_ind = (I_tot+1)*k_loc+i;
-
-		//use the average of material parameters between nodes
-		if( materials[k][j][i] || materials[k+1][j][i]){
-		  rho = 0.;
-		  if( !materials[k][j][i] ){
-		    Ca = Cax[array_ind];
-		    Cb = Cbx[array_ind];
-		    if(is_disp_ml)
-		      Cc = Ccx[array_ind];
-		    else
-		      Cc = 0.;
-		  }
-		  else{
-		    Ca = Cmaterial_Cax[materials[k][j][i]-1];
-		    Cb = Cmaterial_Cbx[materials[k][j][i]-1];
-		    Cc = Cmaterial_Ccx[materials[k][j][i]-1];
-		  }
-
-		  if(intmatprops){
-		    if( !materials[k+1][j][i] ){
-		      Ca = Ca + Cax[array_ind];
-		      Cb = Cb + Cbx[array_ind];
-		      if(is_disp_ml)
-			Cc = Cc + Ccx[array_ind];
-		    }
-		    else{
-		      Ca = Ca + Cmaterial_Cax[materials[k+1][j][i]-1];
-		      Cb = Cb + Cmaterial_Cbx[materials[k+1][j][i]-1];
-		      Cc = Cc + Cmaterial_Ccx[materials[k+1][j][i]-1];
-		    }
-
-		    Ca = Ca/2.;
-		    Cb = Cb/2.;
-		    Cc = Cc/2.;
-		  }
-		}
-		else{
-		  Ca = Cax[array_ind];
-		  Cb = Cbx[array_ind];
-		  if(is_disp_ml)
-		    Cc = Ccx[array_ind];
-		  else
-		    Cc = 0.;
-		  if(is_cond)
-		    rho = rho_x[array_ind];
-		}
-
-		alpha_l = 0.;
-		beta_l  = 0.;
-		gamma_l = 0.;
-		kappa_l = 1.;
-		sigma_l = 0.;
-
-		if(is_disp || is_disp_ml){
-		  sigma_l = ml_sigma_x[array_ind];
-		  kappa_l = ml_kappa_x[array_ind];
-		  alpha_l = ml_alpha[k_loc];
-		  beta_l = ml_beta[k_loc];
-		  gamma_l = ml_gamma[k_loc];
-		  if( materials[k][j][i] || materials[k+1][j][i]){
-		    if(materials[k][j][i]){
-		      alpha_l = alpha[materials[k][j][i]-1];
-		      beta_l =  beta[materials[k][j][i]-1];
-		      gamma_l = gamma[materials[k][j][i]-1];
-		    }
-		    else{
-		      alpha_l = ml_alpha[k_loc];
-		      beta_l = ml_beta[k_loc];
-		      gamma_l = ml_gamma[k_loc];
-		    }
-
-		    if(materials[k+1][j][i]){
-		      alpha_l += alpha[materials[k+1][j][i]-1];
-		      beta_l +=  beta[materials[k+1][j][i]-1];
-		      gamma_l += gamma[materials[k+1][j][i]-1];
-		    }
-		    else{
-		      alpha_l += ml_alpha[k_loc];
-		      beta_l += ml_beta[k_loc];
-		      gamma_l += ml_gamma[k_loc];
-
-		    }
-
-		    alpha_l = alpha_l/2.;
-		    beta_l = beta_l/2.;
-		    gamma_l = gamma_l/2.;
-		  }
-		}
-
-		/*if( materials[k][j][i] || materials[k][j][i+1])
-		  fprintf(stdout,"(%d,%d,%d), Ca= %e, Cb=%e, is_cond:%d, rho: %e, is_disp: %d, is_disp_ml: %d\n",i,j,k,Ca,Cb,is_cond,rho,is_disp,is_disp_ml);*/
-		Enp1 = Ca*Ezx[k][j][i]+Cb*(Hyx[k][j][i] + Hyz[k][j][i] - Hyx[k][j][i-1] - Hyz[k][j][i-1]);
-		if( (is_disp || is_disp_ml) && gamma_l)
-		  Enp1 += Cc*Ezx_nm1[k][j][i] - 1./2.*Cb*dx*((1+alpha_l)*Jzx[k][j][i] + beta_l*Jzx_nm1[k][j][i]);
-		if(is_cond && rho)
-		  Enp1 += Cb*dx*Jczx[k][j][i];
-		if( (is_disp || is_disp_ml) && gamma_l){
-		  Jnp1  = alpha_l*Jzx[k][j][i] + beta_l*Jzx_nm1[k][j][i] + kappa_l*gamma_l/(2.*params.dt)*(Enp1 - Ezx_nm1[k][j][i]);
-		  Jnp1 += sigma_l/eo*gamma_l*Ezx[k][j][i];
-		  Ezx_nm1[k][j][i] = Ezx[k][j][i];
-		  Jzx_nm1[k][j][i] = Jzx[k][j][i];
-		  Jzx[k][j][i]     = Jnp1;
-		}
-		if(is_cond && rho){
-		  Jczx[k][j][i] -= rho*(Enp1 + Ezx[k][j][i]);
-		}
-
-		Ezx[k][j][i] = Enp1;
-	      }
-	}//FDTD, Ezx
-	else{//PSTD, Ezx
-#pragma omp for
-	  for(k=0;k<K_tot;k++)
-	    for(j=0;j<J_tot_p1_bound;j++){
-	      for(i=1;i<I_tot;i++){
-		rho = 0.;
-		k_loc = k;
-		if( is_structure )
-		  if( k>Dzl[0] && k<(Dzl[0]+K) ){
-		    if( (k-structure[i][1])<(K+Dzl[0]) && (k-structure[i][1])>Dzl[0] )
-		      k_loc = k - structure[i][1];
-		    else if( (k-structure[i][1])>=(K+Dzl[0]) )
-		      k_loc = Dzl[0]+K-1;
-		    else
-		      k_loc = Dzl[0]+1;
-		  }
-		if( !is_multilayer )
-		  array_ind = i;
-		else
-		  array_ind = (I_tot+1)*k_loc+i;
-
-		//use the average of material parameters between nodes
-		if( materials[k][j][i] || materials[k+1][j][i]){
-		  rho = 0.;
-		  if( !materials[k][j][i] ){
-		    Ca = Cax[array_ind];
-		    Cb = Cbx[array_ind];
-		    if(is_disp_ml)
-		      Cc = Ccx[array_ind];
-		    else
-		      Cc = 0.;
-		  }
-		  else{
-		    Ca = Cmaterial_Cax[materials[k][j][i]-1];
-		    Cb = Cmaterial_Cbx[materials[k][j][i]-1];
-		    Cc = Cmaterial_Ccx[materials[k][j][i]-1];
-		  }
-
-	  	  if(intmatprops){
-		    if( !materials[k+1][j][i] ){
-		      Ca = Ca + Cax[array_ind];
-		      Cb = Cb + Cbx[array_ind];
-		      if(is_disp_ml)
-			Cc = Cc + Ccx[array_ind];
-		    }
-		    else{
-		      Ca = Ca + Cmaterial_Cax[materials[k+1][j][i]-1];
-		      Cb = Cb + Cmaterial_Cbx[materials[k+1][j][i]-1];
-		      Cc = Cc + Cmaterial_Ccx[materials[k+1][j][i]-1];
-		    }
-
-		    Ca = Ca/2.;
-		    Cb = Cb/2.;
-		    Cc = Cc/2.;
-		  }
-		}
-		else{
-		  Ca = Cax[array_ind];
-		  Cb = Cbx[array_ind];
-		  if(is_disp_ml)
-		    Cc = Ccx[array_ind];
-		  else
-		    Cc = 0.;
-		  if(is_cond)
-		    rho = rho_x[array_ind];
-		}
-
-		alpha_l = 0.;
-		beta_l  = 0.;
-		gamma_l = 0.;
-		kappa_l = 1.;
-		sigma_l = 0.;
-
-		if(is_disp || is_disp_ml){
-		  sigma_l = ml_sigma_x[array_ind];
-		  kappa_l = ml_kappa_x[array_ind];
-		  alpha_l = ml_alpha[k_loc];
-		  beta_l = ml_beta[k_loc];
-		  gamma_l = ml_gamma[k_loc];
-		  if( materials[k][j][i] || materials[k+1][j][i]){
-		    if(materials[k][j][i]){
-		      alpha_l = alpha[materials[k][j][i]-1];
-		      beta_l =  beta[materials[k][j][i]-1];
-		      gamma_l = gamma[materials[k][j][i]-1];
-		    }
-		    else{
-		      alpha_l = ml_alpha[k_loc];
-		      beta_l = ml_beta[k_loc];
-		      gamma_l = ml_gamma[k_loc];
-		    }
-
-		    if(materials[k+1][j][i]){
-		      alpha_l += alpha[materials[k+1][j][i]-1];
-		      beta_l +=  beta[materials[k+1][j][i]-1];
-		      gamma_l += gamma[materials[k+1][j][i]-1];
-		    }
-		    else{
-		      alpha_l += ml_alpha[k_loc];
-		      beta_l += ml_beta[k_loc];
-		      gamma_l += ml_gamma[k_loc];
-
-		    }
-
-		    alpha_l = alpha_l/2.;
-		    beta_l = beta_l/2.;
-		    gamma_l = gamma_l/2.;
-		  }
-		}
-
-		/*if( materials[k][j][i] || materials[k][j][i+1])
-		  fprintf(stdout,"(%d,%d,%d), Ca= %e, Cb=%e, is_cond:%d, rho: %e, is_disp: %d, is_disp_ml: %d\n",i,j,k,Ca,Cb,is_cond,rho,is_disp,is_disp_ml);*/
-		//Enp1 = Ca*Ezx[k][j][i]+Cb*(Hyx[k][j][i] + Hyz[k][j][i] - Hyx[k][j][i-1] - Hyz[k][j][i-1]);
-		if( (is_disp || is_disp_ml) && gamma_l)
-		  Enp1 += Cc*Ezx_nm1[k][j][i] - 1./2.*Cb*dx*((1+alpha_l)*Jzx[k][j][i] + beta_l*Jzx_nm1[k][j][i]);
-		if(is_cond && rho)
-		  Enp1 += Cb*dx*Jczx[k][j][i];
-		if( (is_disp || is_disp_ml) && gamma_l){
-		  Jnp1  = alpha_l*Jzx[k][j][i] + beta_l*Jzx_nm1[k][j][i] + kappa_l*gamma_l/(2.*params.dt)*(Enp1 - Ezx_nm1[k][j][i]);
-		  Jnp1 += sigma_l/eo*gamma_l*Ezx[k][j][i];
-		  Ezx_nm1[k][j][i] = Ezx[k][j][i];
-		  Jzx_nm1[k][j][i] = Jzx[k][j][i];
-		  Jzx[k][j][i]     = Jnp1;
-		}
-		if(is_cond && rho){
-		  Jczx[k][j][i] -= rho*(Enp1 + Ezx[k][j][i]);
-		}
-
-		eh_vec[omp_get_thread_num()][i][0] = Hyx[k][j][i] + Hyz[k][j][i];eh_vec[omp_get_thread_num()][i][1] = 0.;
-		ca_vec[omp_get_thread_num()][i-1] = Ca;
-		cb_vec[omp_get_thread_num()][i-1] = Cb;
-
-	      }
-	      i=0;
-	      eh_vec[omp_get_thread_num()][i][0] = Hyx[k][j][i] + Hyz[k][j][i];eh_vec[omp_get_thread_num()][i][1] = 0.;
-
-	      first_derivative( eh_vec[omp_get_thread_num()], eh_vec[omp_get_thread_num()],
-				dk_e_x, N_e_x , pf_ezx[omp_get_thread_num()], pb_ezx[omp_get_thread_num()]);
-
-	      for(i=1;i<I_tot;i++){
-		Ezx[k][j][i] = ca_vec[omp_get_thread_num()][i-1]*Ezx[k][j][i] + cb_vec[omp_get_thread_num()][i-1]*eh_vec[omp_get_thread_num()][i][0]/((double) N_e_x);
-		//Ezx[k][j][i] = Enp1;
-	      }
-	    }
-	}//PSTD, Ezx
-      }//(dimension==THREE || dimension==TE)
-      else{
-#pragma omp for
-	//Ezx updates
-	for(k=0;k<=K_tot;k++)
-	  for(j=0;j<(J_tot+1);j++)
-	    for(i=1;i<I_tot;i++){
-	      rho = 0.;
-	      k_loc = k;
-	      if( is_structure )
-		if( k>Dzl[0] && k<(Dzl[0]+K) ){
-		  if( (k-structure[i][1])<(K+Dzl[0]) && (k-structure[i][1])>Dzl[0] )
-		    k_loc = k - structure[i][1];
-		  else if( (k-structure[i][1])>=(K+Dzl[0]) )
-		    k_loc = Dzl[0]+K-1;
-		  else
-		    k_loc = Dzl[0]+1;
-		}
-	      if( !is_multilayer )
-		array_ind = i;
-	      else
-		array_ind = (I_tot+1)*k_loc+i;
-
-	      //use the average of material parameters between nodes
-	      if( !materials[k][j][i] ){
-		Ca = Cax[array_ind];
-		Cb = Cbx[array_ind];
-		if(is_disp_ml)
-		  Cc = Ccx[array_ind];
-		else
-		  Cc = 0.;
-		if(is_cond)
-		  rho = rho_x[i];
-	      }
-	      else{
-		rho = 0.;
-		Ca = Cmaterial_Cax[materials[k][j][i]-1];
-		Cb = Cmaterial_Cbx[materials[k][j][i]-1];
-		Cc = Cmaterial_Ccx[materials[k][j][i]-1];
-	      }
-
-	      alpha_l = 0.;
-	      beta_l  = 0.;
-	      gamma_l = 0.;
-	      kappa_l = 1.;
-	      sigma_l = 0.;
-
-
-	      if(is_disp|| is_disp_ml){
-		sigma_l = ml_sigma_x[array_ind];
-		kappa_l = ml_kappa_x[array_ind];
-		alpha_l = ml_alpha[k_loc];
-		beta_l = ml_beta[k_loc];
-		gamma_l = ml_gamma[k_loc];
-
-		if( materials[k][j][i] ){
-		  alpha_l = alpha[materials[k][j][i]-1];
-		  beta_l  = beta[materials[k][j][i]-1];
-		  gamma_l = gamma[materials[k][j][i]-1];
-
-		}
-		else{
-		  alpha_l = ml_alpha[k_loc];
-		  beta_l = ml_beta[k_loc];
-		  gamma_l = ml_gamma[k_loc];
-		}
-	      }
-
-	      Enp1 = Ca*Ezx[k][j][i]+Cb*(Hyx[k][j][i] + Hyz[k][j][i] - Hyx[k][j][i-1] - Hyz[k][j][i-1]);
-	      if( (is_disp || is_disp_ml) && gamma_l)
-		Enp1 += Cc*Ezx_nm1[k][j][i] - 1./2.*Cb*dx*((1+alpha_l)*Jzx[k][j][i] + beta_l*Jzx_nm1[k][j][i]);
-	      if(is_cond && rho)
-		Enp1 += Cb*dx*Jczx[k][j][i];
-
-	      if( (is_disp || is_disp_ml) && gamma_l){
-		Jnp1  = alpha_l*Jzx[k][j][i] + beta_l*Jzx_nm1[k][j][i] + kappa_l*gamma_l/(2.*params.dt)*(Enp1 - Ezx_nm1[k][j][i]);
-		Jnp1 += sigma_l/eo*gamma_l*Ezx[k][j][i];
-		Ezx_nm1[k][j][i] = Ezx[k][j][i];
-		Jzx_nm1[k][j][i] = Jzx[k][j][i];
-		Jzx[k][j][i]     = Jnp1;
-	      }
-	      if(is_cond && rho){
-		Jczx[k][j][i] -= rho*(Enp1 + Ezx[k][j][i]);
-	      }
-
-	      Ezx[k][j][i] = Enp1;
-	    }
-      }
-      //fprintf(stderr,"Pos 08:\n");
-      if(dimension==THREE || dimension==TE){
-	if( useCD ){//FDTD, Ezy
-#pragma omp for
-	  //Ezy updates
-	  for(k=0;k<K_tot;k++)
-	    for(j=1;j<J_tot;j++)
-	      for(i=0;i<(I_tot+1);i++){
-		rho = 0.;
-		k_loc = k;
-		if( is_structure )
-		  if( k>Dzl[0] && k<(Dzl[0]+K) ){
-		    if( (k-structure[i][1])<(K+Dzl[0]) && (k-structure[i][1])>Dzl[0] )
-		      k_loc = k - structure[i][1];
-		    else if( (k-structure[i][1])>=(K+Dzl[0]) )
-		      k_loc = Dzl[0]+K-1;
-		    else
-		      k_loc = Dzl[0]+1;
-		  }
-		if( !is_multilayer )
-		  array_ind = j;
-		else
-		  array_ind = (J_tot+1)*k_loc+j;
-
-		//use the average of material parameters between nodes
-		if( materials[k][j][i] || materials[k+1][j][i]){
-		  rho = 0.;
-		  if( !materials[k][j][i] ){
-		    Ca = Cay[array_ind];
-		    Cb = Cby[array_ind];
-		    if(is_disp_ml)
-		      Cc = Ccy[array_ind];
-		    else
-		      Cc = 0.;
-		  }
-		  else{
-		    Ca = Cmaterial_Cay[materials[k][j][i]-1];
-		    Cb = Cmaterial_Cby[materials[k][j][i]-1];
-		    Cc = Cmaterial_Ccy[materials[k][j][i]-1];
-		  }
-
-		  if(intmatprops){
-		    if( !materials[k+1][j][i] ){
-		      Ca = Ca + Cay[array_ind];
-		      Cb = Cb + Cby[array_ind];
-		      if(is_disp_ml)
-			Cc = Cc + Ccy[array_ind];
-		    }
-		    else{
-		      Ca = Ca + Cmaterial_Cay[materials[k+1][j][i]-1];
-		      Cb = Cb + Cmaterial_Cby[materials[k+1][j][i]-1];
-		      Cc = Cc + Cmaterial_Ccy[materials[k+1][j][i]-1];
-		    }
-		    Ca = Ca/2.;
-		    Cb = Cb/2.;
-		    Cc = Cc/2.;
-		  }
-
-		}
-		else{
-		  Ca = Cay[array_ind];
-		  Cb = Cby[array_ind];
-		  if(is_disp_ml)
-		    Cc = Ccy[array_ind];
-		  else
-		    Cc = 0;
-		  if(is_cond)
-		    rho = rho_y[array_ind];
-		}
-
-		alpha_l = 0.;
-		beta_l  = 0.;
-		gamma_l = 0.;
-		kappa_l = 1.;
-		sigma_l = 0.;
-
-		if(is_disp || is_disp_ml){
-		  sigma_l = ml_sigma_y[array_ind];
-		  kappa_l = ml_kappa_y[array_ind];
-		  alpha_l = ml_alpha[k_loc];
-		  beta_l = ml_beta[k_loc];
-		  gamma_l = ml_gamma[k_loc];
-		  if( materials[k][j][i] || materials[k+1][j][i]){
-		    if(materials[k][j][i]){
-		      alpha_l = alpha[materials[k][j][i]-1];
-		      beta_l =  beta[materials[k][j][i]-1];
-		      gamma_l = gamma[materials[k][j][i]-1];
-		    }
-		    else{
-		      alpha_l = ml_alpha[k_loc];
-		      beta_l = ml_beta[k_loc];
-		      gamma_l = ml_gamma[k_loc];
-		    }
-
-		    if(materials[k+1][j][i]){
-		      alpha_l += alpha[materials[k+1][j][i]-1];
-		      beta_l +=  beta[materials[k+1][j][i]-1];
-		      gamma_l += gamma[materials[k+1][j][i]-1];
-		    }
-		    else{
-		      alpha_l += ml_alpha[k_loc];
-		      beta_l += ml_beta[k_loc];
-		      gamma_l += ml_gamma[k_loc];
-		    }
-		    alpha_l = alpha_l/2.;
-		    beta_l = beta_l/2.;
-		    gamma_l = gamma_l/2.;
-		  }
-		}
-
-
-
-		Enp1 = Ca*Ezy[k][j][i]+Cb*(Hxy[k][j-1][i] + Hxz[k][j-1][i] - Hxy[k][j][i] - Hxz[k][j][i]);
-		if( (is_disp || is_disp_ml) && gamma_l)
-		  Enp1 += Cc*Ezy_nm1[k][j][i] - 1./2.*Cb*dy*((1+alpha_l)*Jzy[k][j][i] + beta_l*Jzy_nm1[k][j][i]);
-		if(is_cond && rho)
-		  Enp1 += Cb*dy*Jczy[k][j][i];
-
-		if( (is_disp || is_disp_ml) && gamma_l){
-		  Jnp1  = alpha_l*Jzy[k][j][i] + beta_l*Jzy_nm1[k][j][i] + kappa_l*gamma_l/(2.*params.dt)*(Enp1 - Ezy_nm1[k][j][i]);
-
-		  Jnp1 += sigma_l/eo*gamma_l*Ezy[k][j][i];
-		  Ezy_nm1[k][j][i] = Ezy[k][j][i];
-		  Jzy_nm1[k][j][i] = Jzy[k][j][i];
-		  Jzy[k][j][i]     = Jnp1;
-		}
-		if(is_cond && rho){
-		  Jczy[k][j][i] -= rho*(Enp1 + Ezy[k][j][i]);
-		}
-		Ezy[k][j][i] = Enp1;
-	      }
-	}//FDTD, Ezy
-	else{//PSTD, Ezy
-#pragma omp for
-	  //Ezy updates
-	  for(k=0;k<K_tot;k++)
-	    for(i=0;i<(I_tot+1);i++){
-	      for(j=1;j<J_tot;j++){
-		rho = 0.;
-		k_loc = k;
-		if( is_structure )
-		  if( k>Dzl[0] && k<(Dzl[0]+K) ){
-		    if( (k-structure[i][1])<(K+Dzl[0]) && (k-structure[i][1])>Dzl[0] )
-		      k_loc = k - structure[i][1];
-		    else if( (k-structure[i][1])>=(K+Dzl[0]) )
-		      k_loc = Dzl[0]+K-1;
-		    else
-		      k_loc = Dzl[0]+1;
-		  }
-		if( !is_multilayer )
-		  array_ind = j;
-		else
-		  array_ind = (J_tot+1)*k_loc+j;
-
-		//use the average of material parameters between nodes
-		if( materials[k][j][i] || materials[k+1][j][i]){
-		  rho = 0.;
-		  if( !materials[k][j][i] ){
-		    Ca = Cay[array_ind];
-		    Cb = Cby[array_ind];
-		    if(is_disp_ml)
-		      Cc = Ccy[array_ind];
-		    else
-		      Cc = 0.;
-		  }
-		  else{
-		    Ca = Cmaterial_Cay[materials[k][j][i]-1];
-		    Cb = Cmaterial_Cby[materials[k][j][i]-1];
-		    Cc = Cmaterial_Ccy[materials[k][j][i]-1];
-		  }
-
-		  if(intmatprops){
-		    if( !materials[k+1][j][i] ){
-		      Ca = Ca + Cay[array_ind];
-		      Cb = Cb + Cby[array_ind];
-		      if(is_disp_ml)
-			Cc = Cc + Ccy[array_ind];
-		    }
-		    else{
-		      Ca = Ca + Cmaterial_Cay[materials[k+1][j][i]-1];
-		      Cb = Cb + Cmaterial_Cby[materials[k+1][j][i]-1];
-		      Cc = Cc + Cmaterial_Ccy[materials[k+1][j][i]-1];
-		    }
-		    Ca = Ca/2.;
-		    Cb = Cb/2.;
-		    Cc = Cc/2.;
-		  }
-
-		}
-		else{
-		  Ca = Cay[array_ind];
-		  Cb = Cby[array_ind];
-		  if(is_disp_ml)
-		    Cc = Ccy[array_ind];
-		  else
-		    Cc = 0;
-		  if(is_cond)
-		    rho = rho_y[array_ind];
-		}
-
-		alpha_l = 0.;
-		beta_l  = 0.;
-		gamma_l = 0.;
-		kappa_l = 1.;
-		sigma_l = 0.;
-
-		if(is_disp || is_disp_ml){
-		  sigma_l = ml_sigma_y[array_ind];
-		  kappa_l = ml_kappa_y[array_ind];
-		  alpha_l = ml_alpha[k_loc];
-		  beta_l = ml_beta[k_loc];
-		  gamma_l = ml_gamma[k_loc];
-		  if( materials[k][j][i] || materials[k+1][j][i]){
-		    if(materials[k][j][i]){
-		      alpha_l = alpha[materials[k][j][i]-1];
-		      beta_l =  beta[materials[k][j][i]-1];
-		      gamma_l = gamma[materials[k][j][i]-1];
-		    }
-		    else{
-		      alpha_l = ml_alpha[k_loc];
-		      beta_l = ml_beta[k_loc];
-		      gamma_l = ml_gamma[k_loc];
-		    }
-
-		    if(materials[k+1][j][i]){
-		      alpha_l += alpha[materials[k+1][j][i]-1];
-		      beta_l +=  beta[materials[k+1][j][i]-1];
-		      gamma_l += gamma[materials[k+1][j][i]-1];
-		    }
-		    else{
-		      alpha_l += ml_alpha[k_loc];
-		      beta_l += ml_beta[k_loc];
-		      gamma_l += ml_gamma[k_loc];
-		    }
-		    alpha_l = alpha_l/2.;
-		    beta_l = beta_l/2.;
-		    gamma_l = gamma_l/2.;
-		  }
-		}
-
-
-
-		//Enp1 = Ca*Ezy[k][j][i]+Cb*(Hxy[k][j-1][i] + Hxz[k][j-1][i] - Hxy[k][j][i] - Hxz[k][j][i]);
-		if( (is_disp || is_disp_ml) && gamma_l)
-		  Enp1 += Cc*Ezy_nm1[k][j][i] - 1./2.*Cb*dy*((1+alpha_l)*Jzy[k][j][i] + beta_l*Jzy_nm1[k][j][i]);
-		if(is_cond && rho)
-		  Enp1 += Cb*dy*Jczy[k][j][i];
-
-		if( (is_disp || is_disp_ml) && gamma_l){
-		  Jnp1  = alpha_l*Jzy[k][j][i] + beta_l*Jzy_nm1[k][j][i] + kappa_l*gamma_l/(2.*params.dt)*(Enp1 - Ezy_nm1[k][j][i]);
-
-		  Jnp1 += sigma_l/eo*gamma_l*Ezy[k][j][i];
-		  Ezy_nm1[k][j][i] = Ezy[k][j][i];
-		  Jzy_nm1[k][j][i] = Jzy[k][j][i];
-		  Jzy[k][j][i]     = Jnp1;
-		}
-		if(is_cond && rho){
-		  Jczy[k][j][i] -= rho*(Enp1 + Ezy[k][j][i]);
-		}
-
-		eh_vec[omp_get_thread_num()][j][0] = Hxy[k][j][i] + Hxz[k][j][i];eh_vec[omp_get_thread_num()][j][1] = 0.;
-		ca_vec[omp_get_thread_num()][j-1] = Ca;
-		cb_vec[omp_get_thread_num()][j-1] = Cb;
-
-	      }
-	      if(J_tot>1){
-		j = 0;
-		eh_vec[omp_get_thread_num()][j][0] = Hxy[k][j][i] + Hxz[k][j][i];eh_vec[omp_get_thread_num()][j][1] = 0.;
-		first_derivative( eh_vec[omp_get_thread_num()], eh_vec[omp_get_thread_num()],
-				  dk_e_y, N_e_y , pf_ezy[omp_get_thread_num()], pb_ezy[omp_get_thread_num()]);
-	      }
-	      for(j=1;j<J_tot;j++){
-		Ezy[k][j][i] = ca_vec[omp_get_thread_num()][j-1]*Ezy[k][j][i] - cb_vec[omp_get_thread_num()][j-1]*eh_vec[omp_get_thread_num()][j][0]/((double) N_e_y);
-		//Ezy[k][j][i] = Enp1;
-	      }
-	    }
-	}//PSTD, Ezy
-      }//(dimension==THREE || dimension==TE)
-      else{
-#pragma omp for
-	for(k=0;k<=K_tot;k++)
-	  for(j=1;j<J_tot;j++)
-	    for(i=0;i<(I_tot+1);i++){
-	      rho = 0.;
-	      k_loc = k;
-	      if( is_structure )
-		if( k>Dzl[0] && k<(Dzl[0]+K) ){
-		  if( (k-structure[i][1])<(K+Dzl[0]) && (k-structure[i][1])>Dzl[0] )
-		    k_loc = k - structure[i][1];
-		  else if( (k-structure[i][1])>=(K+Dzl[0]) )
-		    k_loc = Dzl[0]+K-1;
-		  else
-		    k_loc = Dzl[0]+1;
-		}
-	      if( !is_multilayer )
-		array_ind = j;
-	      else
-		array_ind = (J_tot+1)*k_loc+j;
-
-	      //use the average of material parameters between nodes
-	      if( !materials[k][j][i] ){
-		Ca = Cay[array_ind];
-		Cb = Cby[array_ind];
-		if(is_disp_ml)
-		  Cc = Ccy[array_ind];
-		else
-		  Cc = 0.;
-		if(is_cond)
-		  rho = rho_y[array_ind];
-	      }
-	      else{
-		rho = 0.;
-		Ca = Cmaterial_Cay[materials[k][j][i]-1];
-		Cb = Cmaterial_Cby[materials[k][j][i]-1];
-		Cc = Cmaterial_Ccy[materials[k][j][i]-1];
-	      }
-
-	      alpha_l = 0.;
-	      beta_l  = 0.;
-	      gamma_l = 0.;
-	      kappa_l = 1.;
-	      sigma_l = 0.;
-
-	      if(is_disp || is_disp_ml){
-		kappa_l = ml_kappa_y[array_ind];
-		sigma_l = ml_sigma_y[array_ind];
-		alpha_l = ml_alpha[k_loc];
-		beta_l  = ml_beta[k_loc];
-		gamma_l = ml_gamma[k_loc];
-
-		if( !materials[k][j][i] ){
-		  alpha_l = 0.;
-		  beta_l  = 0.;
-		  gamma_l = 0.;
-		}
-		else{
-		  alpha_l = ml_alpha[k_loc];
-		  beta_l  = ml_beta[k_loc];
-		  gamma_l = ml_gamma[k_loc];
-		}
-	      }
-
-
-
-
-
-	      Enp1 = Ca*Ezy[k][j][i]+Cb*(Hxy[k][j-1][i] + Hxz[k][j-1][i] - Hxy[k][j][i] - Hxz[k][j][i]);
-	      if( (is_disp || is_disp_ml) && gamma_l)
-		Enp1 += Cc*Ezy_nm1[k][j][i] - 1./2.*Cb*dy*((1+alpha_l)*Jzy[k][j][i] + beta_l*Jzy_nm1[k][j][i]);
-	      if(is_cond && rho)
-		Enp1 += Cb*dy*Jczy[k][j][i];
-
-	      if( (is_disp || is_disp_ml) && gamma_l){
-		Jnp1  = alpha_l*Jzy[k][j][i] + beta_l*Jzy_nm1[k][j][i] + kappa_l*gamma_l/(2.*params.dt)*(Enp1 - Ezy_nm1[k][j][i]);
-
-		Jnp1 += sigma_l/eo*gamma_l*Ezy[k][j][i];
-		Ezy_nm1[k][j][i] = Ezy[k][j][i];
-		Jzy_nm1[k][j][i] = Jzy[k][j][i];
-		Jzy[k][j][i]     = Jnp1;
-	      }
-	      if(is_cond && rho){
-		Jczy[k][j][i] -= rho*(Enp1 + Ezy[k][j][i]);
-	      }
-
-	      Ezy[k][j][i] = Enp1;
-	    }
-      }
-    }//end of parallel section
-    //fprintf(stderr,"Pos 09:\n");
-    if(TIME_EXEC){
-      timer.click();
-    }
-    /********************/
-
-    //update terms for self consistency across scattered/total interface - E updates##
-    if(sourcemode == sm_steadystate){//steadystate
-      auto commonPhase = exp(-I*fmod(omega_an[0]*time_H,2.*dcpi));
-      commonAmplitude = linearRamp(time_H, 1./(*omega_an/(2*dcpi)), ramp_width);
-      for(k=((int)K0[0]);k<=((int)K1[0]);k++)
-	for(j=((int)J0[0]);j<=((int)J1[0]);j++){
-	  if( (int)I0[1] ){//Perform across I0
-
-	    if( !is_multilayer )
-	      array_ind = (int)I0[0];
-	    else
-	      array_ind = (I_tot+1)*k+(int)I0[0];
-
-	    if( k < ((int)K1[0]) || dimension==TM ){
-	      Ezx[k][j][(int)I0[0]] = Ezx[k][j][(int)I0[0]] - Cbx[array_ind]*real(commonAmplitude*commonPhase*(IsourceR[k-((int)K0[0])][j-((int)J0[0])][2] + I*IsourceI[k-((int)K0[0])][j-((int)J0[0])][2]));
-	      if(is_cond)
-		Jczx[k][j][(int)I0[0]] += rho_x[array_ind]*Cbx[array_ind]*real(commonAmplitude*commonPhase*(IsourceR[k-((int)K0[0])][j-((int)J0[0])][2] + I*IsourceI[k-((int)K0[0])][j-((int)J0[0])][2]));
-	      if(is_disp_ml)
-		Jzx[k][j][(int)I0[0]] += ml_kappa_x[array_ind]*ml_gamma[k]/(2.*params.dt)*Cbx[array_ind]*real(commonAmplitude*commonPhase*(IsourceR[k-((int)K0[0])][j-((int)J0[0])][2] + I*IsourceI[k-((int)K0[0])][j-((int)J0[0])][2]));
-	    }
-	    if( j < ((int)J1[0]) ){
-	      Eyx[k][j][(int)I0[0]] = Eyx[k][j][(int)I0[0]] + Cbx[array_ind]*real(commonAmplitude*commonPhase*(IsourceR[k-((int)K0[0])][j-((int)J0[0])][3] + I*IsourceI[k-((int)K0[0])][j-((int)J0[0])][3]));
-	      if(is_cond)
-		Jcyx[k][j][(int)I0[0]] -= rho_x[array_ind]*Cbx[array_ind]*real(commonAmplitude*commonPhase*(IsourceR[k-((int)K0[0])][j-((int)J0[0])][3] + I*IsourceI[k-((int)K0[0])][j-((int)J0[0])][3]));
-	      if(is_disp_ml)
-		Jyx[k][j][(int)I0[0]] -= ml_kappa_x[array_ind]*ml_gamma[k]/(2.*params.dt)*Cbx[array_ind]*real(commonAmplitude*commonPhase*(IsourceR[k-((int)K0[0])][j-((int)J0[0])][3] + I*IsourceI[k-((int)K0[0])][j-((int)J0[0])][3]));
-	    }
-	  }
-	  if( (int)I1[1] ){//Perform across I1
-
-	    if( !is_multilayer )
-	      array_ind = (int)I1[0];
-	    else
-	      array_ind = (I_tot+1)*k+(int)I1[0];
-
-	    if( k < ((int)K1[0]) || dimension==TM ){
-	      Ezx[k][j][(int)I1[0]] = Ezx[k][j][(int)I1[0]] + Cbx[array_ind]*real(commonAmplitude*commonPhase*(IsourceR[k-((int)K0[0])][j-((int)J0[0])][6] + I*IsourceI[k-((int)K0[0])][j-((int)J0[0])][6]));
-	      if(is_cond)
-		Jczx[k][j][(int)I1[0]] -= rho_x[array_ind]*Cbx[array_ind]*real(commonAmplitude*commonPhase*(IsourceR[k-((int)K0[0])][j-((int)J0[0])][6] + I*IsourceI[k-((int)K0[0])][j-((int)J0[0])][6]));
-	      if(is_disp_ml)
-		Jzx[k][j][(int)I1[0]] -= ml_kappa_x[array_ind]*ml_gamma[k]/(2.*params.dt)*Cbx[array_ind]*real(commonAmplitude*commonPhase*(IsourceR[k-((int)K0[0])][j-((int)J0[0])][6] + I*IsourceI[k-((int)K0[0])][j-((int)J0[0])][6]));
-	    }
-	    if( j < ((int)J1[0]) ){
-	      Eyx[k][j][(int)I1[0]] = Eyx[k][j][(int)I1[0]] - Cbx[array_ind]*real(commonAmplitude*commonPhase*(IsourceR[k-((int)K0[0])][j-((int)J0[0])][7] + I*IsourceI[k-((int)K0[0])][j-((int)J0[0])][7]));
-	      if(is_cond)
-		Jcyx[k][j][(int)I1[0]] += rho_x[array_ind]*Cbx[array_ind]*real(commonAmplitude*commonPhase*(IsourceR[k-((int)K0[0])][j-((int)J0[0])][7] + I*IsourceI[k-((int)K0[0])][j-((int)J0[0])][7]));
-	      if(is_disp_ml)
-		Jyx[k][j][(int)I1[0]] += ml_kappa_x[array_ind]*ml_gamma[k]/(2.*params.dt)*Cbx[array_ind]*real(commonAmplitude*commonPhase*(IsourceR[k-((int)K0[0])][j-((int)J0[0])][7] + I*IsourceI[k-((int)K0[0])][j-((int)J0[0])][7]));
-	    }
-	  }
-	}
-
-      for(k=((int)K0[0]);k<=((int)K1[0]);k++)
-	for(i=((int)I0[0]);i<=((int)I1[0]);i++){
-	  if( (int)J0[1] ){//Perform across J0
-	    if( k < ((int)K1[0]) || dimension==TM ){
-
-	      if( !is_multilayer )
-		array_ind = (int)J0[0];
-	      else
-		array_ind = (J_tot+1)*k+(int)J0[0];
-
-	      Ezy[k][((int)J0[0])][i] = Ezy[k][((int)J0[0])][i] + Cby[array_ind]*real(commonAmplitude*commonPhase*(JsourceR[k-((int)K0[0])][i-((int)I0[0])][2] + I*JsourceI[k-((int)K0[0])][i-((int)I0[0])][2]));
-	      if(is_cond)
-		Jczy[k][((int)J0[0])][i] -= rho_y[array_ind]*Cby[array_ind]*real(commonAmplitude*commonPhase*(JsourceR[k-((int)K0[0])][i-((int)I0[0])][2] + I*JsourceI[k-((int)K0[0])][i-((int)I0[0])][2]));
-	      if(is_disp_ml)
-		Jzy[k][((int)J0[0])][i] -= ml_kappa_y[array_ind]*ml_gamma[k]/(2.*params.dt)*Cby[array_ind]*real(commonAmplitude*commonPhase*(JsourceR[k-((int)K0[0])][i-((int)I0[0])][2] + I*JsourceI[k-((int)K0[0])][i-((int)I0[0])][2]));
-	    }
-	    if( i < ((int)I1[0]) ){
-	      Exy[k][((int)J0[0])][i] = Exy[k][((int)J0[0])][i] - Cby[array_ind]*real(commonAmplitude*commonPhase*(JsourceR[k-((int)K0[0])][i-((int)I0[0])][3] + I*JsourceI[k-((int)K0[0])][i-((int)I0[0])][3]));
-	      if(is_cond)
-		Jcxy[k][((int)J0[0])][i] += rho_y[array_ind]*Cby[array_ind]*real(commonAmplitude*commonPhase*(JsourceR[k-((int)K0[0])][i-((int)I0[0])][3] + I*JsourceI[k-((int)K0[0])][i-((int)I0[0])][3]));
-	      if(is_disp_ml)
-		Jxy[k][((int)J0[0])][i] += ml_kappa_y[array_ind]*ml_gamma[k]/(2.*params.dt)*Cby[array_ind]*real(commonAmplitude*commonPhase*(JsourceR[k-((int)K0[0])][i-((int)I0[0])][3] + I*JsourceI[k-((int)K0[0])][i-((int)I0[0])][3]));
-	    }
-	  }
-	  if( (int)J1[1] ){//Perform across J1
-
-	    if( !is_multilayer )
-	      array_ind = (int)J1[0];
-	    else
-	      array_ind = (J_tot+1)*k+(int)J1[0];
-
-	    if( k < ((int)K1[0]) || dimension==TM ){
-	      Ezy[k][((int)J1[0])][i] = Ezy[k][((int)J1[0])][i] - Cby[array_ind]*real(commonAmplitude*commonPhase*(JsourceR[k-((int)K0[0])][i-((int)I0[0])][6] + I*JsourceI[k-((int)K0[0])][i-((int)I0[0])][6]));
-	      if(is_cond)
-		Jczy[k][((int)J1[0])][i] += rho_y[array_ind]*Cby[array_ind]*real(commonAmplitude*commonPhase*(JsourceR[k-((int)K0[0])][i-((int)I0[0])][6] + I*JsourceI[k-((int)K0[0])][i-((int)I0[0])][6]));
-	      if(is_disp_ml)
-		Jzy[k][((int)J1[0])][i] -= ml_kappa_y[array_ind]*ml_gamma[k]/(2.*params.dt)*Cby[array_ind]*real(commonAmplitude*commonPhase*(JsourceR[k-((int)K0[0])][i-((int)I0[0])][6] + I*JsourceI[k-((int)K0[0])][i-((int)I0[0])][6]));
-	    }
-	    if( i < ((int)I1[0]) ){
-	      Exy[k][((int)J1[0])][i] = Exy[k][((int)J1[0])][i] + Cby[array_ind]*real(commonAmplitude*commonPhase*(JsourceR[k-((int)K0[0])][i-((int)I0[0])][7] + I*JsourceI[k-((int)K0[0])][i-((int)I0[0])][7]));
-	      if(is_cond)
-		Jcxy[k][((int)J1[0])][i] -= rho_y[array_ind]*Cby[array_ind]*real(commonAmplitude*commonPhase*(JsourceR[k-((int)K0[0])][i-((int)I0[0])][7] + I*JsourceI[k-((int)K0[0])][i-((int)I0[0])][7]));
-	      if(is_disp_ml)
-		Jxy[k][((int)J1[0])][i] += ml_kappa_y[array_ind]*ml_gamma[k]/(2.*params.dt)*Cby[array_ind]*real(commonAmplitude*commonPhase*(JsourceR[k-((int)K0[0])][i-((int)I0[0])][7] + I*JsourceI[k-((int)K0[0])][i-((int)I0[0])][7]));
-	    }
-	  }
-	}
-
-      for(j=((int)J0[0]);j<=((int)J1[0]);j++)
-	for(i=((int)I0[0]);i<=((int)I1[0]);i++){
-	  if( (int)K0[1] ){//Perform across K0
-	    if( j < ((int)J1[0]) ){
-	      Eyz[((int)K0[0])][j][i] = Eyz[((int)K0[0])][j][i] - Cbz[(int)K0[0]]*real(commonAmplitude*commonPhase*(KsourceR[j-((int)J0[0])][i-((int)I0[0])][2] + I*KsourceI[j-((int)J0[0])][i-((int)I0[0])][2]));
-	      if(is_cond)
-		Jcyz[((int)K0[0])][j][i] += rho_z[((int)K0[0])]*Cbz[(int)K0[0]]*real(commonAmplitude*commonPhase*(KsourceR[j-((int)J0[0])][i-((int)I0[0])][2] + I*KsourceI[j-((int)J0[0])][i-((int)I0[0])][2]));
-	      if(is_disp_ml)
-		Jyz[((int)K0[0])][j][i] -= ml_kappa_z[((int)K0[0])]*ml_gamma[k]/(2.*params.dt)*Cbz[(int)K0[0]]*real(commonAmplitude*commonPhase*(KsourceR[j-((int)J0[0])][i-((int)I0[0])][2] + I*KsourceI[j-((int)J0[0])][i-((int)I0[0])][2]));
-	    }
-	    if( i < ((int)I1[0]) ){
-	      Exz[((int)K0[0])][j][i] = Exz[((int)K0[0])][j][i] + Cbz[(int)K0[0]]*real(commonAmplitude*commonPhase*(KsourceR[j-((int)J0[0])][i-((int)I0[0])][3] + I*KsourceI[j-((int)J0[0])][i-((int)I0[0])][3]));
-	      if(is_cond)
-		Jcxz[((int)K0[0])][j][i]  -= rho_z[((int)K0[0])]*Cbz[(int)K0[0]]*real(commonAmplitude*commonPhase*(KsourceR[j-((int)J0[0])][i-((int)I0[0])][3] + I*KsourceI[j-((int)J0[0])][i-((int)I0[0])][3]));
-	      if(is_disp_ml)
-		Jxz[((int)K0[0])][j][i] += ml_kappa_z[((int)K0[0])]*ml_gamma[k]/(2.*params.dt)*Cbz[(int)K0[0]]*real(commonAmplitude*commonPhase*(KsourceR[j-((int)J0[0])][i-((int)I0[0])][3] + I*KsourceI[j-((int)J0[0])][i-((int)I0[0])][3]));
-	    }
-	  }
-	  if( (int)K1[1] ){//Perform across K1
-	    if( j < ((int)J1[0]) ){
-	      Eyz[((int)K1[0])][j][i] = Eyz[((int)K1[0])][j][i] + Cbz[(int)K1[0]]*real(commonAmplitude*commonPhase*(KsourceR[j-((int)J0[0])][i-((int)I0[0])][6] + I*KsourceI[j-((int)J0[0])][i-((int)I0[0])][6]));
-	      if(is_cond)
-		Jcyz[((int)K1[0])][j][i] -= rho_z[((int)K1[0])]*Cbz[(int)K1[0]]*real(commonAmplitude*commonPhase*(KsourceR[j-((int)J0[0])][i-((int)I0[0])][6] + I*KsourceI[j-((int)J0[0])][i-((int)I0[0])][6]));
-	      if(is_disp_ml)
-		Jyz[((int)K1[0])][j][i] += ml_kappa_z[((int)K1[0])]*ml_gamma[k]/(2.*params.dt)*Cbz[(int)K1[0]]*real(commonAmplitude*commonPhase*(KsourceR[j-((int)J0[0])][i-((int)I0[0])][6] + I*KsourceI[j-((int)J0[0])][i-((int)I0[0])][6]));
-	    }
-	    if( i < ((int)I1[0]) ){
-	      Exz[((int)K1[0])][j][i] = Exz[((int)K1[0])][j][i] - Cbz[(int)K1[0]]*real(commonAmplitude*commonPhase*(KsourceR[j-((int)J0[0])][i-((int)I0[0])][7] + I*KsourceI[j-((int)J0[0])][i-((int)I0[0])][7]));
-	      if(is_cond)
-		Jcxz[((int)K1[0])][j][i] += rho_z[((int)K1[0])]*Cbz[(int)K1[0]]*real(commonAmplitude*commonPhase*(KsourceR[j-((int)J0[0])][i-((int)I0[0])][7] + I*KsourceI[j-((int)J0[0])][i-((int)I0[0])][7]));
-	      if(is_disp_ml)
-		Jxz[((int)K1[0])][j][i] -= ml_kappa_z[((int)K1[0])]*ml_gamma[k]/(2.*params.dt)*Cbz[(int)K1[0]]*real(commonAmplitude*commonPhase*(KsourceR[j-((int)J0[0])][i-((int)I0[0])][7] + I*KsourceI[j-((int)J0[0])][i-((int)I0[0])][7]));
-	    }
-	  }
-	}
-      fth = real(commonAmplitude*commonPhase);
-    }
-    else if(sourcemode==1){//pulsed
-
-      if(J_tot==0){
-	j=0;
-	for(i=0;i<(I_tot+1);i++){
-	  Eyz[(int)K0[0]][j][i] = Eyz[(int)K0[0]][j][i] - Cbz[(int)K0[0]]*real((KsourceR[0][i-((int)I0[0])][2] + I*KsourceI[0][i-((int)I0[0])][2])*(-1.0*I)*exp(-I*fmod(omega_an[0]*(time_H - to_l[0]),2.*dcpi)))*exp( -1.0*dcpi*pow((time_H - to_l[0] + dz/light_v/2.)/(hwhm[0]),2));
-	  //Eyz[(int)K0[0]][j][i] = Eyz[(int)K0[0]][j][i] - Cbz[(int)K0[0]]*real((KsourceR[0][i-((int)I0[0])][2] + I*KsourceI[0][i-((int)I0[0])][2])*(-1.0*I)*exp(-I*fmod(omega_an[0]*(time_H - to_l[0]),2.*dcpi)))*exp( -1.0*dcpi*pow((time_H - to_l[0])/(hwhm[0]),2));
-	  if(is_cond)
-	    Jcyz[(int)K0[0]][j][i] += rho_z[(int)K0[0]]*Cbz[(int)K0[0]]*real((KsourceR[0][i-((int)I0[0])][2] + I*KsourceI[0][i-((int)I0[0])][2])*(-1.0*I)*exp(-I*fmod(omega_an[0]*(time_H - to_l[0]),2.*dcpi)))*exp( -1.0*dcpi*pow((time_H - to_l[0] + dz/light_v/2.)/(hwhm[0]),2));
-	  //Jcyz[(int)K0[0]][j][i] += rho_z[(int)K0[0]]*Cbz[(int)K0[0]]*real((KsourceR[0][i-((int)I0[0])][2] + I*KsourceI[0][i-((int)I0[0])][2])*(-1.0*I)*exp(-I*fmod(omega_an[0]*(time_H - to_l[0]),2.*dcpi)))*exp( -1.0*dcpi*pow((time_H - to_l[0])/(hwhm[0]),2));
-	  if(is_disp_ml){
-	    Jyz[(int)K0[0]][j][i] -= ml_kappa_z[(int)K0[0]]*ml_gamma[(int)K0[0]]/(2.*params.dt)*Cbz[(int)K0[0]]*real((KsourceR[0][i-((int)I0[0])][2] + I*KsourceI[0][i-((int)I0[0])][2])*(-1.0*I)*exp(-I*fmod(omega_an[0]*(time_H - to_l[0]),2.*dcpi)))*exp( -1.0*dcpi*pow((time_H - to_l[0] + dz/light_v/2.)/(hwhm[0]),2));
-	    //Jyz[(int)K0[0]][j][i] -= ml_kappa_z[(int)K0[0]]*ml_gamma[(int)K0[0]]/(2.*params.dt)*Cbz[(int)K0[0]]*real((KsourceR[0][i-((int)I0[0])][2] + I*KsourceI[0][i-((int)I0[0])][2])*(-1.0*I)*exp(-I*fmod(omega_an[0]*(time_H - to_l[0]),2.*dcpi)))*exp( -1.0*dcpi*pow((time_H - to_l[0])/(hwhm[0]),2));
-
-	  }
-	}
-      }
-      else
-	for(j=0;j<J_tot;j++)
-	  for(i=0;i<(I_tot+1);i++){
-	    /*
-	      if(i==41 & j==41)
-	      fprintf(stderr,"Cbz = %.10e, Re(K) = %.10e, Im(K) = %.10e, time_H= %.10e, to_l[0]=%.10e, dz/light_v/2=%.10e, hwhm = %.10e, dE=%.10e\n",Cbz[(int)K0[0]],KsourceR[j-((int)J0[0])][i-((int)I0[0])][2],KsourceI[j-((int)J0[0])][i-((int)I0[0])][2],time_H,to_l[0],dz/light_v/2,hwhm[0],Cbz[(int)K0[0]]*real((KsourceR[j-((int)J0[0])][i-((int)I0[0])][2] + I*KsourceI[j-((int)J0[0])][i-((int)I0[0])][2])*(-1.0*I)*exp(-I*fmod(omega_an[0]*(time_H - to_l[0]),2.*dcpi)))*exp( -1.0*dcpi*pow((time_H - to_l[0] + dz/light_v/2.)/(hwhm[0]),2)));
-	    */
-	    Eyz[(int)K0[0]][j][i] = Eyz[(int)K0[0]][j][i] - Cbz[(int)K0[0]]*real((KsourceR[j-((int)J0[0])][i-((int)I0[0])][2] + I*KsourceI[j-((int)J0[0])][i-((int)I0[0])][2])*(-1.0*I)*exp(-I*fmod(omega_an[0]*(time_H - to_l[0]),2.*dcpi)))*exp( -1.0*dcpi*pow((time_H - to_l[0] + dz/light_v/2.)/(hwhm[0]),2));
-	    //Eyz[(int)K0[0]][j][i] = Eyz[(int)K0[0]][j][i] - Cbz[(int)K0[0]]*real((KsourceR[j-((int)J0[0])][i-((int)I0[0])][2] + I*KsourceI[j-((int)J0[0])][i-((int)I0[0])][2])*(-1.0*I)*exp(-I*fmod(omega_an[0]*(time_H - to_l[0]),2.*dcpi)))*exp( -1.0*dcpi*pow((time_H - to_l[0])/(hwhm[0]),2));
-	    if(is_cond)
-	      Jcyz[(int)K0[0]][j][i] += rho_z[(int)K0[0]]*Cbz[(int)K0[0]]*real((KsourceR[j-((int)J0[0])][i-((int)I0[0])][2] + I*KsourceI[j-((int)J0[0])][i-((int)I0[0])][2])*(-1.0*I)*exp(-I*fmod(omega_an[0]*(time_H - to_l[0]),2.*dcpi)))*exp( -1.0*dcpi*pow((time_H - to_l[0] + dz/light_v/2.)/(hwhm[0]),2));
-	    //Jcyz[(int)K0[0]][j][i] += rho_z[(int)K0[0]]*Cbz[(int)K0[0]]*real((KsourceR[j-((int)J0[0])][i-((int)I0[0])][2] + I*KsourceI[j-((int)J0[0])][i-((int)I0[0])][2])*(-1.0*I)*exp(-I*fmod(omega_an[0]*(time_H - to_l[0]),2.*dcpi)))*exp( -1.0*dcpi*pow((time_H - to_l[0])/(hwhm[0]),2));
-	    if(is_disp_ml){
-	      Jyz[(int)K0[0]][j][i] -= ml_kappa_z[(int)K0[0]]*ml_gamma[(int)K0[0]]/(2.*params.dt)*Cbz[(int)K0[0]]*real((KsourceR[j-((int)J0[0])][i-((int)I0[0])][2] + I*KsourceI[j-((int)J0[0])][i-((int)I0[0])][2])*(-1.0*I)*exp(-I*fmod(omega_an[0]*(time_H - to_l[0]),2.*dcpi)))*exp( -1.0*dcpi*pow((time_H - to_l[0] + dz/light_v/2.)/(hwhm[0]),2));
-	      //Jyz[(int)K0[0]][j][i] -= ml_kappa_z[(int)K0[0]]*ml_gamma[(int)K0[0]]/(2.*params.dt)*Cbz[(int)K0[0]]*real((KsourceR[j-((int)J0[0])][i-((int)I0[0])][2] + I*KsourceI[j-((int)J0[0])][i-((int)I0[0])][2])*(-1.0*I)*exp(-I*fmod(omega_an[0]*(time_H - to_l[0]),2.*dcpi)))*exp( -1.0*dcpi*pow((time_H - to_l[0])/(hwhm[0]),2));
-
-	    }
-	  }
-      for(j=0;j<(J_tot+1);j++)
-	for(i=0;i<I_tot;i++){
-	  Exz[(int)K0[0]][j][i] = Exz[(int)K0[0]][j][i] + Cbz[(int)K0[0]]*real((KsourceR[j-((int)J0[0])][i-((int)I0[0])][3] + I*KsourceI[j-((int)J0[0])][i-((int)I0[0])][3])*(-1.0*I)*exp(-I*fmod(omega_an[0]*(time_H - to_l[0]),2*dcpi)))*exp( -1.0*dcpi*pow((time_H - to_l[0] + dz/light_v/2.)/(hwhm[0]),2 ));
-	  //Exz[(int)K0[0]][j][i] = Exz[(int)K0[0]][j][i] + Cbz[(int)K0[0]]*real((KsourceR[j-((int)J0[0])][i-((int)I0[0])][3] + I*KsourceI[j-((int)J0[0])][i-((int)I0[0])][3])*(-1.0*I)*exp(-I*fmod(omega_an[0]*(time_H - to_l[0]),2*dcpi)))*exp( -1.0*dcpi*pow((time_H - to_l[0])/(hwhm[0]),2 ));
-	  if(is_cond)
-	    Jcxz[(int)K0[0]][j][i] -= rho_z[(int)K0[0]]*Cbz[(int)K0[0]]*real((KsourceR[j-((int)J0[0])][i-((int)I0[0])][3] + I*KsourceI[j-((int)J0[0])][i-((int)I0[0])][3])*(-1.0*I)*exp(-I*fmod(omega_an[0]*(time_H - to_l[0]),2*dcpi)))*exp( -1.0*dcpi*pow((time_H - to_l[0] + dz/light_v/2.)/(hwhm[0]),2 ));
-	  //Jcxz[(int)K0[0]][j][i] -= rho_z[(int)K0[0]]*Cbz[(int)K0[0]]*real((KsourceR[j-((int)J0[0])][i-((int)I0[0])][3] + I*KsourceI[j-((int)J0[0])][i-((int)I0[0])][3])*(-1.0*I)*exp(-I*fmod(omega_an[0]*(time_H - to_l[0]),2*dcpi)))*exp( -1.0*dcpi*pow((time_H - to_l[0])/(hwhm[0]),2 ));
-	  if(is_disp_ml)
-	    Jxz[(int)K0[0]][j][i] += ml_kappa_z[(int)K0[0]]*ml_gamma[(int)K0[0]]/(2.*params.dt)*Cbz[(int)K0[0]]*real((KsourceR[j-((int)J0[0])][i-((int)I0[0])][3] + I*KsourceI[j-((int)J0[0])][i-((int)I0[0])][3])*(-1.0*I)*exp(-I*fmod(omega_an[0]*(time_H - to_l[0]),2*dcpi)))*exp( -1.0*dcpi*pow((time_H - to_l[0] + dz/light_v/2.)/(hwhm[0]),2 ));
-	  //Jxz[(int)K0[0]][j][i] += ml_kappa_z[(int)K0[0]]*ml_gamma[(int)K0[0]]/(2.*params.dt)*Cbz[(int)K0[0]]*real((KsourceR[j-((int)J0[0])][i-((int)I0[0])][3] + I*KsourceI[j-((int)J0[0])][i-((int)I0[0])][3])*(-1.0*I)*exp(-I*fmod(omega_an[0]*(time_H - to_l[0]),2*dcpi)))*exp( -1.0*dcpi*pow((time_H - to_l[0])/(hwhm[0]),2 ));
-	}
-      //fth = real((-1.0*I)*exp(-I*fmod(omega_an[0]*(time_H - to_l[0]),2.*dcpi)))*exp( -1.0*dcpi*pow((time_H - to_l[0])/(hwhm[0]),2));
-      fth = real((-1.0*I)*exp(-I*fmod(omega_an[0]*(time_H - to_l[0]),2.*dcpi)))*exp( -1.0*dcpi*pow((time_H - to_l[0] + dz/light_v/2.)/(hwhm[0]),2));
-      //fth = real((-1.0*I)*exp(-I*fmod(omega_an[0]*(time_H - to_l[0]),2.*dcpi)))*exp( -1.0*dcpi*pow((time_H - to_l[0])/(hwhm[0]),2));
-
-    }
-    //fprintf(stderr,"Pos 10:\n");
-    /**Debugging**/
-    //    for(k=0;k<(K_tot+1);k++)
-    //      fprintf(outfile,"%e ",Jxz[k][30][30]+Jxy[k][30][30]);
-    //for(k=0;k<(K_tot+1);k++)
-    //    fprintf(outfile,"%e ",Exz[k][30][30]+Exy[k][30][30]);
-    //   fprintf(outfile,"\n");
-    /**End Debugging**/
-    //fprintf(stderr,"Pos 11a:\n");
-
-    //end of source terms
-    if(TIME_EXEC){
-      timer.click();
-    }
-
-    /********************/
-    //begin parallel
-#pragma omp parallel default(shared)  private(i,j,k,k_loc,array_ind)//,ca_vec,cb_vec,cc_vec,eh_vec)
-    {
-      if(dimension==THREE || dimension==TE){
-	if( useCD ){//FDTD, Hxz
-#pragma omp for
-	  //Hxz updates
-	  for(k=0;k<K_tot;k++)
-	    for(j=0;j<J_tot_bound;j++)
-	      for(i=0;i<(I_tot+1);i++){
-		k_loc = k;
-		if( is_structure )
-		  if( k>Dzl[0] && k<(Dzl[0]+K) ){
-		    if( (k-structure[i][1])<(K+Dzl[0]) && (k-structure[i][1])>Dzl[0] )
-		      k_loc = k - structure[i][1];
-		    else if( (k-structure[i][1])>=(K+Dzl[0]) )
-		      k_loc = Dzl[0]+K-1;
-		    else
-		      k_loc = Dzl[0]+1;
-		  }
-
-		if(  !materials[k][j][i])
-		  Hxz[k][j][i] = Daz[k_loc]*Hxz[k][j][i]+Dbz[k_loc]*(Eyx[k+1][j][i] + Eyz[k+1][j][i] - Eyx[k][j][i] - Eyz[k][j][i]);
-		else
-		  Hxz[k][j][i] = Dmaterial_Daz[materials[k][j][i]-1]*Hxz[k][j][i]+Dmaterial_Dbz[materials[k][j][i]-1]*(Eyx[k+1][j][i] + Eyz[k+1][j][i] - Eyx[k][j][i] - Eyz[k][j][i]);
-
-	      }
-	}//FDTD, Hxz
-	else{//PSTD, Hxz
-#pragma omp for
-	  //Hxz updates
-	  for(j=0;j<J_tot_bound;j++)
-	    for(i=0;i<(I_tot+1);i++){
-	      for(k=0;k<K_tot;k++){
-		k_loc = k;
-		if( is_structure )
-		  if( k>Dzl[0] && k<(Dzl[0]+K) ){
-		    if( (k-structure[i][1])<(K+Dzl[0]) && (k-structure[i][1])>Dzl[0] )
-		      k_loc = k - structure[i][1];
-		    else if( (k-structure[i][1])>=(K+Dzl[0]) )
-		      k_loc = Dzl[0]+K-1;
-		    else
-		      k_loc = Dzl[0]+1;
-		  }
-
-		if(  !materials[k][j][i]){
-		  ca_vec[omp_get_thread_num()][k]=Daz[k_loc];
-		  cb_vec[omp_get_thread_num()][k]=Dbz[k_loc];
-		  //Hxz[k][j][i] = Daz[k_loc]*Hxz[k][j][i]+Dbz[k_loc]*(Eyx[k+1][j][i] + Eyz[k+1][j][i] - Eyx[k][j][i] - Eyz[k][j][i]);
-		}
-		else{
-		  ca_vec[omp_get_thread_num()][k]=Dmaterial_Daz[materials[k][j][i]-1];
-		  cb_vec[omp_get_thread_num()][k]=Dmaterial_Dbz[materials[k][j][i]-1];
-		  //Hxz[k][j][i] = Dmaterial_Daz[materials[k][j][i]-1]*Hxz[k][j][i]+Dmaterial_Dbz[materials[k][j][i]-1]*(Eyx[k+1][j][i] + Eyz[k+1][j][i] - Eyx[k][j][i] - Eyz[k][j][i]);
-		}
-
-		eh_vec[omp_get_thread_num()][k][0] = Eyx[k][j][i] + Eyz[k][j][i];eh_vec[omp_get_thread_num()][k][1] = 0.;
-
-	      }
-	      k = K_tot;
-	      eh_vec[omp_get_thread_num()][k][0] = Eyx[k][j][i] + Eyz[k][j][i];eh_vec[omp_get_thread_num()][k][1] = 0.;
-
-	      first_derivative( eh_vec[omp_get_thread_num()], eh_vec[omp_get_thread_num()],
-				dk_h_z, N_h_z , pf_hxz[omp_get_thread_num()], pb_hxz[omp_get_thread_num()]);
-
-	      for(k=0;k<K_tot;k++){
-		Hxz[k][j][i] = ca_vec[omp_get_thread_num()][k]*Hxz[k][j][i] + cb_vec[omp_get_thread_num()][k]*eh_vec[omp_get_thread_num()][k][0]/((double) N_h_z);
-	      }
-	    }
-
-	}//PSTD, Hxz
-
-	if( useCD ){//FDTD, Hxy
-#pragma omp for
-	  //Hxy updates
-	  for(k=0;k<K_tot;k++)
-	    for(j=0;j<J_tot;j++)
-	      for(i=0;i<(I_tot+1);i++){
-		k_loc = k;
-		if( is_structure )
-		  if( k>Dzl[0] && k<(Dzl[0]+K) ){
-		    if( (k-structure[i][1])<(K+Dzl[0]) && (k-structure[i][1])>Dzl[0] )
-		      k_loc = k - structure[i][1];
-		    else if( (k-structure[i][1])>=(K+Dzl[0]) )
-		      k_loc = Dzl[0]+K-1;
-		    else
-		      k_loc = Dzl[0]+1;
-		  }
-		if( !is_multilayer )
-		  array_ind = j;
-		else
-		  array_ind = (J_tot+1)*k_loc+j;
-		if(  !materials[k][j][i])
-		  Hxy[k][j][i] = Day[array_ind]*Hxy[k][j][i]+Dby[array_ind]*(Ezy[k][j][i] + Ezx[k][j][i] - Ezy[k][j+1][i] - Ezx[k][j+1][i]);
-		else
-		  Hxy[k][j][i] = Dmaterial_Day[materials[k][j][i]-1]*Hxy[k][j][i]+Dmaterial_Dby[materials[k][j][i]-1]*(Ezy[k][j][i] + Ezx[k][j][i] - Ezy[k][j+1][i] - Ezx[k][j+1][i]);
-	      }
-	}//FDTD, Hxy
-	else{//PSTD, Hxy
-#pragma omp for
-	  //Hxy updates
-	  for(k=0;k<K_tot;k++)
-	    for(i=0;i<(I_tot+1);i++){
-	      for(j=0;j<J_tot;j++){
-		k_loc = k;
-		if( is_structure )
-		  if( k>Dzl[0] && k<(Dzl[0]+K) ){
-		    if( (k-structure[i][1])<(K+Dzl[0]) && (k-structure[i][1])>Dzl[0] )
-		      k_loc = k - structure[i][1];
-		    else if( (k-structure[i][1])>=(K+Dzl[0]) )
-		      k_loc = Dzl[0]+K-1;
-		    else
-		      k_loc = Dzl[0]+1;
-		  }
-		if( !is_multilayer )
-		  array_ind = j;
-		else
-		  array_ind = (J_tot+1)*k_loc+j;
-		if(  !materials[k][j][i]){
-		  ca_vec[omp_get_thread_num()][j] = Day[array_ind];
-		  cb_vec[omp_get_thread_num()][j] = Dby[array_ind];
-		  //		Hxy[k][j][i] = Day[array_ind]*Hxy[k][j][i]+Dby[array_ind]*(Ezy[k][j][i] + Ezx[k][j][i] - Ezy[k][j+1][i] - Ezx[k][j+1][i]);
-		}
-		else{
-		  ca_vec[omp_get_thread_num()][j] = Dmaterial_Day[materials[k][j][i]-1];
-		  cb_vec[omp_get_thread_num()][j] = Dmaterial_Dby[materials[k][j][i]-1];
-		  //		Hxy[k][j][i] = Dmaterial_Day[materials[k][j][i]-1]*Hxy[k][j][i]+Dmaterial_Dby[materials[k][j][i]-1]*(Ezy[k][j][i] + Ezx[k][j][i] - Ezy[k][j+1][i] - Ezx[k][j+1][i]);
-		}
-
-		eh_vec[omp_get_thread_num()][j][0] = Ezy[k][j][i] + Ezx[k][j][i];eh_vec[omp_get_thread_num()][j][1] = 0.;
-
-	      }
-	      j=J_tot;
-	      eh_vec[omp_get_thread_num()][j][0] = Ezy[k][j][i] + Ezx[k][j][i];eh_vec[omp_get_thread_num()][j][1] = 0.;
-
-	      first_derivative( eh_vec[omp_get_thread_num()], eh_vec[omp_get_thread_num()],
-				dk_h_y, N_h_y , pf_hxy[omp_get_thread_num()], pb_hxy[omp_get_thread_num()]);
-
-	      for(j=0;j<J_tot;j++){
-		Hxy[k][j][i] = ca_vec[omp_get_thread_num()][j]*Hxy[k][j][i] - cb_vec[omp_get_thread_num()][j]*eh_vec[omp_get_thread_num()][j][0]/((double) N_h_y);
-	      }
-
-	      /*
-		if( i==12 && k==24){
-		fprintf(stdout,"tind: %d\n",tind);
-		fprintf(stdout,"Da: ");
-		for(j=0;j<J_tot;j++)
-		fprintf(stdout,"%e ",ca_vec[omp_get_thread_num()][j]);
-		fprintf(stdout,"\nDb: ");
-		for(j=0;j<J_tot;j++)
-		fprintf(stdout,"%e ",cb_vec[omp_get_thread_num()][j]);
-
-		fprintf(stdout,"\neh_vec: ");
-		for(j=0;j<J_tot;j++)
-		fprintf(stdout,"%e ",eh_vec[omp_get_thread_num()][j][0]/((double) N_e_y));
-		fprintf(stdout,"\n");
-		}
-	      */
-	    }
-	}//PSTD, Hxy
-
-	if( useCD ){//FDTD, Hyx
-#pragma omp for
-	  //Hyx updates
-	  for(k=0;k<K_tot;k++)
-	    for(j=0;j<J_tot_p1_bound;j++)
-	      for(i=0;i<I_tot;i++){
-		k_loc = k;
-		if( is_structure )
-		  if( k>Dzl[0] && k<(Dzl[0]+K) ){
-		    if( (k-structure[i][1])<(K+Dzl[0]) && (k-structure[i][1])>Dzl[0] )
-		      k_loc = k - structure[i][1];
-		    else if( (k-structure[i][1])>=(K+Dzl[0]) )
-		      k_loc = Dzl[0]+K-1;
-		    else
-		      k_loc = Dzl[0]+1;
-		  }
-		if( !is_multilayer )
-		  array_ind = i;
-		else
-		  array_ind = (I_tot+1)*k_loc+i;
-		if(  !materials[k][j][i])
-		  Hyx[k][j][i] = Dax[array_ind]*Hyx[k][j][i]+Dbx[array_ind]*(Ezx[k][j][i+1] + Ezy[k][j][i+1] - Ezx[k][j][i] - Ezy[k][j][i]);
-		else{
-		  Hyx[k][j][i] = Dmaterial_Dax[materials[k][j][i]-1]*Hyx[k][j][i]+Dmaterial_Dbx[materials[k][j][i]-1]*(Ezx[k][j][i+1] + Ezy[k][j][i+1] - Ezx[k][j][i] - Ezy[k][j][i]);
-		}
-
-	      }
-	}//FDTD, Hyx
-	else{//PSTD, Hyx
-#pragma omp for
-	  //Hyx updates
-	  for(k=0;k<K_tot;k++)
-	    for(j=0;j<J_tot_p1_bound;j++){
-	      for(i=0;i<I_tot;i++){
-		k_loc = k;
-		if( is_structure )
-		  if( k>Dzl[0] && k<(Dzl[0]+K) ){
-		    if( (k-structure[i][1])<(K+Dzl[0]) && (k-structure[i][1])>Dzl[0] )
-		      k_loc = k - structure[i][1];
-		    else if( (k-structure[i][1])>=(K+Dzl[0]) )
-		      k_loc = Dzl[0]+K-1;
-		    else
-		      k_loc = Dzl[0]+1;
-		  }
-		if( !is_multilayer )
-		  array_ind = i;
-		else
-		  array_ind = (I_tot+1)*k_loc+i;
-		if(  !materials[k][j][i]){
-		  ca_vec[omp_get_thread_num()][i] = Dax[array_ind];
-		  cb_vec[omp_get_thread_num()][i] = Dbx[array_ind];
-		  //		Hyx[k][j][i] = Dax[array_ind]*Hyx[k][j][i]+Dbx[array_ind]*(Ezx[k][j][i+1] + Ezy[k][j][i+1] - Ezx[k][j][i] - Ezy[k][j][i]);
-		}
-		else{
-		  ca_vec[omp_get_thread_num()][i] = Dmaterial_Dax[materials[k][j][i]-1];
-		  cb_vec[omp_get_thread_num()][i] = Dmaterial_Dbx[materials[k][j][i]-1];
-		  //	Hyx[k][j][i] = Dmaterial_Dax[materials[k][j][i]-1]*Hyx[k][j][i]+Dmaterial_Dbx[materials[k][j][i]-1]*(Ezx[k][j][i+1] + Ezy[k][j][i+1] - Ezx[k][j][i] - Ezy[k][j][i]);
-		}
-
-		eh_vec[omp_get_thread_num()][i][0] = Ezx[k][j][i] + Ezy[k][j][i];eh_vec[omp_get_thread_num()][i][1] = 0.;
-
-	      }
-	      i = I_tot;
-	      eh_vec[omp_get_thread_num()][i][0] = Ezx[k][j][i] + Ezy[k][j][i];eh_vec[omp_get_thread_num()][i][1] = 0.;
-
-	      first_derivative( eh_vec[omp_get_thread_num()], eh_vec[omp_get_thread_num()],
-				dk_h_x, N_h_x , pf_hyx[omp_get_thread_num()], pb_hyx[omp_get_thread_num()]);
-
-	      for(i=0;i<I_tot;i++){
-		Hyx[k][j][i] = ca_vec[omp_get_thread_num()][i]*Hyx[k][j][i] + cb_vec[omp_get_thread_num()][i]*eh_vec[omp_get_thread_num()][i][0]/((double) N_h_x);
-	      }
-	    }
-	}//PSTD, Hyx
-
-	if( useCD ){//FDTD, Hyz
-#pragma omp for
-	  //Hyz updates
-	  for(k=0;k<K_tot;k++){
-	    for(j=0;j<J_tot_p1_bound;j++)
-	      for(i=0;i<I_tot;i++){
-		k_loc = k;
-		if( is_structure )
-		  if( k>Dzl[0] && k<(Dzl[0]+K) ){
-		    if( (k-structure[i][1])<(K+Dzl[0]) && (k-structure[i][1])>Dzl[0] )
-		      k_loc = k - structure[i][1];
-		    else if( (k-structure[i][1])>=(K+Dzl[0]) )
-		      k_loc = Dzl[0]+K-1;
-		    else
-		      k_loc = Dzl[0]+1;
-		  }
-		if(  !materials[k][j][i]){
-		  /*if(tind==0)
-		    fprintf(stdout,"%d %d %e %e\n",i,k,Daz[k_loc], Dbz[k_loc]);*/
-		  Hyz[k][j][i] = Daz[k_loc]*Hyz[k][j][i]+Dbz[k_loc]*(Exy[k][j][i] + Exz[k][j][i] - Exy[k+1][j][i] - Exz[k+1][j][i]);
-		}
-		else{
-		  /*if(tind==0)
-		    fprintf(stdout,"%d %d %e %e\n",i,k,Dmaterial_Daz[materials[k][j][i]-1],Dmaterial_Dbz[materials[k][j][i]-1]);*/
-		  Hyz[k][j][i] = Dmaterial_Daz[materials[k][j][i]-1]*Hyz[k][j][i]+Dmaterial_Dbz[materials[k][j][i]-1]*(Exy[k][j][i] + Exz[k][j][i] - Exy[k+1][j][i] - Exz[k+1][j][i]);
-		}
-	      }
-	  }
-	}//FDTD, Hyz
-	else{//PSTD, Hyz
-	  //#pragma omp for
-	  //Hyz updates
-	  for(j=0;j<J_tot_p1_bound;j++)
-	    #pragma omp for
-	    for(i=0;i<I_tot;i++){
-	      for(k=0;k<K_tot;k++){
-		k_loc = k;
-		if( is_structure )
-		  if( k>Dzl[0] && k<(Dzl[0]+K) ){
-		    if( (k-structure[i][1])<(K+Dzl[0]) && (k-structure[i][1])>Dzl[0] )
-		      k_loc = k - structure[i][1];
-		    else if( (k-structure[i][1])>=(K+Dzl[0]) )
-		      k_loc = Dzl[0]+K-1;
-		    else
-		      k_loc = Dzl[0]+1;
-		  }
-		if(  !materials[k][j][i]){
-		  ca_vec[omp_get_thread_num()][k] = Daz[k_loc];
-		  cb_vec[omp_get_thread_num()][k] = Dbz[k_loc];
-		  /*if(tind==0)
-		    fprintf(stdout,"%d %d %e %e\n",i,k,Daz[k_loc], Dbz[k_loc]);*/
-		  //Hyz[k][j][i] = Daz[k_loc]*Hyz[k][j][i]+Dbz[k_loc]*(Exy[k][j][i] + Exz[k][j][i] - Exy[k+1][j][i] - Exz[k+1][j][i]);
-		}
-		else{
-		  ca_vec[omp_get_thread_num()][k] = Dmaterial_Daz[materials[k][j][i]-1];
-		  cb_vec[omp_get_thread_num()][k] = Dmaterial_Dbz[materials[k][j][i]-1];
-		  /*if(tind==0)
-		    fprintf(stdout,"%d %d %e %e\n",i,k,Dmaterial_Daz[materials[k][j][i]-1],Dmaterial_Dbz[materials[k][j][i]-1]);*/
-		  //Hyz[k][j][i] = Dmaterial_Daz[materials[k][j][i]-1]*Hyz[k][j][i]+Dmaterial_Dbz[materials[k][j][i]-1]*(Exy[k][j][i] + Exz[k][j][i] - Exy[k+1][j][i] - Exz[k+1][j][i]);
-		}
-
-		eh_vec[omp_get_thread_num()][k][0] = Exy[k][j][i] + Exz[k][j][i];eh_vec[omp_get_thread_num()][k][1] = 0.;
-
-	      }
-	      k=K_tot;
-	      eh_vec[omp_get_thread_num()][k][0] = Exy[k][j][i] + Exz[k][j][i];eh_vec[omp_get_thread_num()][k][1] = 0.;
-
-	      /*
-		if( i==12 & j==12 ){
-		for(k=0;k<K_tot;k++)
-		fprintf(stdout,"%.10e ",eh_vec[omp_get_thread_num()][k][0]);
-		fprintf(stdout,"\n");
-		}
-	      */
-
-	      first_derivative( eh_vec[omp_get_thread_num()], eh_vec[omp_get_thread_num()],
-				dk_h_z, N_h_z , pf_hyz[omp_get_thread_num()], pb_hyz[omp_get_thread_num()]);
-
-	      for(k=0;k<K_tot;k++){
-		Hyz[k][j][i] = ca_vec[omp_get_thread_num()][k]*Hyz[k][j][i] - cb_vec[omp_get_thread_num()][k]*eh_vec[omp_get_thread_num()][k][0]/((double) N_h_z);
-	      }
-	    }
-
-	}//PSTD, Hyz
-      }//(dimension==THREE || dimension==TE)
-      else{
-
-#pragma omp for
-	for(k=0;k<=K_tot;k++)
-	  for(j=0;j<J_tot;j++)
-	    for(i=0;i<(I_tot+1);i++)
-	      if(  !materials[k][j][i])
-		Hxz[k][j][i] = 0.;
-	      else
-		Hxz[k][j][i] = 0.;
-
-#pragma omp for
-	//Hxy update
-	for(k=0;k<=K_tot;k++)
-	  for(j=0;j<J_tot;j++)
-	    for(i=0;i<(I_tot+1);i++){
-	      k_loc = k;
-	      if( is_structure )
-		if( k>Dzl[0] && k<(Dzl[0]+K) ){
-		  if( (k-structure[i][1])<(K+Dzl[0]) && (k-structure[i][1])>Dzl[0] )
-		    k_loc = k - structure[i][1];
-		  else if( (k-structure[i][1])>=(K+Dzl[0]) )
-		    k_loc = Dzl[0]+K-1;
-		  else
-		    k_loc = Dzl[0]+1;
-		}
-	      if( !is_multilayer )
-		array_ind = j;
-	      else
-		array_ind = (J_tot+1)*k_loc+j;
-	      if(  !materials[k][j][i])
-		Hxy[k][j][i] = Day[array_ind]*Hxy[k][j][i]+Dby[array_ind]*(Ezy[k][j][i] + Ezx[k][j][i] - Ezy[k][j+1][i] - Ezx[k][j+1][i]);
-	      else
-		Hxy[k][j][i] = Dmaterial_Day[materials[k][j][i]-1]*Hxy[k][j][i]+Dmaterial_Dby[materials[k][j][i]-1]*(Ezy[k][j][i] + Ezx[k][j][i] - Ezy[k][j+1][i] - Ezx[k][j+1][i]);
-	    }
-
-#pragma omp for
-	//Hyx update
-	for(k=0;k<=K_tot;k++)
-	  for(j=0;j<(J_tot+1);j++)
-	    for(i=0;i<I_tot;i++){
-	      k_loc = k;
-	      if( is_structure )
-		if( k>Dzl[0] && k<(Dzl[0]+K) ){
-		  if( (k-structure[i][1])<(K+Dzl[0]) && (k-structure[i][1])>Dzl[0] )
-		    k_loc = k - structure[i][1];
-		  else if( (k-structure[i][1])>=(K+Dzl[0]) )
-		    k_loc = Dzl[0]+K-1;
-		  else
-		    k_loc = Dzl[0]+1;
-		}
-	      if( !is_multilayer )
-		array_ind = i;
-	      else
-		array_ind = (I_tot+1)*k_loc+i;
-	      if(  !materials[k][j][i])
-		Hyx[k][j][i] = Dax[array_ind]*Hyx[k][j][i]+Dbx[array_ind]*(Ezx[k][j][i+1] + Ezy[k][j][i+1] - Ezx[k][j][i] - Ezy[k][j][i]);
-	      else
-		Hyx[k][j][i] = Dmaterial_Dax[materials[k][j][i]-1]*Hyx[k][j][i]+Dmaterial_Dbx[materials[k][j][i]-1]*(Ezx[k][j][i+1] + Ezy[k][j][i+1] - Ezx[k][j][i] - Ezy[k][j][i]);
-	    }
-
-#pragma omp for
-	for(k=0;k<=K_tot;k++){
-	  for(j=0;j<(J_tot+1);j++)
-	    for(i=0;i<I_tot;i++)
-	      if(  !materials[k][j][i])
-		Hyz[k][j][i] = 0.;
-	      else
-		Hyz[k][j][i] = 0.;
-	}
-      }
-
-      if(dimension==THREE || dimension==TE){
-	if( useCD ){//FDTD, Hzy
-#pragma omp for
-	  //Hzy update
-	  for(k=0;k<(K_tot+1);k++)
-	    for(j=0;j<J_tot;j++)
-	      for(i=0;i<I_tot;i++){
-		k_loc = k;
-		if( is_structure )
-		  if( k>Dzl[0] && k<(Dzl[0]+K) ){
-		    if( (k-structure[i][1])<(K+Dzl[0]) && (k-structure[i][1])>Dzl[0] )
-		      k_loc = k - structure[i][1];
-		    else if( (k-structure[i][1])>=(K+Dzl[0]) )
-		      k_loc = Dzl[0]+K-1;
-		    else
-		      k_loc = Dzl[0]+1;
-		  }
-		if( !is_multilayer )
-		  array_ind = j;
-		else
-		  array_ind = (J_tot+1)*k_loc+j;
-		if(  !materials[k][j][i])
-		  Hzy[k][j][i] = Day[array_ind]*Hzy[k][j][i]+Dby[array_ind]*(Exy[k][j+1][i] + Exz[k][j+1][i] - Exy[k][j][i] - Exz[k][j][i]);
-		else
-		  Hzy[k][j][i] = Dmaterial_Day[materials[k][j][i]-1]*Hzy[k][j][i]+Dmaterial_Dby[materials[k][j][i]-1]*(Exy[k][j+1][i] + Exz[k][j+1][i] - Exy[k][j][i] - Exz[k][j][i]);
-	      }
-	}//FDTD, Hzy
-	else{//PSTD, Hzy
-#pragma omp for
-	  //Hzy update
-	  for(k=0;k<(K_tot+1);k++)
-	    for(i=0;i<I_tot;i++){
-	      for(j=0;j<J_tot;j++){
-		k_loc = k;
-		if( is_structure )
-		  if( k>Dzl[0] && k<(Dzl[0]+K) ){
-		    if( (k-structure[i][1])<(K+Dzl[0]) && (k-structure[i][1])>Dzl[0] )
-		      k_loc = k - structure[i][1];
-		    else if( (k-structure[i][1])>=(K+Dzl[0]) )
-		      k_loc = Dzl[0]+K-1;
-		    else
-		      k_loc = Dzl[0]+1;
-		  }
-		if( !is_multilayer )
-		  array_ind = j;
-		else
-		  array_ind = (J_tot+1)*k_loc+j;
-		if(  !materials[k][j][i]){
-		  ca_vec[omp_get_thread_num()][j] = Day[array_ind];
-		  cb_vec[omp_get_thread_num()][j] = Dby[array_ind];
-		  //	      Hzy[k][j][i] = Day[array_ind]*Hzy[k][j][i]+Dby[array_ind]*(Exy[k][j+1][i] + Exz[k][j+1][i] - Exy[k][j][i] - Exz[k][j][i]);
-		}
-		else{
-		  ca_vec[omp_get_thread_num()][j] = Dmaterial_Day[materials[k][j][i]-1];
-		  cb_vec[omp_get_thread_num()][j] = Dmaterial_Dby[materials[k][j][i]-1];
-		  //	      Hzy[k][j][i] = Dmaterial_Day[materials[k][j][i]-1]*Hzy[k][j][i]+Dmaterial_Dby[materials[k][j][i]-1]*(Exy[k][j+1][i] + Exz[k][j+1][i] - Exy[k][j][i] - Exz[k][j][i]);
-		}
-
-		eh_vec[omp_get_thread_num()][j][0] = Exy[k][j][i] + Exz[k][j][i];eh_vec[omp_get_thread_num()][j][1] = 0.;
-	      }
-	      j=J_tot;
-	      eh_vec[omp_get_thread_num()][j][0] = Exy[k][j][i] + Exz[k][j][i];eh_vec[omp_get_thread_num()][j][1] = 0.;
-
-	      first_derivative( eh_vec[omp_get_thread_num()], eh_vec[omp_get_thread_num()],
-				dk_h_y, N_h_y , pf_hzy[omp_get_thread_num()], pb_hzy[omp_get_thread_num()]);
-
-	      for(j=0;j<J_tot;j++){
-		Hzy[k][j][i] = ca_vec[omp_get_thread_num()][j]*Hzy[k][j][i] + cb_vec[omp_get_thread_num()][j]*eh_vec[omp_get_thread_num()][j][0]/((double) N_h_y);
-	      }
-	    }
-	}//PSTD, Hzy
-
-	if( useCD ){//FDTD, Hzx
-#pragma omp for
-	  //Hzx update
-	  for(k=0;k<(K_tot+1);k++)
-	    for(j=0;j<J_tot_bound;j++)
-	      for(i=0;i<I_tot;i++){
-		k_loc = k;
-		if( is_structure )
-		  if( k>Dzl[0] && k<(Dzl[0]+K) ){
-		    if( (k-structure[i][1])<(K+Dzl[0]) && (k-structure[i][1])>Dzl[0] )
-		      k_loc = k - structure[i][1];
-		    else if( (k-structure[i][1])>=(K+Dzl[0]) )
-		      k_loc = Dzl[0]+K-1;
-		    else
-		      k_loc = Dzl[0]+1;
-		  }
-		if( !is_multilayer )
-		  array_ind = i;
-		else
-		  array_ind = (I_tot+1)*k_loc+i;
-		if(  !materials[k][j][i])
-		  Hzx[k][j][i] = Dax[array_ind]*Hzx[k][j][i]+Dbx[array_ind]*(Eyx[k][j][i] + Eyz[k][j][i] - Eyx[k][j][i+1] - Eyz[k][j][i+1]);
-		else
-		  Hzx[k][j][i] = Dmaterial_Dax[materials[k][j][i]-1]*Hzx[k][j][i]+Dmaterial_Dbx[materials[k][j][i]-1]*(Eyx[k][j][i] + Eyz[k][j][i] - Eyx[k][j][i+1] - Eyz[k][j][i+1]);
-	      }
-	}//FDTD, Hzx
-	else{//PSTD, Hzx
-#pragma omp for
-	  //Hzx update
-	  for(k=0;k<(K_tot+1);k++)
-	    for(j=0;j<J_tot_bound;j++){
-	      for(i=0;i<I_tot;i++){
-		k_loc = k;
-		if( is_structure )
-		  if( k>Dzl[0] && k<(Dzl[0]+K) ){
-		    if( (k-structure[i][1])<(K+Dzl[0]) && (k-structure[i][1])>Dzl[0] )
-		      k_loc = k - structure[i][1];
-		    else if( (k-structure[i][1])>=(K+Dzl[0]) )
-		      k_loc = Dzl[0]+K-1;
-		    else
-		      k_loc = Dzl[0]+1;
-		  }
-		if( !is_multilayer )
-		  array_ind = i;
-		else
-		  array_ind = (I_tot+1)*k_loc+i;
-		if(  !materials[k][j][i]){
-		  //		Hzx[k][j][i] = Dax[array_ind]*Hzx[k][j][i]+Dbx[array_ind]*(Eyx[k][j][i] + Eyz[k][j][i] - Eyx[k][j][i+1] - Eyz[k][j][i+1]);
-		  ca_vec[omp_get_thread_num()][i] = Dax[array_ind];
-		  cb_vec[omp_get_thread_num()][i] = Dbx[array_ind];
-		}
-		else{
-		  //		Hzx[k][j][i] = Dmaterial_Dax[materials[k][j][i]-1]*Hzx[k][j][i]+Dmaterial_Dbx[materials[k][j][i]-1]*(Eyx[k][j][i] + Eyz[k][j][i] - Eyx[k][j][i+1] - Eyz[k][j][i+1]);
-		  ca_vec[omp_get_thread_num()][i] = Dmaterial_Dax[materials[k][j][i]-1];
-		  cb_vec[omp_get_thread_num()][i] = Dmaterial_Dbx[materials[k][j][i]-1];
-		}
-
-		eh_vec[omp_get_thread_num()][i][0] = Eyx[k][j][i] + Eyz[k][j][i];eh_vec[omp_get_thread_num()][i][1] = 0.;
-	      }
-	      i=I_tot;
-	      eh_vec[omp_get_thread_num()][i][0] = Eyx[k][j][i] + Eyz[k][j][i];eh_vec[omp_get_thread_num()][i][1] = 0.;
-
-
-	      first_derivative( eh_vec[omp_get_thread_num()], eh_vec[omp_get_thread_num()],
-				dk_h_x, N_h_x , pf_hzx[omp_get_thread_num()], pb_hzx[omp_get_thread_num()]);
-
-	      for(i=0;i<I_tot;i++){
-		Hzx[k][j][i] = ca_vec[omp_get_thread_num()][i]*Hzx[k][j][i] - cb_vec[omp_get_thread_num()][i]*eh_vec[omp_get_thread_num()][i][0]/((double) N_h_x);
-	      }
-
-	    }
-	}//PSTD, Hzx
-      }//(dimension==THREE || dimension==TE)
-    }//end parallel
-    if(TIME_EXEC){
-      timer.click();
-    }
-
-    //fprintf(stderr,"Pos 11b:\n");
-    //update terms for self consistency across scattered/total interface - E updates
-    if(sourcemode == sm_steadystate){//steadystate
-      auto commonPhase = exp(-I*fmod(omega_an[0]*time_E,2.*dcpi));
-      commonAmplitude = linearRamp(time_E, 1./(*omega_an/(2*dcpi)), ramp_width);
-      for(k=((int)K0[0]);k<=((int)K1[0]);k++)
-	for(j=((int)J0[0]);j<=((int)J1[0]);j++){
-	  if( (int)I0[1] ){//Perform across I0
-
-	    if( !is_multilayer )
-	      array_ind = (int)I0[0] - 1;
-	    else
-	      array_ind = (I_tot+1)*k+(int)I0[0] - 1;
-
-	    if( j < ((int)J1[0]) )
-	      Hzx[k][j][((int)I0[0])-1] = Hzx[k][j][((int)I0[0])-1] + Dbx[array_ind]*real(commonAmplitude*commonPhase*(IsourceR[k-((int)K0[0])][j-((int)J0[0])][0] + I*IsourceI[k-((int)K0[0])][j-((int)J0[0])][0]));
-	    if( k < ((int)K1[0]) || dimension==TM )
-	      Hyx[k][j][((int)I0[0])-1] = Hyx[k][j][((int)I0[0])-1] - Dbx[array_ind]*real(commonAmplitude*commonPhase*(IsourceR[k-((int)K0[0])][j-((int)J0[0])][1] + I*IsourceI[k-((int)K0[0])][j-((int)J0[0])][1]));
-
-	  }
-	  if( (int)I1[1] ){//Perform across I1
-
-	    if( !is_multilayer )
-	      array_ind = (int)I1[0];
-	    else
-	      array_ind = (I_tot+1)*k+(int)I1[0];
-
-	    if( j < ((int)J1[0]) )
-	      Hzx[k][j][((int)I1[0])] = Hzx[k][j][((int)I1[0])] - Dbx[array_ind]*real(commonAmplitude*commonPhase*(IsourceR[k-((int)K0[0])][j-((int)J0[0])][4] + I*IsourceI[k-((int)K0[0])][j-((int)J0[0])][4]));
-	    if( k < ((int)K1[0]) || dimension==TM )
-	      Hyx[k][j][((int)I1[0])] = Hyx[k][j][((int)I1[0])] + Dbx[array_ind]*real(commonAmplitude*commonPhase*(IsourceR[k-((int)K0[0])][j-((int)J0[0])][5] + I*IsourceI[k-((int)K0[0])][j-((int)J0[0])][5]));
-	  }
-	}
-
-      for(k=((int)K0[0]);k<=((int)K1[0]);k++)
-	for(i=((int)I0[0]);i<=((int)I1[0]);i++){
-	  if( (int)J0[1] ){//Perform across J0
-
-	    if( !is_multilayer )
-	      array_ind = (int)J0[0];
-	    else
-	      array_ind = (J_tot+1)*k+(int)J0[0];
-
-	    if( i < ((int)I1[0]) )
-	      Hzy[k][((int)J0[0])-1][i] = Hzy[k][((int)J0[0])-1][i] - Dby[array_ind]*real(commonAmplitude*commonPhase*(JsourceR[k-((int)K0[0])][i-((int)I0[0])][0] + I*JsourceI[k-((int)K0[0])][i-((int)I0[0])][0]));
-
-	    if( k < ((int)K1[0]) || dimension==TM )
-	      Hxy[k][((int)J0[0])-1][i] = Hxy[k][((int)J0[0])-1][i] + Dby[array_ind]*real(commonAmplitude*commonPhase*(JsourceR[k-((int)K0[0])][i-((int)I0[0])][1] + I*JsourceI[k-((int)K0[0])][i-((int)I0[0])][1]));
-	  }
-	  if( (int)J1[1] ){//Perform across J1
-
-	    if( !is_multilayer )
-	      array_ind = (int)J1[0];
-	    else
-	      array_ind = (J_tot+1)*k+(int)J1[0];
-
-	    if( i < ((int)I1[0]) )
-	      Hzy[k][((int)J1[0])][i] = Hzy[k][((int)J1[0])][i] + Dby[array_ind]*real(commonAmplitude*commonPhase*(JsourceR[k-((int)K0[0])][i-((int)I0[0])][4] + I*JsourceI[k-((int)K0[0])][i-((int)I0[0])][4]));
-	    if( k < ((int)K1[0]) || dimension==TM )
-	      Hxy[k][((int)J1[0])][i] = Hxy[k][((int)J1[0])][i] - Dby[array_ind]*real(commonAmplitude*commonPhase*(JsourceR[k-((int)K0[0])][i-((int)I0[0])][5] + I*JsourceI[k-((int)K0[0])][i-((int)I0[0])][5]));
-	  }
-	}
-
-      for(j=((int)J0[0]);j<=((int)J1[0]);j++)
-	for(i=((int)I0[0]);i<=((int)I1[0]);i++){
-	  if( (int)K0[1] ){//Perform across K0
-	    if( i < ((int)I1[0]) )
-	      Hyz[((int)K0[0])-1][j][i] = Hyz[((int)K0[0])-1][j][i] + Dbz[((int)K0[0])-1]*real(commonAmplitude*commonPhase*(KsourceR[j-((int)J0[0])][i-((int)I0[0])][0] + I*KsourceI[j-((int)J0[0])][i-((int)I0[0])][0]));
-	    if( j < ((int)J1[0]) )
-	      Hxz[((int)K0[0])-1][j][i] = Hxz[((int)K0[0])-1][j][i] - Dbz[((int)K0[0])-1]*real(commonAmplitude*commonPhase*(KsourceR[j-((int)J0[0])][i-((int)I0[0])][1] + I*KsourceI[j-((int)J0[0])][i-((int)I0[0])][1]));
-	  }
-	  if( (int)K1[1] ){//Perform across K1
-	    if( i < ((int)I1[0]) )
-	      Hyz[((int)K1[0])][j][i] = Hyz[((int)K1[0])][j][i] - Dbz[((int)K1[0])]*real(commonAmplitude*commonPhase*(KsourceR[j-((int)J0[0])][i-((int)I0[0])][4] + I*KsourceI[j-((int)J0[0])][i-((int)I0[0])][4]));
-	    if( j < ((int)J1[0]) )
-	      Hxz[((int)K1[0])][j][i] = Hxz[((int)K1[0])][j][i] + Dbz[((int)K1[0])]*real(commonAmplitude*commonPhase*(KsourceR[j-((int)J0[0])][i-((int)I0[0])][5] + I*KsourceI[j-((int)J0[0])][i-((int)I0[0])][5]));
-	  }
-	}
-      fte = real(commonAmplitude*commonPhase);
-    }
-    else if(sourcemode==1){//pulsed
-      //fprintf(stderr,"Pos 11c\n");
-      if(J_tot==0){
-	//fprintf(stderr,"Pos 11d\n");
-	j=0;
-	for(i=0;i<(I_tot+1);i++){
-	  Hxz[((int)K0[0])-1][j][i] = Hxz[((int)K0[0])-1][j][i] - Dbz[((int)K0[0])-1]*real((KsourceR[0][i-((int)I0[0])][1] + I*KsourceI[0][i-((int)I0[0])][1])*(-1.*I)*exp(-I*fmod(omega_an[0]*(time_E - to_l[0]),2*dcpi)))*exp(-1.*dcpi*pow((time_E - to_l[0])/(hwhm[0]),2. ));
-	  //broadband source term
-	  if(eyi_present)
-	    Hxz[((int)K0[0])-1][j][i] = Hxz[((int)K0[0])-1][j][i] - Dbz[((int)K0[0])-1]*eyi[tind][j][i];
-	}
-	//fprintf(stderr,"Pos 11e\n");
-	for(i=0;i<I_tot;i++){
-	  Hyz[((int)K0[0])-1][j][i] = Hyz[((int)K0[0])-1][j][i] + Dbz[((int)K0[0])-1]*real((KsourceR[0][i-((int)I0[0])][0] + I*KsourceI[0][i-((int)I0[0])][0])*(-1.*I)*exp(-I*fmod(omega_an[0]*(time_E - to_l[0]),2*dcpi)))*exp(-1.*dcpi*pow((time_E - to_l[0])/(hwhm[0]) ,2.));
-	  //broadband source term
-	  if(exi_present)
-	    Hyz[((int)K0[0])-1][j][i] = Hyz[((int)K0[0])-1][j][i] + Dbz[((int)K0[0])-1]*exi[tind][j][i];
-	  //if(i==511)
-	  //  fprintf(stdout,"%e\n",Dbz[((int)K0[0])-1]*exi[tind][j][i]);
-	}
-	//fprintf(stderr,"Pos 11f\n");
-      }
-      else{
-	//fprintf(stderr,"Pos 11g\n");
-	for(j=0;j<J_tot;j++)
-	  for(i=0;i<(I_tot+1);i++){
-	    Hxz[((int)K0[0])-1][j][i] = Hxz[((int)K0[0])-1][j][i] - Dbz[((int)K0[0])-1]*real((KsourceR[j-((int)J0[0])][i-((int)I0[0])][1] + I*KsourceI[j-((int)J0[0])][i-((int)I0[0])][1])*(-1.*I)*exp(-I*fmod(omega_an[0]*(time_E - to_l[0]),2*dcpi)))*exp(-1.*dcpi*pow((time_E - to_l[0])/(hwhm[0]),2. ));
-	    //broadband source term
-	    if(eyi_present)
-	      Hxz[((int)K0[0])-1][j][i] = Hxz[((int)K0[0])-1][j][i] - Dbz[((int)K0[0])-1]*eyi[tind][j][i];
-	  }
-	//fprintf(stderr,"Pos 11h\n");
-	for(j=0;j<(J_tot+1);j++)
-	  for(i=0;i<I_tot;i++){
-	    Hyz[((int)K0[0])-1][j][i] = Hyz[((int)K0[0])-1][j][i] + Dbz[((int)K0[0])-1]*real((KsourceR[j-((int)J0[0])][i-((int)I0[0])][0] + I*KsourceI[j-((int)J0[0])][i-((int)I0[0])][0])*(-1.*I)*exp(-I*fmod(omega_an[0]*(time_E - to_l[0]),2*dcpi)))*exp(-1.*dcpi*pow((time_E - to_l[0])/(hwhm[0]) ,2.));
-	    //broadband source term
-	    if(exi_present)
-	      Hyz[((int)K0[0])-1][j][i] = Hyz[((int)K0[0])-1][j][i] + Dbz[((int)K0[0])-1]*exi[tind][j][i];
-	  }
-	//fprintf(stderr,"Pos 11i\n");
-      }
-      fte = real((-1.*I)*exp(-I*fmod(omega_an[0]*(time_E - to_l[0]),2*dcpi)))*exp(-1.*dcpi*pow((time_E - to_l[0])/(hwhm[0]) ,2.));
-      //fprintf(stderr,"Pos 11j\n");
-    }
-    if(TIME_EXEC){
-      timer.click();
-    }
-
-    if( exphasorssurface || exphasorsvolume || exdetintegral || (nvertices > 0) ){
-      if(sourcemode==sm_steadystate){
-	/*
-	  Each time a new acquisition period of harmonic illumination begins, all complex amplitudes (volume, surface etc.) are set back to 0 since the discrete Fourier transforms used to acquire these complex amplitudes starts again. In particular, the returned complex amplitudes will have been acquired during a single acquisition period of harmonic illumination. Note that, as explained above, the acquisition period is actually three periods of the harmonic waves fundamental period. The complex amplitudes are reset to 0 using calls such as: 
-
-initialiseDouble3DArray(ExR, dims[0], dims[1], dims[2]);
-
-However, the normalisation factors are reset to 0 here.
-	 */
-	
-	if( (tind % Nsteps)==0 ){
-	  E.angular_norm = 0.0;
-	  H.angular_norm = 0.0;
-
-	  for(int ifx=0;ifx<N_f_ex_vec;ifx++){
-	    E_norm[ifx] = 0.;
-	    H_norm[ifx] = 0.;
-	  }
-	}
-
-	/*In the calls below, the following two lines of code are equivalent up to numerical precision:
-
-	  E.add_to_angular_norm(fte, tind, Nsteps, params);
-	  E.add_to_angular_norm(fte, tind % Nsteps, Nsteps, params);
-
-	  To understand why, first consult the lines of code above:
-
-	  Nsteps_tmp = ceil(2.*dcpi/omega_an[0]/dt[0]*3);
-	  dt[0] = 2.*dcpi/omega_an[0]*3/Nsteps_tmp;
-	  Nsteps = (int)lround(Nsteps_tmp);
-
-	  Where dt and Nsteps are set. The reason for the factor of 3 is that we will perform complex amplitude extraction over 3 fundamental periods of the monochromatic source. We can then make the following statement:
-
-	  T/dt*3=1/(f*dt)*3=Nsteps
-
-	  where T and f (omega=2*pi*f) are the period and frequency of the monochromatic source, respectively.
-
-	  Then consider the argument of the exponentional function on phasor_norm, called by add_to_angular_norm, where tind=n is used:
-
-	  i*omega*((double) (n+1))*dt (where fmod(.,2*dcpi) is ignored since this will not affect the result)
-
-	  The argument of this function simplifies to:
-
-	  i*omega*(tind+1)*dt=i*2*pi*f*(tind+1)*dt=i*2*pi*(tind+1)*3/Nsteps (using f*dt=3/Nsteps)
-
-	  Then, without loss of generallity, let tind = p*Nsteps + q, substituting into the above
-
-	  i*2*pi*(tind+1)*3/Nsteps = i*2*pi*(p*Nsteps + q)*3/Nsteps = i*2*pi*3*p + i*2*pi*q*3/Nsteps
-
-	  In which case exp(i*2*pi*3*p + i*2*pi*q*3/Nsteps) = exp(i*2*pi*q*3/Nsteps)
-
-	  If instead we use tind % Nsteps=n, we see that n=q, leading to the same exponential function as above. So the two cases are equivalent.
-	  
-	 */
-	
-        E.add_to_angular_norm(fte, tind, Nsteps, params);
-        H.add_to_angular_norm(fth, tind, Nsteps, params);
-
-        for(int ifx=0;ifx<N_f_ex_vec;ifx++){
-          extractPhasorENorm(&E_norm[ifx], fte, tind, f_ex_vec[ifx]*2*dcpi, params.dt, Nsteps);
-          extractPhasorHNorm(&H_norm[ifx], fth, tind, f_ex_vec[ifx]*2*dcpi, params.dt, Nsteps);
-        }
-      }
-      else{
-        if( (tind-start_tind) % Np == 0){
-
-          E.add_to_angular_norm(fte, tind, Npe, params);
-          H.add_to_angular_norm(fth, tind, Npe, params);
-
-          for(int ifx=0;ifx<N_f_ex_vec;ifx++){
-            extractPhasorENorm(&E_norm[ifx], fte, tind, f_ex_vec[ifx]*2*dcpi, params.dt, Npe);
-            extractPhasorHNorm(&H_norm[ifx], fth, tind, f_ex_vec[ifx]*2*dcpi, params.dt, Npe);
-          }
-        }
-      }
-    }
-    if(TIME_EXEC){
-      timer.click();
-    }
-
-    if(  (((double)time(NULL)) - t0)>1 ){
-
-      maxfield = 0.;
-      for(k=0;k<(K_tot+1);k++) {
-        for (j = 0; j < (J_tot + 1); j++) {
-          for (i = 0; i < (I_tot + 1); i++) {
-            tempfield = fabs(Exy[k][j][i] + Exz[k][j][i]);
-            if (maxfield < tempfield) {
-              maxfield = tempfield;
-            }
-            tempfield = fabs(Eyx[k][j][i] + Eyz[k][j][i]);
-            if (maxfield < tempfield) {
-              maxfield = tempfield;
-            }
-            tempfield = fabs(Ezx[k][j][i] + Ezy[k][j][i]);
-            if (maxfield < tempfield) {
-              maxfield = tempfield;
-            }
-            tempfield = fabs(Hxy[k][j][i] + Hxz[k][j][i]);
-            if (maxfield < tempfield) {
-              maxfield = tempfield;
-            }
-            tempfield = fabs(Hyx[k][j][i] + Hyz[k][j][i]);
-            if (maxfield < tempfield) {
-              maxfield = tempfield;
-            }
-            tempfield = fabs(Hzx[k][j][i] + Hzy[k][j][i]);
-            if (maxfield < tempfield) {
-              maxfield = tempfield;
-            }
-          }
-        }
-      }
-
-fprintf(stdout,"Iterating: %d %e\n",tind,maxfield);
-//fprintf(stderr,"Post-iter 1\n");
-//     fprintf(stdout,"Iterating: %d\n",tind);
-      t0 = double(time(NULL));
-      //fprintf(stderr,"Post-iter 2\n");
-    }
-//fprintf(stderr,"Post-iter 3\n");
-    if((sourcemode==sm_steadystate)&&(tind == (Nt[0]-1))&&(runmode==rm_complete)&& exphasorsvolume ){
-      fprintf(stdout, "Iteration limit reached, setting output fields to last complete DFT\n");
-      copyPhasors(mxGetPr( (mxArray *)dummy_array[0]),mxGetPi( (mxArray *)dummy_array[0]),mxGetPr( (mxArray *)dummy_array[1]),mxGetPi( (mxArray *)dummy_array[1]),mxGetPr( (mxArray *)dummy_array[2]),mxGetPi( (mxArray *)dummy_array[2]),
-		  mxGetPr( (mxArray *)plhs[0]),mxGetPi( (mxArray *)plhs[0]),mxGetPr( (mxArray *)plhs[1]),mxGetPi( (mxArray *)plhs[1]),mxGetPr( (mxArray *)plhs[2]),mxGetPi( (mxArray *)plhs[2]),
-		  (int)mxGetNumberOfElements( (mxArray *)plhs[0]));
-    }
-//fprintf(stderr,"Post-iter 4\n");
-    fflush(stdout);
-//fprintf(stderr,"Post-iter 5\n");
-    //fprintf(stderr,"%s %d %d\n",tdfdirstr, strcmp(tdfdirstr,""),!strcmp(tdfdirstr,""));
-    if( strcmp(tdfdirstr,"") ){
-      //fprintf(stderr,"tind:%d\n",tind);
-      if((tind % Np)==0){
-      MATFile *toutfile;
-      char toutputfilename[512];
-      int kc=0;
-      int ic=0;
-      //fprintf(stderr,"Pos td01\n");
-      for(i=0;i<I_tot;i++){
-	kc = 0;
-	if( (i % skip_tdf) == 0){
-	  for(k=0;k<K_tot;k++)
-	    if( (k % skip_tdf) == 0){
-	      ex_tdf[kc++][ic] = Exy[k][0][i] + Exz[k][0][i];
-	      //fprintf(stderr,"%d %d\n",kc,ic);
-	    }
-	ic++;
-	}
-      }
-      //fprintf(stderr,"Pos td02\n");
-
-      sprintf(toutputfilename,"%s/ex_%06d.mat",tdfdirstr,tind);
-      //fprintf(stderr,"Pos td03\n");
-      fprintf(stderr,"time domain output: %s\n",toutputfilename);
-      toutfile = matOpen(toutputfilename, "w");
-      //fprintf(stderr,"Pos td04\n");
-      matPutVariable(toutfile, "ex_tdf", (mxArray *)ex_tdf_array);
-      //fprintf(stderr,"Pos td05\n");
-      matClose(toutfile);
-      //fprintf(stderr,"Pos td06\n");
-
-      }
-    }
-//fprintf(stderr,"Post-iter 6\n");
-    /*write out fdtdgrid to a file*/
-    /*
-     MATFile *toutfile;
-     char toutputfilename[100];
-     if(tind % Np == 0){
-     //if(tind <= 1000){
-       sprintf(toutputfilename,"tdata/fdtdgrid_%04d.mat",tind);
-       toutfile = matOpen(toutputfilename, "w");
-       matPutVariable(toutfile, "fdtdgrid", (mxArray *)prhs[0]);
-       matClose(toutfile);
-       }
-    */
-    /*write out fdtdgrid to a file*/
-
-  }//end of main iteration loop
-  if(TIME_MAIN_LOOP){
-    //fprintf(stderr,"Post-iter 7\n");
-    main_loop_timer.end();
-    //fprintf(stderr,"Post-iter 8\n");
-    fprintf(stdout,"# Time elasped in main loop: %e\n",
-            main_loop_timer.delta_seconds());
-    //fprintf(stderr,"Post-iter 9\n");
-  }
-  //save state of fdtdgrid
-
-  //fprintf(stderr,"Pos 12\n");
-  if(runmode == rm_complete && exphasorsvolume){
-    normaliseVolume(ExR,ExI,EyR,EyI,EzR,EzI,
-		    pind_il,pind_iu,
-		    pind_jl,pind_ju,
-		    pind_kl,pind_ku,
-		    E.angular_norm);
-
-    normaliseVolume(HxR,HxI,HyR,HyI,HzR,HzI,
-		    pind_il,pind_iu,
-		    pind_jl,pind_ju,
-		    pind_kl,pind_ku,
-		    H.angular_norm);
-  }
-
-  //fprintf(stderr,"Pos 13\n");
-  if(runmode == rm_complete && exphasorssurface)
-    for(int ifx=0;ifx<N_f_ex_vec;ifx++){
-      normaliseSurface( surface_EHr[ifx], surface_EHi[ifx],
-			surface_vertices, n_surface_vertices, E_norm[ifx], H_norm[ifx]);
-      //fprintf(stderr,"E_norm[%d]: %e %e\n",ifx,real(E_norm[ifx]),imag(E_norm[ifx]));
-    }
-
-if(runmode == rm_complete && (nvertices>0) )
-   for(int ifx=0;ifx<N_f_ex_vec;ifx++){
-      normaliseVertices( camplitudesR[ifx], camplitudesI[ifx],
-			vertices, nvertices,
-			 components, ncomponents,
-			 E_norm[ifx], H_norm[ifx]);
-      fprintf(stderr,"E_norm[%d]: %e %e\n",ifx,real(E_norm[ifx]),imag(E_norm[ifx]));
-    }
-
-
-  //fprintf(stderr,"Pos 14\n");
-  if( sourcemode==sm_pulsed && runmode==rm_complete && exdetintegral ){
-    for(int im=0;im<Ndetmodes;im++)
-      for(int ifx=0;ifx<N_f_ex_vec;ifx++){
-	Idx[ifx][im]=Idx[ifx][im]/E_norm[ifx];
-	Idy[ifx][im]=Idy[ifx][im]/E_norm[ifx];
-
-	Idx_re[ifx][im] = real(Idx[ifx][im]);
-	Idx_im[ifx][im] = imag(Idx[ifx][im]);
-
-	Idy_re[ifx][im] = real(Idy[ifx][im]);
-	Idy_im[ifx][im] = imag(Idy[ifx][im]);
-
-      }
-  }
-
-  //now find the maximum absolute value of residual field in the grid
-  // after resetting the maxfield value calculated in the main loop
-  maxfield = 0.0;
-  for(k=0;k<(K_tot+1);k++) {
-    for (j = 0; j < (J_tot + 1); j++) {
-      for (i = 0; i < (I_tot + 1); i++) {
-        tempfield = fabs(Exy[k][j][i] + Exz[k][j][i]);
-        if (maxfield < tempfield) {
-          maxfield = tempfield;
-        }
-        tempfield = fabs(Eyx[k][j][i] + Eyz[k][j][i]);
-        if (maxfield < tempfield) {
-          maxfield = tempfield;
-        }
-        tempfield = fabs(Ezx[k][j][i] + Ezy[k][j][i]);
-        if (maxfield < tempfield) {
-          maxfield = tempfield;
-        }
-        tempfield = fabs(Hxy[k][j][i] + Hxz[k][j][i]);
-        if (maxfield < tempfield) {
-          maxfield = tempfield;
-        }
-        tempfield = fabs(Hyx[k][j][i] + Hyz[k][j][i]);
-        if (maxfield < tempfield) {
-          maxfield = tempfield;
-        }
-        tempfield = fabs(Hzx[k][j][i] + Hzy[k][j][i]);
-        if (maxfield < tempfield) {
-          maxfield = tempfield;
-        }
-      }
-    }
-  }
-<<<<<<< HEAD
-
-=======
->>>>>>> c6d7da12
-  //fprintf(stderr,"Pos 15\n");
-  //noe set the output
-  ndims   = 2;
-  dims[0] = 1;
-  dims[1] = 1;
-  plhs[25] = mxCreateNumericArray( ndims, (const mwSize *)dims, mxDOUBLE_CLASS, mxREAL);
-  *mxGetPr( (mxArray *)plhs[25]) = maxfield;
-
-  if( runmode == rm_complete && exphasorsvolume )
-    setGridLabels(x_grid_labels     ,y_grid_labels     ,z_grid_labels,
-		  x_grid_labels_out ,y_grid_labels_out ,z_grid_labels_out,
-		  pind_il           ,pind_iu           ,pind_jl          ,pind_ju ,pind_kl ,pind_ku);
-
-  //fprintf(stderr,"Pos 15_m1\n");
-  if( runmode==rm_complete && exphasorsvolume){
-    //now interpolate over the extracted phasors
-    if(dimension==THREE){
-      fprintf(stderr,"mxInterpolateFieldCentralE: %d %d %d \n",pind_iu - pind_il - 1,pind_ju - pind_jl - 1,pind_ku - pind_kl - 1);
-      //fprintf(stderr,"Pos 15_m1a\n");
-      mxInterpolateFieldCentralE( plhs[0]   , plhs[1]  , plhs[2]  ,
-				  &plhs[13] ,&plhs[14] , &plhs[15],
-				  2, pind_iu - pind_il - 1, 2, pind_ju - pind_jl - 1, 2, pind_ku - pind_kl - 1);
-      //fprintf(stderr,"Pos 15_m1b\n");
-
-    }
-    else if(dimension==TE)
-      mxInterpolateFieldCentralE_TE( plhs[0]   , plhs[1]  , plhs[2]  ,
-				     &plhs[13] ,&plhs[14] , &plhs[15],
-				     2, pind_iu - pind_il - 1, 2, pind_ju - pind_jl - 1, 0, 0);
-    else
-      mxInterpolateFieldCentralE_TM( plhs[0]   , plhs[1]  , plhs[2]  ,
-				     &plhs[13] ,&plhs[14] , &plhs[15],
-				     2, pind_iu - pind_il - 1, 2, pind_ju - pind_jl - 1, 0, 0);
-    if(dimension==THREE)
-      mxInterpolateFieldCentralH( plhs[3]   , plhs[4]  , plhs[5],
-				  &plhs[16] ,&plhs[17] , &plhs[18],
-				  2, pind_iu - pind_il - 1, 2, pind_ju - pind_jl - 1, 2, pind_ku - pind_kl - 1);
-    else if(dimension==TE)
-      mxInterpolateFieldCentralH_TE( plhs[3]   , plhs[4]  , plhs[5],
-				     &plhs[16] ,&plhs[17] , &plhs[18],
-				     2, pind_iu - pind_il - 1, 2, pind_ju - pind_jl - 1, 0, 0);
-    else
-      mxInterpolateFieldCentralH_TM( plhs[3]   , plhs[4]  , plhs[5],
-				     &plhs[16] ,&plhs[17] , &plhs[18],
-				     2, pind_iu - pind_il - 1, 2, pind_ju - pind_jl - 1, 0, 0);
-
-    //fprintf(stderr,"Pos 15a\n");
-    //now set up the grid labels for the interpolated fields
-    label_dims[0] = 1;
-    label_dims[1] = pind_iu - pind_il - 2;
-    plhs[19] = mxCreateNumericArray( 2, (const mwSize *)label_dims, mxDOUBLE_CLASS, mxREAL); //x
-    //fprintf(stderr,"Pos 15b\n");
-    label_dims[0] = 1;
-    label_dims[1] = pind_ju - pind_jl - 2;
-    if(label_dims[1]<1)
-      label_dims[1] = 1;
-    //fprintf(stderr,"creating plhs[20]: %d,%d\n",label_dims[0],label_dims[1]);
-    plhs[20] = mxCreateNumericArray( 2, (const mwSize *)label_dims, mxDOUBLE_CLASS, mxREAL); //y
-    //fprintf(stderr,"Pos 15c\n");
-    label_dims[0] = 1;
-    if(dimension==THREE)
-      label_dims[1] = pind_ku - pind_kl - 2;
-    else
-      label_dims[1] = 1;
-    //fprintf(stderr,"Pos 15d\n");
-    plhs[21] = mxCreateNumericArray( 2, (const mwSize *)label_dims, mxDOUBLE_CLASS, mxREAL); //z
-    //fprintf(stderr,"Pos 15e\n");
-    if(dimension==THREE){
-      //fprintf(stderr,"Pos 15a-1\n");
-      setGridLabels(x_grid_labels_out ,y_grid_labels_out ,z_grid_labels_out,
-		    mxGetPr( (mxArray *)plhs[19]) ,mxGetPr( (mxArray *)plhs[20]) ,mxGetPr( (mxArray *)plhs[21]),
-		    2, pind_iu - pind_il - 1, 2, pind_ju - pind_jl - 1, 2, pind_ku - pind_kl - 1);
-    }
-    else
-      setGridLabels(x_grid_labels_out ,y_grid_labels_out ,z_grid_labels_out,
-		    mxGetPr( (mxArray *)plhs[19]) ,mxGetPr( (mxArray *)plhs[20]) ,mxGetPr( (mxArray *)plhs[21]),
-		    2, pind_iu - pind_il - 1, 2, pind_ju - pind_jl - 1, 0, 0);
-    //fprintf(stderr,"Pos 15f\n");
-  }
-  else{
-    mwSize *emptydims;
-    emptydims = (mwSize *)malloc(2*sizeof(mwSize));
-    int emptyloop;
-    emptydims[0] = 0;
-    emptydims[1] = 0;
-    for(emptyloop=13;emptyloop<=18;emptyloop++)
-      plhs[emptyloop] = mxCreateNumericArray( 2, (const mwSize *)emptydims, mxDOUBLE_CLASS, mxCOMPLEX);
-    for(emptyloop=19;emptyloop<=21;emptyloop++)
-      plhs[emptyloop] = mxCreateNumericArray( 2, (const mwSize *)emptydims, mxDOUBLE_CLASS, mxCOMPLEX);
-    free(emptydims);
-
-  }
-
-
-  //fprintf(stderr,"Pos 16\n");
-  /*Now export 3 matrices, a vertex list, a matrix of complex amplitudes at
-    these vertices and a list of facets*/
-  if( exphasorssurface && runmode==rm_complete ){
-    //first regenerate the mesh since we threw away the facet list before iterating
-    mxArray *dummy_vertex_list;
-    if(J_tot==0)
-      conciseCreateBoundary(cuboid[0], cuboid[1],cuboid[4], cuboid[5],
-			    &dummy_vertex_list, &mx_surface_facets);
-    else
-      conciseTriangulateCuboidSkip( cuboid[0], cuboid[1], cuboid[2], cuboid[3], cuboid[4], cuboid[5],
-				    phasorinc[0],phasorinc[1],phasorinc[2],
-				    &dummy_vertex_list, &mx_surface_facets);
-    mxDestroyArray(dummy_vertex_list);
-    mxArray *vertex_list;
-    double **vertex_list_ptr;
-    ndims   = 2;
-    dims[0] = n_surface_vertices;
-    dims[1] = 3;
-    vertex_list = mxCreateNumericArray( ndims, (const mwSize *)dims, mxDOUBLE_CLASS, mxREAL);
-    vertex_list_ptr = castMatlab2DArray( mxGetPr( (mxArray *)vertex_list), dims[0], dims[1]);
-
-    //now populate the vertex list
-    for(i=0;i<n_surface_vertices;i++){
-
-      vertex_list_ptr[0][i] = x_grid_labels[ surface_vertices[0][i] ];
-      vertex_list_ptr[1][i] = y_grid_labels[ surface_vertices[1][i] ];
-      vertex_list_ptr[2][i] = z_grid_labels[ surface_vertices[2][i] ];
-    }
-    //assign outputs
-    plhs[22] = vertex_list;
-    plhs[23] = mx_surface_amplitudes;
-    plhs[24] = mx_surface_facets;
-
-    freeCastMatlab2DArray(vertex_list_ptr);
-  }
-  else{//still set outputs
-    ndims   = 2;
-    dims[0] = 0;
-    dims[1] = 0;
-    plhs[22] = mxCreateNumericArray( ndims, (const mwSize *)dims, mxDOUBLE_CLASS, mxREAL);
-    plhs[23] = mxCreateNumericArray( ndims, (const mwSize *)dims, mxDOUBLE_CLASS, mxREAL);
-    plhs[24] = mxCreateNumericArray( ndims, (const mwSize *)dims, mxDOUBLE_CLASS, mxREAL);
-  }
-
-
-  /*End of FDTD iteration*/
-
-  //fprintf(stderr,"Pos 17\n");
-  /*Free the additional data structures used to cast the matlab arrays*/
-  if( exphasorssurface && runmode==rm_complete ){
-    freeCastMatlab2DArrayInt(surface_vertices);
-    freeCastMatlab3DArray(surface_EHr,N_f_ex_vec);
-    freeCastMatlab3DArray(surface_EHi,N_f_ex_vec);
-
-    mxDestroyArray(mx_surface_vertices);
-  }
-
-  if(nvertices>0){
-    freeCastMatlab2DArrayInt(vertices);
-    freeCastMatlab3DArray(camplitudesR,N_f_ex_vec);
-    freeCastMatlab3DArray(camplitudesI,N_f_ex_vec);
-
-  }
-
-  if(exdetintegral==1){
-    freeCastMatlab2DArray(Pupil);
-    freeCastMatlab2DArray(Idx_re);freeCastMatlab2DArray(Idx_im);
-    freeCastMatlab2DArray(Idy_re);freeCastMatlab2DArray(Idy_im);
-    for(int ifx=0;ifx<N_f_ex_vec;ifx++){
-      free(Idx[ifx]);free(Idy[ifx]);
-    }
-    free(Idx);free(Idy);
-    for(int j=0;j<Nfy_vec;j++){
-      for(int i=0;i<Nfx_vec;i++){
-	free(Dx_tilde[j][i]);free(Dy_tilde[j][i]);
-      }
-      free(Dx_tilde[j]);free(Dy_tilde[j]);
-    }
-    free(Dx_tilde);free(Dy_tilde);
-
-    fftw_free(Ex_t);fftw_free(Ey_t);
-    fftw_destroy_plan(pey_t);
-    fftw_destroy_plan(pex_t);
-
-    /*
-      for(int j=0;j<(J_tot-*Dyl-*Dyu);j++){
-      free(Ex_t_cm[j]);free(Ey_t_cm[j]);
-      }
-      //fprintf(stderr,"Position 9\n");
-      free(Ex_t_cm);free(Ey_t_cm);
-      //fprintf(stderr,"Position 10\n");
-    */
-  }
-  if(exi_present)
-    freeCastMatlab3DArray(exi,*Nt);
-  if(eyi_present)
-    freeCastMatlab3DArray(eyi,*Nt);
-
-   if( strcmp(tdfdirstr,"") )
-     freeCastMatlab2DArray(ex_tdf);
-
-
-  //fprintf(stderr,"Pos 18\n");
-  if(dimension==THREE){
-    freeCastMatlab3DArray(Exy,K_tot+1);
-    freeCastMatlab3DArray(Exz,K_tot+1);
-    freeCastMatlab3DArray(Eyx,K_tot+1);
-    freeCastMatlab3DArray(Eyz,K_tot+1);
-    freeCastMatlab3DArray(Ezx,K_tot+1);
-    freeCastMatlab3DArray(Ezy,K_tot+1);
-
-    freeCastMatlab3DArray(Hxy,K_tot+1);
-    freeCastMatlab3DArray(Hxz,K_tot+1);
-    freeCastMatlab3DArray(Hyx,K_tot+1);
-    freeCastMatlab3DArray(Hyz,K_tot+1);
-    freeCastMatlab3DArray(Hzx,K_tot+1);
-    freeCastMatlab3DArray(Hzy,K_tot+1);
-  }
-  else{
-    freeCastMatlab3DArray(Exy,0);
-    freeCastMatlab3DArray(Exz,0);
-    freeCastMatlab3DArray(Eyx,0);
-    freeCastMatlab3DArray(Eyz,0);
-    freeCastMatlab3DArray(Ezx,0);
-    freeCastMatlab3DArray(Ezy,0);
-
-    freeCastMatlab3DArray(Hxy,0);
-    freeCastMatlab3DArray(Hxz,0);
-    freeCastMatlab3DArray(Hyx,0);
-    freeCastMatlab3DArray(Hyz,0);
-    freeCastMatlab3DArray(Hzx,0);
-    freeCastMatlab3DArray(Hzy,0);
-  }
-
-  //fprintf(stderr,"Pos 19\n");
-  //this should be fixed to take into account the change to steady state matrix size
-  //when we have a PML layer of zero thickness
-  if( runmode == rm_complete && exphasorsvolume ){
-    if( dimension==THREE ){
-      freeCastMatlab3DArray(ExR,K_tot - *Dzu - *Dzl - 3 + 1);
-      freeCastMatlab3DArray(ExI,K_tot - *Dzu - *Dzl - 3 + 1);
-      freeCastMatlab3DArray(EyR,K_tot - *Dzu - *Dzl - 3 + 1);
-      freeCastMatlab3DArray(EyI,K_tot - *Dzu - *Dzl - 3 + 1);
-      freeCastMatlab3DArray(EzR,K_tot - *Dzu - *Dzl - 3 + 1);
-      freeCastMatlab3DArray(EzI,K_tot - *Dzu - *Dzl - 3 + 1);
-
-      freeCastMatlab3DArray(HxR,K_tot - *Dzu - *Dzl - 3 + 1);
-      freeCastMatlab3DArray(HxI,K_tot - *Dzu - *Dzl - 3 + 1);
-      freeCastMatlab3DArray(HyR,K_tot - *Dzu - *Dzl - 3 + 1);
-      freeCastMatlab3DArray(HyI,K_tot - *Dzu - *Dzl - 3 + 1);
-      freeCastMatlab3DArray(HzR,K_tot - *Dzu - *Dzl - 3 + 1);
-      freeCastMatlab3DArray(HzI,K_tot - *Dzu - *Dzl - 3 + 1);
-    }
-    else{
-      freeCastMatlab3DArray(ExR,pind_ku - pind_kl + 1);
-      freeCastMatlab3DArray(ExI,pind_ku - pind_kl + 1);
-      freeCastMatlab3DArray(EyR,pind_ku - pind_kl + 1);
-      freeCastMatlab3DArray(EyI,pind_ku - pind_kl + 1);
-      freeCastMatlab3DArray(EzR,pind_ku - pind_kl + 1);
-      freeCastMatlab3DArray(EzI,pind_ku - pind_kl + 1);
-
-      freeCastMatlab3DArray(HxR,pind_ku - pind_kl + 1);
-      freeCastMatlab3DArray(HxI,pind_ku - pind_kl + 1);
-      freeCastMatlab3DArray(HyR,pind_ku - pind_kl + 1);
-      freeCastMatlab3DArray(HyI,pind_ku - pind_kl + 1);
-      freeCastMatlab3DArray(HzR,pind_ku - pind_kl + 1);
-      freeCastMatlab3DArray(HzI,pind_ku - pind_kl + 1);
-    }
-  }
-
-  //fprintf(stderr,"Pos 20\n");
-  if( (int)I0[1] || (int)I1[1] ){
-    freeCastMatlab3DArray(IsourceI,((int)(K1[0]-K0[0]+1.)));
-    freeCastMatlab3DArray(IsourceR,((int)(K1[0]-K0[0]+1.)));
-  }
-  if( (int)J0[1] || (int)J1[1] ){
-    freeCastMatlab3DArray(JsourceI,((int)(K1[0]-K0[0]+1.)));
-    freeCastMatlab3DArray(JsourceR,((int)(K1[0]-K0[0]+1.)));
-  }
-  if( (int)K0[1] || (int)K1[1] ){
-    freeCastMatlab3DArray(KsourceI,((int)(J1[0]-J0[0]+1.)));
-    freeCastMatlab3DArray(KsourceR,((int)(J1[0]-J0[0]+1.)));
-  }
-
-  if( !((N_fieldsample_i == 0) || (N_fieldsample_j == 0) || (N_fieldsample_k == 0) || (N_fieldsample_n == 0)) ){
-    freeCastMatlab4DArray( fieldsample, N_fieldsample_k,N_fieldsample_n);
-   }
-
-  freeCastMatlab2DArray(iwave_lEx_Rbs);
-  freeCastMatlab2DArray(iwave_lEx_Ibs);
-  freeCastMatlab2DArray(iwave_lEy_Rbs);
-  freeCastMatlab2DArray(iwave_lEy_Ibs);
-
-  freeCastMatlab2DArray(iwave_lHx_Rbs);
-  freeCastMatlab2DArray(iwave_lHx_Ibs);
-  freeCastMatlab2DArray(iwave_lHy_Rbs);
-  freeCastMatlab2DArray(iwave_lHy_Ibs);
-
-  //fprintf(stderr,"Pos 21\n");
-  if(is_structure)
-    freeCastMatlab2DArrayInt(structure);
-
-  if(dimension==THREE)
-    freeCastMatlab3DArrayUint8(materials, material_nlayers);
-  else
-    freeCastMatlab3DArrayUint8(materials, 0);
-  /*Free the additional memory which was allocated to store integers which were passed as doubles*/
-
-  if (!useCD){
-    for(i=0;i<omp_get_max_threads();i++){
-      free(ca_vec[i]);
-      free(cb_vec[i]);
-      free(cc_vec[i]);
-    }
-    free(ca_vec);
-    free(cb_vec);
-    free(cc_vec);
-
-    for(i=0;i<omp_get_max_threads();i++)
-      fftw_free(*(eh_vec+i));
-    free(eh_vec);
-
-    for(i=0;i<omp_get_max_threads();i++){
-
-      fftw_destroy_plan(pf_exy[i]);fftw_destroy_plan(pb_exy[i]);
-      fftw_destroy_plan(pf_exz[i]);fftw_destroy_plan(pb_exz[i]);
-      fftw_destroy_plan(pf_eyx[i]);fftw_destroy_plan(pb_eyx[i]);
-      fftw_destroy_plan(pf_eyz[i]);fftw_destroy_plan(pb_eyz[i]);
-      fftw_destroy_plan(pf_ezx[i]);fftw_destroy_plan(pb_ezx[i]);
-      fftw_destroy_plan(pf_ezy[i]);fftw_destroy_plan(pb_ezy[i]);
-
-      fftw_destroy_plan(pf_hxy[i]);fftw_destroy_plan(pb_hxy[i]);
-      fftw_destroy_plan(pf_hxz[i]);fftw_destroy_plan(pb_hxz[i]);
-      fftw_destroy_plan(pf_hyx[i]);fftw_destroy_plan(pb_hyx[i]);
-      fftw_destroy_plan(pf_hyz[i]);fftw_destroy_plan(pb_hyz[i]);
-      fftw_destroy_plan(pf_hzx[i]);fftw_destroy_plan(pb_hzx[i]);
-      fftw_destroy_plan(pf_hzy[i]);fftw_destroy_plan(pb_hzy[i]);
-    }
-
-    free(pf_exy);free(pb_exy);
-    free(pf_exz);free(pb_exz);
-    free(pf_eyx);free(pb_eyx);
-    free(pf_eyz);free(pb_eyz);
-    free(pf_ezx);free(pb_ezx);
-    free(pf_ezy);free(pb_ezy);
-
-    free(pf_hxy);free(pb_hxy);
-    free(pf_hxz);free(pb_hxz);
-    free(pf_hyx);free(pb_hyx);
-    free(pf_hyz);free(pb_hyz);
-    free(pf_hzx);free(pb_hzx);
-    free(pf_hzy);free(pb_hzy);
-
-    fftw_free(dk_e_x);
-    fftw_free(dk_e_y);
-    fftw_free(dk_e_z);
-
-    fftw_free(dk_h_x);
-    fftw_free(dk_h_y);
-    fftw_free(dk_h_z);
-
-  }
-
-  free(E_norm);
-  free(H_norm);
-  free(Dxl);
-  free(Dxu);
-  free(Dyl);
-  free(Dyu);
-  free(Dzl);
-  free(Dzu);
-  //  free(lower_boundary_update);
-  free(Nt);
-  free(I0);
-  free(I1);
-  free(J0);
-  free(J1);
-  free(K0);
-  free(K1);
-  free(dims);
-  free(label_dims);
-  if(is_disp || is_disp_ml){
-    destroy_auxilliary_mem(I_tot, J_tot, K_tot,
-			   &Exy_nm1, &Exz_nm1,
-			   &Eyx_nm1, &Eyz_nm1,
-			   &Ezx_nm1, &Ezy_nm1,
-			   &Jxy, &Jxz,
-			   &Jyx, &Jyz,
-			   &Jzx, &Jzy,
-			   &Jxy_nm1, &Jxz_nm1,
-			   &Jyx_nm1, &Jyz_nm1,
-			   &Jzx_nm1, &Jzy_nm1);
-
-  }
-
-  //fprintf(stderr,"Pos 22\n");
-  if(is_cond){
-    destroy_auxilliary_mem_conductive(I_tot, J_tot, K_tot,
-				      &Jcxy, &Jcxz,
-				      &Jcyx, &Jcyz,
-				      &Jczx, &Jczy);
-  }
-
-  if(sourcemode==sm_steadystate && runmode==rm_complete){
-    mxDestroyArray(dummy_array[0]);
-    mxDestroyArray(dummy_array[1]);
-    mxDestroyArray(dummy_array[2]);
-  }
-  if(poutfile)
-    fclose(outfile);
-  //  fclose(eyfile);
-  //  fclose(jyfile);
-  //must destroy mx_surface_amplitudes
-}
-
-/*Sets the contents of the 3 dimensional double array to zero
-  inArray - pointer to the array
-  i_lim - number of elements along the i dimension of the array
-  j_lim - number of elements along the j dimension of the array
-  k_lim - number of elements along the k dimension of the array
-
-  The array is assumed to be indexed according to inArray[k][j][i]
-
-*/
-
-void initialiseDouble3DArray(double ***inArray, int i_lim, int j_lim, int k_lim){
-  for(int k_var=0;k_var<k_lim;k_var++)
-    for(int j_var=0;j_var<j_lim;j_var++)
-      for(int i_var=0;i_var<i_lim;i_var++)
-	inArray[k_var][j_var][i_var] = 0.0;
-}
-
-/*Sets the contents of the 2 dimensional double array to zero
-  inArray - pointer to the array
-  i_lim - number of elements along the i dimension of the array
-  j_lim - number of elements along the j dimension of the array
-
-  The array is assumed to be indexed according to inArray[j][i]
-
-*/
-
-void initialiseDouble2DArray(double **inArray, int i_lim, int j_lim){
-  for(int j_var=0;j_var<j_lim;j_var++)
-    for(int i_var=0;i_var<i_lim;i_var++)
-      inArray[j_var][i_var] = 0.0;
-}
-
-//i_l is the index into the fdtd grid which is the first non-pml cell in the i direction
-//i_u is the index into the fdtd grid which is the last non-pml cell in the i direction
-//
-//result gives field according to the exp(-iwt) convention
-void extractPhasorsVolume(double ***ExR, double ***ExI, double ***EyR, double ***EyI, double ***EzR, double ***EzI,
-			  double ***Exy, double ***Exz, double ***Eyx, double ***Eyz, double ***Ezx, double ***Ezy,
-			  int i_l, int i_u, int j_l, int j_u, int k_l, int k_u, int n, double omega, double dt, int Nt){
-
-  complex<double> phaseTerm, subResult;
-  double ex_m, ey_m, ez_m;
-
-
-  
-  phaseTerm = fmod(omega*((double) n)*dt, 2*dcpi);
-  //  fprintf(stdout,"phi: %.10e, dt: %.10e, omega: %.10e\n",omega*((double) n)*dt,dt,omega);
-#pragma omp parallel default(shared)  private(ex_m,ey_m,ez_m,subResult)
-  {
-#pragma omp for
-    for(int k=k_l; k<= k_u; k++)
-      for(int j=j_l; j<= j_u; j++)
-	for(int i=i_l; i<= i_u; i++){
-
-	  /*
-	    ex_m = 0.5 * (Exy[k][j][i] + Exz[k][j][i] + Exy[k][j][i-1] + Exz[k][j][i-1]);
-	    ey_m = 0.5 * (Eyx[k][j][i] + Eyz[k][j][i] + Eyx[k][j-1][i] + Eyz[k][j-1][i]);
-	    ez_m = 0.5 * (Ezx[k][j][i] + Ezy[k][j][i] + Ezx[k-1][j][i] + Ezy[k-1][j][i]);
-	  */
-
-	  ex_m = Exy[k][j][i] + Exz[k][j][i];
-	  ey_m = Eyx[k][j][i] + Eyz[k][j][i];
-	  ez_m = Ezx[k][j][i] + Ezy[k][j][i];
-
-	  subResult = ex_m * exp(phaseTerm * I) * 1./((double) Nt);
-
-	  ExR[k-k_l][j-j_l][i-i_l] = ExR[k-k_l][j-j_l][i-i_l] + real(subResult);
-	  ExI[k-k_l][j-j_l][i-i_l] = ExI[k-k_l][j-j_l][i-i_l] + imag(subResult);
-
-	  subResult = ey_m * exp(phaseTerm * I) * 1./((double) Nt);
-
-	  EyR[k-k_l][j-j_l][i-i_l] = EyR[k-k_l][j-j_l][i-i_l] + real(subResult);
-	  EyI[k-k_l][j-j_l][i-i_l] = EyI[k-k_l][j-j_l][i-i_l] + imag(subResult);
-
-	  subResult = ez_m * exp(phaseTerm * I) * 1./((double) Nt);
-
-	  EzR[k-k_l][j-j_l][i-i_l] = EzR[k-k_l][j-j_l][i-i_l] + real(subResult);
-	  EzI[k-k_l][j-j_l][i-i_l] = EzI[k-k_l][j-j_l][i-i_l] + imag(subResult);
-
-
-
-	}
-  }//end of parallel region
-
-}
-
-void normaliseSurface( double **surface_EHr, double **surface_EHi ,
-		       int **surface_vertices, int n_surface_vertices,  complex<double> Enorm , complex<double> Hnorm ){
-  double norm_r, norm_i, denom, temp_r, temp_i;
-
-  norm_r = real(Enorm);
-  norm_i = imag(Enorm);
-  denom = norm_r*norm_r + norm_i*norm_i;
-
-  for(int vindex = 0; vindex<n_surface_vertices; vindex++)
-    for(int i=0; i<3; i++){
-      temp_r = surface_EHr[i][vindex];
-      temp_i = surface_EHi[i][vindex];
-
-      surface_EHr[i][vindex] = (norm_r*temp_r + norm_i*temp_i)/denom;
-      surface_EHi[i][vindex] = (norm_r*temp_i - norm_i*temp_r)/denom;
-    }
-
-  norm_r = real(Hnorm);
-  norm_i = imag(Hnorm);
-  denom = norm_r*norm_r + norm_i*norm_i;
-
-  for(int vindex = 0; vindex<n_surface_vertices; vindex++)
-    for(int i=3; i<6; i++){
-      temp_r = surface_EHr[i][vindex];
-      temp_i = surface_EHi[i][vindex];
-
-      surface_EHr[i][vindex] = (norm_r*temp_r + norm_i*temp_i)/denom;
-      surface_EHi[i][vindex] = (norm_r*temp_i - norm_i*temp_r)/denom;
-    }
-}
-
-
-void normaliseVertices( double **EHr, double **EHi ,
-			int **vertices, int nvertices,
-			int *components, int ncomponents,
-			complex<double> Enorm , complex<double> Hnorm ){
-
-  double norm_r, norm_i, denom, temp_r, temp_i;
-  int ii;
-
-  norm_r = real(Enorm);
-  norm_i = imag(Enorm);
-  denom = norm_r*norm_r + norm_i*norm_i;
-
-  for(int vindex = 0; vindex<nvertices; vindex++)
-    for(int i=0; i<3; i++){
-      ii = find( components, ncomponents, i+1);
-      if( ii>=0 ){
-	temp_r = EHr[ii][vindex];
-	temp_i = EHi[ii][vindex];
-
-	EHr[ii][vindex] = (norm_r*temp_r + norm_i*temp_i)/denom;
-	EHi[ii][vindex] = (norm_r*temp_i - norm_i*temp_r)/denom;
-      }
-    }
-
-  norm_r = real(Hnorm);
-  norm_i = imag(Hnorm);
-  denom = norm_r*norm_r + norm_i*norm_i;
-
-  for(int vindex = 0; vindex<nvertices; vindex++)
-    for(int i=3; i<6; i++){
-      ii = find( components, ncomponents, i+1);
-      if( ii>=0 ){
-	temp_r = EHr[ii][vindex];
-	temp_i = EHi[ii][vindex];
-
-	EHr[ii][vindex] = (norm_r*temp_r + norm_i*temp_i)/denom;
-	EHi[ii][vindex] = (norm_r*temp_i - norm_i*temp_r)/denom;
-      }
-    }
-}
-
-void normaliseVolume(double ***ExR, double ***ExI, double ***EyR, double ***EyI, double ***EzR, double ***EzI,
-		     int i_l, int i_u, int j_l, int j_u, int k_l, int k_u,  complex<double> norm){
-  double norm_r, norm_i, denom, temp_r, temp_i;
-
-  norm_r = real(norm);
-  norm_i = imag(norm);
-  denom = norm_r*norm_r + norm_i*norm_i;
-
-  for(int k=k_l; k<= k_u; k++)
-    for(int j=j_l; j<= j_u; j++)
-      for(int i=i_l; i<= i_u; i++){
-
-	temp_r = ExR[k-k_l][j-j_l][i-i_l];
-	temp_i = ExI[k-k_l][j-j_l][i-i_l];
-	ExR[k-k_l][j-j_l][i-i_l] = (norm_r*temp_r + norm_i*temp_i)/denom;
-	ExI[k-k_l][j-j_l][i-i_l] = (norm_r*temp_i - norm_i*temp_r)/denom;
-
-	temp_r = EyR[k-k_l][j-j_l][i-i_l];
-	temp_i = EyI[k-k_l][j-j_l][i-i_l];
-	EyR[k-k_l][j-j_l][i-i_l] = (norm_r*temp_r + norm_i*temp_i)/denom;
-	EyI[k-k_l][j-j_l][i-i_l] = (norm_r*temp_i - norm_i*temp_r)/denom;
-
-	temp_r = EzR[k-k_l][j-j_l][i-i_l];
-	temp_i = EzI[k-k_l][j-j_l][i-i_l];
-	EzR[k-k_l][j-j_l][i-i_l] = (norm_r*temp_r + norm_i*temp_i)/denom;
-	EzI[k-k_l][j-j_l][i-i_l] = (norm_r*temp_i - norm_i*temp_r)/denom;
-      }
-
-}
-
-void extractPhasorENorm(complex<double> *Enorm, double ft, int n, double omega, double dt, int Nt){
-  *Enorm += ft*exp( fmod(omega*((double) (n+1))*dt, 2*dcpi) * I) * 1./((double) Nt);
-}
-
-void extractPhasorHNorm(complex<double> *Hnorm, double ft, int n, double omega, double dt, int Nt){
-  *Hnorm += ft*exp( fmod(omega*((double) n + 0.5)*dt, 2*dcpi) * I) * 1./((double) Nt);
-}
-
-//these indices are set according to the electric part of the pml - since the index of the
-//first cell is different in the case of the electric update eqns.
-
-//i_l is the index into the fdtd grid which is the first non-pml cell in the i direction
-//i_u is the index into the fdtd grid which is the last non-pml cell in the i direction
-//
-//result gives field according to the exp(-iwt) convention
-void extractPhasorsVolumeH(double ***HxR, double ***HxI, double ***HyR, double ***HyI, double ***HzR, double ***HzI,
-			   double ***Hxy, double ***Hxz, double ***Hyx, double ***Hyz, double ***Hzx, double ***Hzy,
-			   int i_l, int i_u, int j_l, int j_u, int k_l, int k_u, int n, double omega, double dt, int Nt){
-
-  complex<double> phaseTerm, subResult;
-  double hx_m, hy_m, hz_m;
-
-  //a + 0.5 is added because we always know H half a time step
-  //after we know E.
-  phaseTerm = fmod(omega*((double) n + 0.5)*dt, 2*dcpi);
-#pragma omp parallel default(shared)  private(hx_m,hy_m,hz_m,subResult)
-  {
-#pragma omp for
-    for(int k=k_l; k<= k_u; k++)
-      for(int j=j_l; j<= j_u; j++)
-	for(int i=i_l; i<= i_u; i++){
-
-	  hx_m = Hxy[k][j][i] + Hxz[k][j][i];
-	  hy_m = Hyx[k][j][i] + Hyz[k][j][i];
-	  hz_m = Hzx[k][j][i] + Hzy[k][j][i];
-
-	  subResult = hx_m * exp(phaseTerm * I) * 1./((double) Nt);
-
-	  HxR[k-k_l][j-j_l][i-i_l] = HxR[k-k_l][j-j_l][i-i_l] + real(subResult);
-	  HxI[k-k_l][j-j_l][i-i_l] = HxI[k-k_l][j-j_l][i-i_l] + imag(subResult);
-
-	  subResult = hy_m * exp(phaseTerm * I) * 1./((double) Nt);
-
-	  HyR[k-k_l][j-j_l][i-i_l] = HyR[k-k_l][j-j_l][i-i_l] + real(subResult);
-	  HyI[k-k_l][j-j_l][i-i_l] = HyI[k-k_l][j-j_l][i-i_l] + imag(subResult);
-
-	  subResult = hz_m * exp(phaseTerm * I) * 1./((double) Nt);
-
-	  HzR[k-k_l][j-j_l][i-i_l] = HzR[k-k_l][j-j_l][i-i_l] + real(subResult);
-	  HzI[k-k_l][j-j_l][i-i_l] = HzI[k-k_l][j-j_l][i-i_l] + imag(subResult);
-
-	}
-  }//end parallel region
-}
-
-void extractPhasorsSurface( double **surface_EHr, double **surface_EHi,
-			    double ***Hxy, double ***Hxz, double ***Hyx, double ***Hyz, double ***Hzx, double ***Hzy,
-			    double ***Exy, double ***Exz, double ***Eyx, double ***Eyz, double ***Ezx, double ***Ezy,
-			    int **surface_vertices, int n_surface_vertices, int n, double omega, double dt, int Nt, int dimension,int J_tot,int intmethod ){
-  int vindex;
-  double Ex, Ey, Ez, Hx, Hy, Hz;
-  complex<double> phaseTermE, phaseTermH, subResultE, subResultH, cphaseTermE, cphaseTermH ;
-
-  phaseTermE = fmod(omega*((double) n)*dt, 2*dcpi);
-  phaseTermH  = fmod(omega*((double) n + 0.5)*dt, 2*dcpi);
-
-  cphaseTermH = exp(phaseTermH * I) * 1./((double) Nt);
-  cphaseTermE = exp(phaseTermE * I) * 1./((double) Nt);
-
-  //loop over every vertex in the list
-#pragma omp parallel default(shared)  private(Ex, Ey, Ez, Hx, Hy, Hz,phaseTermE, phaseTermH, subResultE, subResultH,vindex)
-  {
-#pragma omp for
-    for(vindex = 0; vindex<n_surface_vertices; vindex++){
-      //    fprintf(stderr,"vindex: %d: (%d %d %d)\n",vindex,surface_vertices[0][vindex],surface_vertices[1][vindex],surface_vertices[2][vindex]);
-      if(dimension==THREE)
-	if(J_tot==0){
-	  interpolateTimeDomainFieldCentralE_2Dy( Exy, Exz, Eyx, Eyz, Ezx, Ezy,
-						  surface_vertices[0][vindex], surface_vertices[1][vindex], surface_vertices[2][vindex],
-						  &Ex, &Ey, &Ez);
-	}
-	else
-	  if( intmethod==1 )
-			  interpolateTimeDomainFieldCentralE( Exy, Exz, Eyx, Eyz, Ezx, Ezy,
-							      surface_vertices[0][vindex], surface_vertices[1][vindex], surface_vertices[2][vindex],
-							      &Ex, &Ey, &Ez);
-	  else
-	    interpolateTimeDomainFieldCentralEBandLimited( Exy, Exz, Eyx, Eyz, Ezx, Ezy,
-							   surface_vertices[0][vindex], surface_vertices[1][vindex], surface_vertices[2][vindex],
-							   &Ex, &Ey, &Ez);
-      else if(dimension==TE)
-	interpolateTimeDomainFieldCentralE_TE( Exy, Exz, Eyx, Eyz, Ezx, Ezy,
-					       surface_vertices[0][vindex], surface_vertices[1][vindex], surface_vertices[2][vindex],
-					       &Ex, &Ey, &Ez);
-      else
-	interpolateTimeDomainFieldCentralE_TM( Exy, Exz, Eyx, Eyz, Ezx, Ezy,
-					       surface_vertices[0][vindex], surface_vertices[1][vindex], surface_vertices[2][vindex],
-					       &Ex, &Ey, &Ez);
-      //    fprintf(stderr,"1st interp donezn");
-      if(dimension==THREE)
-	if(J_tot==0){
-	  interpolateTimeDomainFieldCentralH_2Dy( Hxy, Hxz, Hyx, Hyz, Hzx, Hzy,
-						  surface_vertices[0][vindex], surface_vertices[1][vindex], surface_vertices[2][vindex],
-						  &Hx, &Hy, &Hz);
-	}
-	else
-	  if( intmethod==1 )
-			  interpolateTimeDomainFieldCentralH( Hxy, Hxz, Hyx, Hyz, Hzx, Hzy,
-							      surface_vertices[0][vindex], surface_vertices[1][vindex], surface_vertices[2][vindex],
-							      &Hx, &Hy, &Hz);
-	  else
-	    interpolateTimeDomainFieldCentralHBandLimited( Hxy, Hxz, Hyx, Hyz, Hzx, Hzy,
-							   surface_vertices[0][vindex], surface_vertices[1][vindex], surface_vertices[2][vindex],
-							   &Hx, &Hy, &Hz);
-      else if(dimension==TE)
-	interpolateTimeDomainFieldCentralH_TE( Hxy, Hxz, Hyx, Hyz, Hzx, Hzy,
-					       surface_vertices[0][vindex], surface_vertices[1][vindex], surface_vertices[2][vindex],
-					       &Hx, &Hy, &Hz);
-      else
-	interpolateTimeDomainFieldCentralH_TM( Hxy, Hxz, Hyx, Hyz, Hzx, Hzy,
-					       surface_vertices[0][vindex], surface_vertices[1][vindex], surface_vertices[2][vindex],
-					       &Hx, &Hy, &Hz);
-      //    fprintf(stderr,"2nd interp donezn");
-
-      /*Ex and Hx*/
-      subResultH = Hx * cphaseTermH;//exp(phaseTermH * I) * 1./((double) Nt);
-      subResultE = Ex * cphaseTermE;//exp(phaseTermE * I) * 1./((double) Nt);
-
-      //now update the master array
-      surface_EHr[0][vindex] = surface_EHr[0][vindex] + real(subResultE);
-      surface_EHi[0][vindex] = surface_EHi[0][vindex] + imag(subResultE);
-
-      surface_EHr[3][vindex] = surface_EHr[3][vindex] + real(subResultH);
-      surface_EHi[3][vindex] = surface_EHi[3][vindex] + imag(subResultH);
-
-      /*Ey and Hy*/
-      subResultH = Hy * cphaseTermH;//exp(phaseTermH * I) * 1./((double) Nt);
-      subResultE = Ey * cphaseTermE;//exp(phaseTermE * I) * 1./((double) Nt);
-
-      //now update the master array
-      surface_EHr[1][vindex] = surface_EHr[1][vindex] + real(subResultE);
-      surface_EHi[1][vindex] = surface_EHi[1][vindex] + imag(subResultE);
-
-      surface_EHr[4][vindex] = surface_EHr[4][vindex] + real(subResultH);
-      surface_EHi[4][vindex] = surface_EHi[4][vindex] + imag(subResultH);
-
-
-      /*Ez and Hz*/
-      subResultH = Hz * cphaseTermH;//exp(phaseTermH * I) * 1./((double) Nt);
-      subResultE = Ez * cphaseTermE;//exp(phaseTermE * I) * 1./((double) Nt);
-
-      //now update the master array
-      surface_EHr[2][vindex] = surface_EHr[2][vindex] + real(subResultE);
-      surface_EHi[2][vindex] = surface_EHi[2][vindex] + imag(subResultE);
-
-      surface_EHr[5][vindex] = surface_EHr[5][vindex] + real(subResultH);
-      surface_EHi[5][vindex] = surface_EHi[5][vindex] + imag(subResultH);
-    }
-  }//end parallel region
-}
-
-
-
-void extractPhasorsVertices( double **EHr, double **EHi,
-			     double ***Hxy, double ***Hxz, double ***Hyx, double ***Hyz, double ***Hzx, double ***Hzy,
-			     double ***Exy, double ***Exz, double ***Eyx, double ***Eyz, double ***Ezx, double ***Ezy,
-			     int **vertices, int nvertices, int *components, int ncomponents,
-			     int n, double omega, double dt, int Nt, int dimension,int J_tot,int intmethod ){
-  int vindex;
-  double Ex, Ey, Ez, Hx, Hy, Hz;
-  complex<double> phaseTermE, phaseTermH, subResultE, subResultH, cphaseTermE, cphaseTermH ;
-
-  phaseTermE = fmod(omega*((double) n)*dt, 2*dcpi);
-  phaseTermH  = fmod(omega*((double) n + 0.5)*dt, 2*dcpi);
-
-  cphaseTermH = exp(phaseTermH * I) * 1./((double) Nt);
-  cphaseTermE = exp(phaseTermE * I) * 1./((double) Nt);
-
-  //loop over every vertex in the list
-#pragma omp parallel default(shared)  private(Ex, Ey, Ez, Hx, Hy, Hz,phaseTermE, phaseTermH, subResultE, subResultH,vindex)
-  {
-#pragma omp for
-    for(vindex = 0; vindex<nvertices; vindex++){
-      //fprintf(stderr,"vindex: %d: (%d %d %d)\n",vindex,vertices[0][vindex],vertices[1][vindex],vertices[2][vindex]);
-      if(dimension==THREE)
-	if(J_tot==0){
-	  interpolateTimeDomainFieldCentralE_2Dy( Exy, Exz, Eyx, Eyz, Ezx, Ezy,
-						  vertices[0][vindex], vertices[1][vindex], vertices[2][vindex],
-						  &Ex, &Ey, &Ez);
-	}
-	else
-	  if( intmethod==1 )
-	    interpolateTimeDomainFieldCentralE( Exy, Exz, Eyx, Eyz, Ezx, Ezy,
-						vertices[0][vindex], vertices[1][vindex], vertices[2][vindex],
-						&Ex, &Ey, &Ez);
-	  else
-	    interpolateTimeDomainFieldCentralEBandLimited( Exy, Exz, Eyx, Eyz, Ezx, Ezy,
-							   vertices[0][vindex], vertices[1][vindex], vertices[2][vindex],
-							   &Ex, &Ey, &Ez);
-      else if(dimension==TE)
-	interpolateTimeDomainFieldCentralE_TE( Exy, Exz, Eyx, Eyz, Ezx, Ezy,
-					       vertices[0][vindex], vertices[1][vindex], vertices[2][vindex],
-					       &Ex, &Ey, &Ez);
-      else
-	interpolateTimeDomainFieldCentralE_TM( Exy, Exz, Eyx, Eyz, Ezx, Ezy,
-					       vertices[0][vindex], vertices[1][vindex], vertices[2][vindex],
-					       &Ex, &Ey, &Ez);
-      //    fprintf(stderr,"1st interp donezn");
-      if(dimension==THREE)
-	if(J_tot==0){
-	  interpolateTimeDomainFieldCentralH_2Dy( Hxy, Hxz, Hyx, Hyz, Hzx, Hzy,
-						  vertices[0][vindex], vertices[1][vindex], vertices[2][vindex],
-						  &Hx, &Hy, &Hz);
-	}
-	else
-	  if( intmethod==1 )
-			  interpolateTimeDomainFieldCentralH( Hxy, Hxz, Hyx, Hyz, Hzx, Hzy,
-							      vertices[0][vindex], vertices[1][vindex], vertices[2][vindex],
-							      &Hx, &Hy, &Hz);
-	  else
-	    interpolateTimeDomainFieldCentralHBandLimited( Hxy, Hxz, Hyx, Hyz, Hzx, Hzy,
-							   vertices[0][vindex], vertices[1][vindex], vertices[2][vindex],
-							   &Hx, &Hy, &Hz);
-      else if(dimension==TE)
-	interpolateTimeDomainFieldCentralH_TE( Hxy, Hxz, Hyx, Hyz, Hzx, Hzy,
-					       vertices[0][vindex], vertices[1][vindex], vertices[2][vindex],
-					       &Hx, &Hy, &Hz);
-      else
-	interpolateTimeDomainFieldCentralH_TM( Hxy, Hxz, Hyx, Hyz, Hzx, Hzy,
-					       vertices[0][vindex], vertices[1][vindex], vertices[2][vindex],
-					       &Hx, &Hy, &Hz);
-      //    fprintf(stderr,"2nd interp donezn");
-
-      /*Ex and Hx*/
-      subResultH = Hx * cphaseTermH;//exp(phaseTermH * I) * 1./((double) Nt);
-      subResultE = Ex * cphaseTermE;//exp(phaseTermE * I) * 1./((double) Nt);
-
-      //now update the master array
-      if( find(components, ncomponents, 1) >= 0 ){
-	EHr[find(components, ncomponents, 1)][vindex] = EHr[find(components, ncomponents, 1)][vindex] + real(subResultE);
-	EHi[find(components, ncomponents, 1)][vindex] = EHi[find(components, ncomponents, 1)][vindex] + imag(subResultE);
-      }
-      if( find(components, ncomponents, 4) >= 0 ){
-	EHr[find(components, ncomponents, 4)][vindex] = EHr[find(components, ncomponents, 4)][vindex] + real(subResultH);
-	EHi[find(components, ncomponents, 4)][vindex] = EHi[find(components, ncomponents, 4)][vindex] + imag(subResultH);
-      }
-
-      /*Ey and Hy*/
-      subResultH = Hy * cphaseTermH;//exp(phaseTermH * I) * 1./((double) Nt);
-      subResultE = Ey * cphaseTermE;//exp(phaseTermE * I) * 1./((double) Nt);
-
-      //now update the master array
-      if( find(components, ncomponents, 2) >= 0){
-	EHr[find(components, ncomponents, 2)][vindex] = EHr[find(components, ncomponents, 2)][vindex] + real(subResultE);
-	EHi[find(components, ncomponents, 2)][vindex] = EHi[find(components, ncomponents, 2)][vindex] + imag(subResultE);
-      }
-      if( find(components, ncomponents, 5) >= 0 ){
-	EHr[find(components, ncomponents, 5)][vindex] = EHr[find(components, ncomponents, 5)][vindex] + real(subResultH);
-	EHi[find(components, ncomponents, 5)][vindex] = EHi[find(components, ncomponents, 5)][vindex] + imag(subResultH);
-      }
-
-
-      /*Ez and Hz*/
-      subResultH = Hz * cphaseTermH;//exp(phaseTermH * I) * 1./((double) Nt);
-      subResultE = Ez * cphaseTermE;//exp(phaseTermE * I) * 1./((double) Nt);
-
-      //now update the master array
-      if( find(components, ncomponents, 3) >= 0 ){
-	EHr[find(components, ncomponents, 3)][vindex] = EHr[find(components, ncomponents, 3)][vindex] + real(subResultE);
-	EHi[find(components, ncomponents, 3)][vindex] = EHi[find(components, ncomponents, 3)][vindex] + imag(subResultE);
-      }
-      if( find(components, ncomponents, 6) >= 0 ){
-	EHr[find(components, ncomponents, 6)][vindex] = EHr[find(components, ncomponents, 6)][vindex] + real(subResultH);
-	EHi[find(components, ncomponents, 6)][vindex] = EHi[find(components, ncomponents, 6)][vindex] + imag(subResultH);
-      }
-    }
-  }//end parallel region
-}
-
-
-
-void extractPhasorsSurfaceNoInterpolation( double **surface_EHr, double **surface_EHi,
-					   double ***Hxy, double ***Hxz, double ***Hyx, double ***Hyz, double ***Hzx, double ***Hzy,
-					   double ***Exy, double ***Exz, double ***Eyx, double ***Eyz, double ***Ezx, double ***Ezy,
-					   int **surface_vertices, int n_surface_vertices, int n, double omega, double dt, int Nt, int dimension,int J_tot ){
-  int vindex;
-  double Ex, Ey, Ez, Hx, Hy, Hz;
-  complex<double> phaseTermE, phaseTermH, subResultE, subResultH, cphaseTermE, cphaseTermH ;
-
-  phaseTermE = fmod(omega*((double) n)*dt, 2*dcpi);
-  phaseTermH  = fmod(omega*((double) n + 0.5)*dt, 2*dcpi);
-
-  cphaseTermH = exp(phaseTermH * I) * 1./((double) Nt);
-  cphaseTermE = exp(phaseTermE * I) * 1./((double) Nt);
-
-  //loop over every vertex in the list
-#pragma omp parallel default(shared)  private(Ex, Ey, Ez, Hx, Hy, Hz,phaseTermE, phaseTermH, subResultE, subResultH,vindex)
-  {
-#pragma omp for
-    for(vindex = 0; vindex<n_surface_vertices; vindex++){
-      //    fprintf(stderr,"vindex: %d: (%d %d %d)\n",vindex,surface_vertices[0][vindex],surface_vertices[1][vindex],surface_vertices[2][vindex]);
-      Ex = Exy[surface_vertices[2][vindex]][surface_vertices[1][vindex]][surface_vertices[0][vindex]] + Exz[surface_vertices[2][vindex]][surface_vertices[1][vindex]][surface_vertices[0][vindex]];
-      Ey = Eyx[surface_vertices[2][vindex]][surface_vertices[1][vindex]][surface_vertices[0][vindex]] + Eyz[surface_vertices[2][vindex]][surface_vertices[1][vindex]][surface_vertices[0][vindex]];
-      Ez = Ezx[surface_vertices[2][vindex]][surface_vertices[1][vindex]][surface_vertices[0][vindex]] + Ezy[surface_vertices[2][vindex]][surface_vertices[1][vindex]][surface_vertices[0][vindex]];
-
-      Hx = Hxy[surface_vertices[2][vindex]][surface_vertices[1][vindex]][surface_vertices[0][vindex]] + Hxz[surface_vertices[2][vindex]][surface_vertices[1][vindex]][surface_vertices[0][vindex]];
-      Hy = Hyx[surface_vertices[2][vindex]][surface_vertices[1][vindex]][surface_vertices[0][vindex]] + Hyz[surface_vertices[2][vindex]][surface_vertices[1][vindex]][surface_vertices[0][vindex]];
-      Hz = Hzx[surface_vertices[2][vindex]][surface_vertices[1][vindex]][surface_vertices[0][vindex]] + Hzy[surface_vertices[2][vindex]][surface_vertices[1][vindex]][surface_vertices[0][vindex]];
-
-      /*Ex and Hx*/
-      subResultH = Hx * cphaseTermH;//exp(phaseTermH * I) * 1./((double) Nt);
-      subResultE = Ex * cphaseTermE;//exp(phaseTermE * I) * 1./((double) Nt);
-
-      //now update the master array
-      surface_EHr[0][vindex] = surface_EHr[0][vindex] + real(subResultE);
-      surface_EHi[0][vindex] = surface_EHi[0][vindex] + imag(subResultE);
-
-      surface_EHr[3][vindex] = surface_EHr[3][vindex] + real(subResultH);
-      surface_EHi[3][vindex] = surface_EHi[3][vindex] + imag(subResultH);
-
-      /*Ey and Hy*/
-      subResultH = Hy * cphaseTermH;//exp(phaseTermH * I) * 1./((double) Nt);
-      subResultE = Ey * cphaseTermE;//exp(phaseTermE * I) * 1./((double) Nt);
-
-      //now update the master array
-      surface_EHr[1][vindex] = surface_EHr[1][vindex] + real(subResultE);
-      surface_EHi[1][vindex] = surface_EHi[1][vindex] + imag(subResultE);
-
-      surface_EHr[4][vindex] = surface_EHr[4][vindex] + real(subResultH);
-      surface_EHi[4][vindex] = surface_EHi[4][vindex] + imag(subResultH);
-
-
-      /*Ez and Hz*/
-      subResultH = Hz * cphaseTermH;//exp(phaseTermH * I) * 1./((double) Nt);
-      subResultE = Ez * cphaseTermE;//exp(phaseTermE * I) * 1./((double) Nt);
-
-      //now update the master array
-      surface_EHr[2][vindex] = surface_EHr[2][vindex] + real(subResultE);
-      surface_EHi[2][vindex] = surface_EHi[2][vindex] + imag(subResultE);
-
-      surface_EHr[5][vindex] = surface_EHr[5][vindex] + real(subResultH);
-      surface_EHi[5][vindex] = surface_EHi[5][vindex] + imag(subResultH);
-    }
-  }//end parallel region
-}
-
-void extractPhasorsPlane( double **iwave_lEx_Rbs, double **iwave_lEx_Ibs, double **iwave_lEy_Rbs, double **iwave_lEy_Ibs,
-			  double **iwave_lHx_Rbs, double **iwave_lHx_Ibs, double **iwave_lHy_Rbs, double **iwave_lHy_Ibs,
-			  double ***Exz, double ***Eyz, double ***Hxz, double ***Hyz,
-			  double ***Exy, double ***Eyx, double ***Hxy, double ***Hyx,
-			  int I_tot, int J_tot, int K1, int n, double omega, double dt, int Nt){
-
-  complex<double> phaseTerm = 0., subResult = 0.;
-
-
-  phaseTerm = fmod(omega*((double) n)*dt, 2*dcpi);
-  int i, j;
-  
-  for( j=0; j< J_tot; j++)
-    for( i=0; i<(I_tot+1); i++){
-      
-     
-      //Eyz
-      subResult = (Eyz[K1][j][i] + Eyx[K1][j][i]) * exp(phaseTerm * I) * 1./((double) Nt);
-
-      iwave_lEy_Rbs[j][i] = iwave_lEy_Rbs[j][i] + real(subResult);
-      iwave_lEy_Ibs[j][i] = iwave_lEy_Ibs[j][i] + imag(subResult);
-      
-      //Hxz
-      subResult = (Hxz[K1-1][j][i]+Hxy[K1][j][i]) * exp(phaseTerm * I) * 1./((double) Nt);
-      
-      iwave_lHx_Rbs[j][i] = iwave_lHx_Rbs[j][i] + real(subResult);
-      iwave_lHx_Ibs[j][i] = iwave_lHx_Ibs[j][i] + imag(subResult);
-    }
-    
-  for( j=0; j<(J_tot+1); j++)
-    for( i=0; i<I_tot; i++){
-      
-            
-      //Exz
-      subResult = (Exz[K1][j][i] + Exy[K1][j][i]) * exp(phaseTerm * I) * 1./((double) Nt);
-      
-      iwave_lEx_Rbs[j][i] = iwave_lEx_Rbs[j][i] + real(subResult);
-      iwave_lEx_Ibs[j][i] = iwave_lEx_Ibs[j][i] + imag(subResult);
-      
-      //Hyz
-      subResult = (Hyz[K1-1][j][i] + Hyx[K1][j][i]) * exp(phaseTerm * I) * 1./((double) Nt);
-      
-      iwave_lHy_Rbs[j][i] = iwave_lHy_Rbs[j][i] + real(subResult);
-      iwave_lHy_Ibs[j][i] = iwave_lHy_Ibs[j][i] + imag(subResult);
-      
-    }
-}
-
-/*Implements a linear ramp which has the properties:
-  
-  ramp(t) = 1 if t > rampwidth*period
-  = t/(rampwidth*period) otherwise
-
-  t - the current time at which to evaluate the ramp
-  period - the period of the monochormatic sinusoidal excitation
-  rampwidth - the fraction or number of periods with of the ramp
-
-*/
-double linearRamp(double t, double period, double rampwidth){
-  
-  if(t > period*rampwidth)
-    return 1.;
-  else
-    return t/(period*rampwidth);
-}
-
-//i_l is the index into the fdtd grid which is the first non-pml cell in the i direction
-//i_u is the index into the fdtd grid which is the last non-pml cell in the i direction
-double checkPhasorConvergence(double ***ExR, double ***ExI, double ***EyR, double ***EyI, double ***EzR, double ***EzI,
-			      double ***ExR2, double ***ExI2, double ***EyR2, double ***EyI2, double ***EzR2, double ***EzI2,
-			      double ***Exy, double ***Exz, double ***Eyx, double ***Eyz, double ***Ezx, double ***Ezy,
-			      int i_l, int i_u, int j_l, int j_u, int k_l, int k_u, int n, double omega, double dt, int Nt){
-
-  //first find the maximum absolute value
-  double maxabs = 0., tmaxabs = 0.;
-  double maxdiff = 0.;
-  
-  for(int k=k_l; k<= k_u; k++)
-    for(int j=j_l; j<= j_u; j++)
-      for(int i=i_l; i<= i_u; i++){
-	
-	tmaxabs = complexAbs(ExR[k-k_l][j-j_l][i-i_l] + I*ExI[k-k_l][j-j_l][i-i_l]);
-	if(tmaxabs > maxabs)
-	  maxabs = tmaxabs;
-		
-	tmaxabs = complexAbs(EyR[k-k_l][j-j_l][i-i_l] + I*EyI[k-k_l][j-j_l][i-i_l]);
-	if(tmaxabs > maxabs)
-	  maxabs = tmaxabs;
-
-	tmaxabs = complexAbs(EzR[k-k_l][j-j_l][i-i_l] + I*EzI[k-k_l][j-j_l][i-i_l]);
-	if(tmaxabs > maxabs)
-	  maxabs = tmaxabs;
-	
-      }
-  //now find the largest difference (in absolute value) between phasors
-  for(int k=k_l; k<= k_u; k++)
-    for(int j=j_l; j<= j_u; j++)
-      for(int i=i_l; i<= i_u; i++){
-
-    
-	
-	tmaxabs = complexAbs(ExR[k-k_l][j-j_l][i-i_l] - ExR2[k-k_l][j-j_l][i-i_l] + I*ExI[k-k_l][j-j_l][i-i_l] - I*ExI2[k-k_l][j-j_l][i-i_l]);
-	if(tmaxabs > maxdiff)
-	  maxdiff = tmaxabs;
-	
-	tmaxabs = complexAbs(EyR[k-k_l][j-j_l][i-i_l] - EyR2[k-k_l][j-j_l][i-i_l] + I*EyI[k-k_l][j-j_l][i-i_l] - I*EyI2[k-k_l][j-j_l][i-i_l]);
-	if(tmaxabs > maxdiff)
-	  maxdiff = tmaxabs;
-	
-	tmaxabs = complexAbs(EzR[k-k_l][j-j_l][i-i_l] - EzR2[k-k_l][j-j_l][i-i_l] + I*EzI[k-k_l][j-j_l][i-i_l] - I*EzI2[k-k_l][j-j_l][i-i_l]);
-	if(tmaxabs > maxdiff)
-	  maxdiff = tmaxabs;
-	
-      }
-
-  return maxdiff/maxabs;
-}
-
-
-/* Returns the absolute value of complex number z*/
-double complexAbs(complex<double> z){
-  return sqrt(real(z)*real(z) + imag(z)*imag(z));
-}
-
-
-/*Copy the phasors from E* to E*2*/
-void copyPhasors(double *ExR, double *ExI, double *EyR, double *EyI, double *EzR, double *EzI,
-		 double *ExR2, double *ExI2, double *EyR2, double *EyI2, double *EzR2, double *EzI2,
-		 int nelements){
-
-  memcpy(ExR2, ExR, nelements*sizeof(double));
-  memcpy(ExI2, ExI, nelements*sizeof(double));
-  memcpy(EyR2, EyR, nelements*sizeof(double));
-  memcpy(EyI2, EyI, nelements*sizeof(double));
-  memcpy(EzR2, EzR, nelements*sizeof(double));
-  memcpy(EzI2, EzI, nelements*sizeof(double));
- 
-}
-
-/*Load up the output grid labels*/
-void setGridLabels(double *x_labels_in , double * y_labels_in , double *z_labels_in ,
-		   double *x_labels_out, double * y_labels_out, double *z_labels_out,
-		   int i_l, int i_u, int j_l, int j_u, int k_l, int k_u){
-  //fprintf(stderr,"Entered: setGridLabels\n");
-  //fprintf(stderr,"setGridLabels: %d,%d\n",j_u,j_l);
-  for(int i=i_l; i<= i_u; i++){
-    x_labels_out[i-i_l] = x_labels_in[i];
-  }
-  for(int j=j_l; j<= j_u; j++){
-    y_labels_out[j-j_l] = y_labels_in[j];
-  }
-  for(int k=k_l; k<= k_u; k++){
-    z_labels_out[k-k_l] = z_labels_in[k];
-  }
-}
-
-
-/* These functions are used by the dispersive component of the code*/
-
-/*Work out if there are any non-zero alpha values*/
-int is_dispersive(unsigned char ***materials,double *gamma, double dt, int I_tot, int J_tot, int K_tot){
-  int max_mat = 0;
-
-  //first find the number of entries in alpha
-  for(int k=0;k<(K_tot+1);k++)
-    for(int j=0;j<(J_tot+1);j++)
-      for(int i=0;i<(I_tot+1);i++){
-	if(materials[k][j][i] > max_mat)
-	  max_mat = materials[k][j][i];
-      }
-  //now see if there are any non zero alphas
-  for(int i=0;i<max_mat;i++){
-    if( fabs(gamma[i]/dt) > 1e-15 ){
-      return 1;
-    }
-  }
-  return 0;
-}
-
-/*work out if we have a conductive background*/
-int is_conductive(double *rho_x, double *rho_y, double *rho_z, int I_tot, int J_tot, int K_tot){
-  
-  for(int i=0;i<(I_tot+1);i++)
-    if( fabs(rho_x[i]) > 1e-15 )
-      return 1;
-  for(int j=0;j<(J_tot+1);j++)
-    if( fabs(rho_y[j]) > 1e-15 )
-      return 1;
-  for(int k=0;k<(K_tot+1);k++)
-    if( fabs(rho_z[k]) > 1e-15 )
-      return 1;
-    
-  return 0;
-}
-
-/*work out if we have a dispersive background*/
-int is_dispersive_ml(double *ml_gamma, int K_tot){
-  for( int i=0;i<K_tot;i++)
-    if( fabs(ml_gamma[i]) > 1e-15 )
-      return 1;
-  return 0;
-}
-
-/*Allocate auxiliary memory for En-1 and J*/
-void allocate_auxilliary_mem(int I_tot, int J_tot, int K_tot,
-			     double ****Exy, double ****Exz, 
-			     double ****Eyx, double ****Eyz,  
-			     double ****Ezx, double ****Ezy,
-			     double ****Jxy, double ****Jxz, 
-			     double ****Jyx, double ****Jyz,  
-			     double ****Jzx, double ****Jzy,
-			     double ****Jxy2, double ****Jxz2, 
-			     double ****Jyx2, double ****Jyz2,  
-			     double ****Jzx2, double ****Jzy2){
-
-
-  construct3dArray(Exy, I_tot + 1, J_tot + 1, K_tot + 1);
-  construct3dArray(Exz, I_tot + 1, J_tot + 1, K_tot + 1);
-  construct3dArray(Eyx, I_tot + 1, J_tot + 1, K_tot + 1);
-  construct3dArray(Eyz, I_tot + 1, J_tot + 1, K_tot + 1);
-  construct3dArray(Ezx, I_tot + 1, J_tot + 1, K_tot + 1);
-  construct3dArray(Ezy, I_tot + 1, J_tot + 1, K_tot + 1);
-
-  construct3dArray(Jxy, I_tot + 1, J_tot + 1, K_tot + 1);
-  construct3dArray(Jxz, I_tot + 1, J_tot + 1, K_tot + 1);
-  construct3dArray(Jyx, I_tot + 1, J_tot + 1, K_tot + 1);
-  construct3dArray(Jyz, I_tot + 1, J_tot + 1, K_tot + 1);
-  construct3dArray(Jzx, I_tot + 1, J_tot + 1, K_tot + 1);
-  construct3dArray(Jzy, I_tot + 1, J_tot + 1, K_tot + 1);
-
-  construct3dArray(Jxy2, I_tot + 1, J_tot + 1, K_tot + 1);
-  construct3dArray(Jxz2, I_tot + 1, J_tot + 1, K_tot + 1);
-  construct3dArray(Jyx2, I_tot + 1, J_tot + 1, K_tot + 1);
-  construct3dArray(Jyz2, I_tot + 1, J_tot + 1, K_tot + 1);
-  construct3dArray(Jzx2, I_tot + 1, J_tot + 1, K_tot + 1);
-  construct3dArray(Jzy2, I_tot + 1, J_tot + 1, K_tot + 1);
-
-
-  for(int k=0;k<(K_tot+1);k++)
-    for(int j=0;j<(J_tot+1);j++)
-      for(int i=0;i<(I_tot+1);i++){
-	(*Exy)[k][j][i] = 0.;
-	(*Exz)[k][j][i] = 0.;
-	(*Eyx)[k][j][i] = 0.;
-	(*Eyz)[k][j][i] = 0.;
-	(*Ezx)[k][j][i] = 0.;
-	(*Ezy)[k][j][i] = 0.;
-
-	(*Jxy)[k][j][i] = 0.;
-	(*Jxz)[k][j][i] = 0.;
-	(*Jyx)[k][j][i] = 0.;
-	(*Jyz)[k][j][i] = 0.;
-	(*Jzx)[k][j][i] = 0.;
-	(*Jzy)[k][j][i] = 0.;
-
-	(*Jxy2)[k][j][i] = 0.;
-	(*Jxz2)[k][j][i] = 0.;
-	(*Jyx2)[k][j][i] = 0.;
-	(*Jyz2)[k][j][i] = 0.;
-	(*Jzx2)[k][j][i] = 0.;
-	(*Jzy2)[k][j][i] = 0.;
-      }
-  
-    
-}
-
-/*Allocate auxiliary memory for J in case of dispersive background*/
-void allocate_auxilliary_mem_conductive(int I_tot, int J_tot, int K_tot,
-					double ****Jxy, double ****Jxz, 
-					double ****Jyx, double ****Jyz,  
-					double ****Jzx, double ****Jzy){
-
-  construct3dArray(Jxy, I_tot + 1, J_tot + 1, K_tot + 1);
-  construct3dArray(Jxz, I_tot + 1, J_tot + 1, K_tot + 1);
-  construct3dArray(Jyx, I_tot + 1, J_tot + 1, K_tot + 1);
-  construct3dArray(Jyz, I_tot + 1, J_tot + 1, K_tot + 1);
-  construct3dArray(Jzx, I_tot + 1, J_tot + 1, K_tot + 1);
-  construct3dArray(Jzy, I_tot + 1, J_tot + 1, K_tot + 1);
-
-  for(int k=0;k<(K_tot+1);k++)
-    for(int j=0;j<(J_tot+1);j++)
-      for(int i=0;i<(I_tot+1);i++){
-	
-	(*Jxy)[k][j][i] = 0.;
-	(*Jxz)[k][j][i] = 0.;
-	(*Jyx)[k][j][i] = 0.;
-	(*Jyz)[k][j][i] = 0.;
-	(*Jzx)[k][j][i] = 0.;
-	(*Jzy)[k][j][i] = 0.;
-      }
-}
-
-void destroy_auxilliary_mem_conductive(int I_tot, int J_tot, int K_tot,
-				       double ****Jxy, double ****Jxz, 
-				       double ****Jyx, double ****Jyz,  
-				       double ****Jzx, double ****Jzy){
-
-  destroy3DArray(Jxy, J_tot+1, K_tot+1);
-  destroy3DArray(Jxz, J_tot+1, K_tot+1);
-  destroy3DArray(Jyx, J_tot+1, K_tot+1);
-  destroy3DArray(Jyz, J_tot+1, K_tot+1);
-  destroy3DArray(Jzx, J_tot+1, K_tot+1);
-  destroy3DArray(Jzy, J_tot+1, K_tot+1);
-
-
-}
-
-/*Destroy the previously allocated memory*/
-void destroy_auxilliary_mem(int I_tot, int J_tot, int K_tot,
-			    double ****Exy, double ****Exz, 
-			    double ****Eyx, double ****Eyz,  
-			    double ****Ezx, double ****Ezy,
-			    double ****Jxy, double ****Jxz, 
-			    double ****Jyx, double ****Jyz,  
-			    double ****Jzx, double ****Jzy,
-			    double ****Jxy2, double ****Jxz2, 
-			    double ****Jyx2, double ****Jyz2,  
-			    double ****Jzx2, double ****Jzy2){
-  
-
-  destroy3DArray(Exy, J_tot+1, K_tot+1);
-  destroy3DArray(Exz, J_tot+1, K_tot+1);
-  destroy3DArray(Eyx, J_tot+1, K_tot+1);
-  destroy3DArray(Eyz, J_tot+1, K_tot+1);
-  destroy3DArray(Ezx, J_tot+1, K_tot+1);
-  destroy3DArray(Ezy, J_tot+1, K_tot+1);
-  
-  destroy3DArray(Jxy, J_tot+1, K_tot+1);
-  destroy3DArray(Jxz, J_tot+1, K_tot+1);
-  destroy3DArray(Jyx, J_tot+1, K_tot+1);
-  destroy3DArray(Jyz, J_tot+1, K_tot+1);
-  destroy3DArray(Jzx, J_tot+1, K_tot+1);
-  destroy3DArray(Jzy, J_tot+1, K_tot+1);
-
-  destroy3DArray(Jxy2, J_tot+1, K_tot+1);
-  destroy3DArray(Jxz2, J_tot+1, K_tot+1);
-  destroy3DArray(Jyx2, J_tot+1, K_tot+1);
-  destroy3DArray(Jyz2, J_tot+1, K_tot+1);
-  destroy3DArray(Jzx2, J_tot+1, K_tot+1);
-  destroy3DArray(Jzy2, J_tot+1, K_tot+1);
-
-
-}
-
-
-/*check if the integer b appears in the vector a and return the index into a. Returns -1 if b cannot be found
- */
-int find(int *a, int na, int b){
-  int res = -1;
-
-  for(int i=0;i<na;i++)
-    if( a[i]== b )
-      res = i;
-
-  return res;
-
-
-}
+/*****************************************************************
+ *  Application.:  main time propogation algorithm
+ *  Description.:  Contains the main FDTD loop as well as other functions
+ *                 such as phasor extraction etc. Works in both pulsed 
+ *                 and steady state mode.
+ ******************************************************************/
+#include <complex>
+#include <algorithm>
+#include <cstring>
+#include <ctime>
+#include <omp.h>
+#include "mat_io.h"
+#include "iterator.h"
+#include "interpolate.h"
+#include "numeric.h"
+#include "mesh_base.h"
+#include "numerical_derivative.h"
+#include "globals.h"
+#include "matlabio.h"
+#include "mesh_base.h"
+#include "timer.h"
+#include "field.h"
+
+
+using namespace std;
+
+//whether of not to time execution
+#define TIME_EXEC false
+//time main loop
+#define TIME_MAIN_LOOP true
+//threshold used to terminate the steady state iterations
+#define TOL 1e-6
+//parameter to control the with of the ramp when introducing the waveform in steady state mode
+#define ramp_width 4.
+//different run modes
+#define rm_complete    0
+#define rm_analyse     1
+//different source modes
+#define sm_steadystate 0
+#define sm_pulsed      1
+//'dimensionality' of simulation; controls which field modes to compute
+#define THREE 0    // Full dimensionality - compute all H and E components
+#define TE 1       // Transverse electric - only compute Ex, Ey, and Hz components
+#define TM 2       // Transverse magnetic - only compute Hx, Hy, and Ez components
+
+
+/*This mex function will take in the following arguments and perform the
+ entire simulation
+  
+  fdtdgrid
+  Cmaterial
+  Dmaterial
+  C
+  D
+  freespace
+  disp_params
+  delta
+  interface
+  Isource
+  Jsource
+  Ksource
+  grid_labels
+  omega_an
+  to_l
+  hwhm
+  Dxl
+  Dxu
+  Dyl
+  Dyu
+  Dzl
+  Dzu
+  Nt
+  dt
+  start_tind
+  sourcemode
+  runmode
+  exphasorsvolume
+  exphasorssurface
+  intphasorsurface
+  phasorsurface
+  phasorinc
+  dimension
+  conductive_aux
+  dispersive_aux
+  structure
+  tdfield
+
+  fdtdgrid - A structure with the following members, each of which is a 3 dimensional
+  array:
+	   
+  fdtdgrid.Exy       (double)
+  fdtdgrid.Exz
+  fdtdgrid.Eyx 
+  fdtdgrid.Eyz
+  fdtdgrid.Ezx
+  fdtdgrid.Ezy
+  fdtdgrid.Hxy
+  fdtdgrid.Hxz
+  fdtdgrid.Hyx
+  fdtdgrid.Hyz
+  fdtdgrid.Hzx
+  fdtdgrid.Hzy
+
+  fdtdgrid.materials (uint8)
+
+  Cmaterial - A structure with the following members, each of which is a 1 dimensional 
+  array indexed by indices od scattering materials:
+	    
+  Cmaterial.Cax      (double)
+  Cmaterial.Cay
+  Cmaterial.Caz
+  Cmaterial.Cbx
+  Cmaterial.Cby
+  Cmaterial.Cbz
+  Cmaterial.Ccx
+  Cmaterial.Ccy
+  Cmaterial.Ccz
+
+  Dmaterial - A structure with the following members, each of which is a 1 dimensional 
+  array indexed by indices od scattering materials:
+	    
+  Dmaterial.Cax      (double)
+  Dmaterial.Cay
+  Dmaterial.Caz
+  Dmaterial.Cbx
+  Dmaterial.Cby
+  Dmaterial.Cbz
+
+  C - A structure with the same elements as Cmaterial whose elements relate to the background 
+  region. Elements are not restricted to 1 dimension. 
+
+  D - A structure with the same elements as Cmaterial whose elements relate to the background 
+  region. Elements are not restricted to 1 dimension. 
+	   
+  freespace - A structure with the following members each of which is a double
+
+  freespace.Cbx      (double)
+  freespace.Cby
+  freespace.Cbz
+  freespace.Dbx
+  freespace.Dby
+  freespace.Dbz
+
+  disp_params - A structure with the following members:
+
+  disp_params.alpha      (double)
+  disp_params.beta
+  disp_params.gamma
+
+  delta - A structure with the following elements representing Yee cell dimension
+
+  delta.x (double)
+  delta.y
+  delta.z
+  
+  interface - A structure with the following members each of which is a double
+         
+  interface.I0 - [I0 apply]
+  interface.I1 - [I1 apply]
+  interface.J0 - [J0 apply]
+  interface.J1 - [J1 apply]
+  interface.K0 - [K0 apply]
+  interface.K1 - [K1 apply]
+
+  where, for example, I0 is the position of the interface plane between
+  total and scattered formulations. apply is a boolean which indicates
+  whether or not to apply the boundary condition
+	    
+  Isource - A 3d matrix of dimension 8x(J1-J0+1)x(K1-K0+1) which contains
+  complex amplitude information for the interface equations at the I0 and I1 
+  planes. Should be Isource(1,:,:) - Ey, Isource(2,:,:) - Ez, Isource(3,:,:) - Hy, 
+  Isource(4,:,:) - Hz,Isource(5,:,:) - Ey, Isource(6,:,:) - Ez, Isource(7,:,:) - Hy, 
+  Isource(8,:,:) - Hz
+
+  Jsource - A 3d matrix of dimension 8x(I1-I0+1)x(K1-K0+1) which contains
+  complex amplitude information for the interface equations at the J0 and J1 
+  planes. Should be Jsource(1,:,:) - Ex, Jsource(2,:,:) - Ez, Jsource(3,:,:) - Hx, 
+  Jsource(4,:,:) - Hz,Jsource(5,:,:) - Ex, Jsource(6,:,:) - Ez, Jsource(7,:,:) - Hx, 
+  Jsource(8,:,:) - Hz
+
+  Ksource - A 3d matrix of dimension 8x(I1-I0+1)x(J1-J0+1) which contains
+  complex amplitude information for the interface equations at the K0 and K1 
+  planes. Should be Ksource(1,:,:) - Ex, Ksource(2,:,:) - Ey, Ksource(3,:,:) - Hx, 
+  Ksource(4,:,:) - Hy,Ksource(5,:,:) - Ex, Ksource(6,:,:) - Ey, Ksource(7,:,:) - Hx, 
+  Ksource(8,:,:) - Hy
+
+  grid_labels - A structure with 3 elements, represents the axis labels:
+  x_grid_label - cartesian labels of Yee cell origins (x-coordinates)
+  y_grid_label - cartesian labels of Yee cell origins (y-coordinates)
+  z_grid_label - cartesian labels of Yee cell origins (z-coordinates)
+
+  omega_an - analytic angular frequency source
+
+  to_l - time delay of pulse
+
+  hwhm - hwhm of pulse
+
+  Dxl - thickness of upper pml in the x direction
+  Dxu - thickness of upper pml in the x direction
+  Dyl - thickness of upper pml in the y direction
+  Dyu - thickness of upper pml in the y direction
+  Dzl - thickness of upper pml in the z direction
+  Dzu - thickness of upper pml in the z direction
+
+  lower_boundary_update - boolean for applying the lower update equations
+
+  Nt - the number of iterations
+
+  start_tind - the starting value of the tind index which controls the current time
+  step of each fdtd iteration. The default for this would be 0;
+
+  sourcemode - integer of value 0 for s steady state simulation and value 1 for a pulse simulation
+
+  runmode - integer of value 0 for "complete" and 1 for "analyse"
+
+  exphasorsvolume - Extract phasors in the FDTD volume if set to true
+
+  exphasorssurface - Extract phasors about a specified cuboid surface if set to true
+
+  intphasorssurface - Interpolate surface phasors onto a common point if true
+
+  phasorsurface - A list of indices defining the cuboid to extract the phasors at
+
+  phasorinc - An integer vector of three elements describing the factor by which to reduce the 
+  density of vertices in the enclosing observation mesh
+
+  dimension - A string of value "3", "TE" or "TM"
+
+  conductive_aux - auxiliary parameters required to model conductive multilayer
+
+  dispersive_aux - auxiliary parameters required to model dispersive multilayer
+
+  structure - 2 x (I_tot+1) integer array describing the grating structure, if one is present
+
+  f_ex_vec - 1xN or Nx1 vector of frequencies at which to perform the extraction of complex amplitudes
+
+  tdfield - structure containing elements exi and eyi which have dimension (I1-I0+1)x(J1-J0+1)xNt
+
+  fieldsample.i - indices along the x-direction of locations at which to sample the field
+  fieldsample.j - indices along the y-direction of locations at which to sample the field
+  fieldsample.k - indices along the z-direction of locations at which to sample the field
+  fieldsample.n - vector of the moments of the field to sample
+
+  campssample.vertices - N x 3 matrix of indices where the complex amplitudes will be sampled 
+  campssample.components - numerical array of up to six elements which defines which field components
+                           will be sampled, 1 means Ex, 2 Ey etc.
+*/
+void mexFunction(int nlhs, mxArray *plhs[], int nrhs, const mxArray *prhs[]){
+  
+  /*Local variables*/
+  #ifdef FDFLAG
+  bool useCD = true;  // Use central difference derivatives
+  #else
+  bool useCD = false; // Use pseudo-spectral derivatives
+  #endif
+
+  auto params = SimulationParameters();
+
+  auto E = ElectricField();
+  auto H = MagneticField();
+
+  double fte = 0., fth = 0.;
+  double commonAmplitude;
+  double *x_grid_labels, *y_grid_labels, *z_grid_labels, *x_grid_labels_out, *y_grid_labels_out, *z_grid_labels_out;
+  double ***Exy, ***Exz, ***Eyx, ***Eyz, ***Ezx, ***Ezy, ***Hxy, ***Hxz, ***Hyx, ***Hyz, ***Hzx, ***Hzy; 
+  double ***Exy_nm1, ***Exz_nm1, ***Eyx_nm1, ***Eyz_nm1, ***Ezx_nm1, ***Ezy_nm1;
+  double ***Jxy, ***Jxz, ***Jyx, ***Jyz, ***Jzx, ***Jzy, ***Jcxy, ***Jcxz, ***Jcyx, ***Jcyz, ***Jczx, ***Jczy;
+  double ***Jxy_nm1, ***Jxz_nm1, ***Jyx_nm1, ***Jyz_nm1, ***Jzx_nm1, ***Jzy_nm1;
+  double ***ExR, ***ExI, ***EyR, ***EyI, ***EzR, ***EzI,***HxR, ***HxI, ***HyR, ***HyI, ***HzR, ***HzI;
+  double ***ExR2, ***ExI2, ***EyR2, ***EyI2, ***EzR2, ***EzI2;
+  double **ex_tdf;
+  mxArray *ex_tdf_array;
+
+  double Ex_temp, Ey_temp, Ez_temp;
+  
+  double ***exi, ***eyi;
+  int exi_present, eyi_present;
+  double *I0, *I1, *J0, *J1, *K0, *K1;
+  double ***IsourceI, ***JsourceI, ***KsourceI, ***IsourceR, ***JsourceR, ***KsourceR;
+  double ***surface_EHr,***surface_EHi;
+  double *alpha, *beta, *gamma;
+  double *ml_alpha, *ml_beta, *ml_gamma, *ml_kappa_x, *ml_kappa_y, *ml_kappa_z, *ml_sigma_x, *ml_sigma_y, *ml_sigma_z;
+  double *rho_x, *rho_y, *rho_z, rho;
+  double alpha_l, beta_l, gamma_l;
+  double kappa_l, sigma_l;
+  double dx, dy, dz;
+  double t0;
+  double *Cmaterial_Cax,*Cmaterial_Cay,*Cmaterial_Caz, *Cmaterial_Cbx, *Cmaterial_Cby, *Cmaterial_Cbz, *Cmaterial_Ccx, *Cmaterial_Ccy, *Cmaterial_Ccz, *Dmaterial_Dax, *Dmaterial_Day, *Dmaterial_Daz, *Dmaterial_Dbx, *Dmaterial_Dby, *Dmaterial_Dbz;//non free space material parameters
+  double *freespace_Cbx; //freespace variables
+  double Ca, Cb, Cc;//used by interpolation scheme 
+  double *Cax, *Cay, *Caz,*Cbx, *Cby, *Cbz,*Ccx, *Ccy, *Ccz,*Dax, *Day, *Daz,*Dbx, *Dby, *Dbz;
+  double *f_ex_vec;
+  int N_f_ex_vec;
+  //the C and D vars for free space and pml
+  double Enp1, Jnp1;
+  //these are used for boot strapping. There is currently no way of exporting this.
+  double **iwave_lEx_Rbs, **iwave_lEy_Rbs, **iwave_lHx_Rbs, **iwave_lHy_Rbs,**iwave_lEx_Ibs, **iwave_lEy_Ibs, **iwave_lHx_Ibs, **iwave_lHy_Ibs;
+  double *to_l, *hwhm, *omega_an;
+  double maxfield = 0, tempfield;
+  double *place_holder;
+  double *array_ptr_dbl;
+  int intmatprops=1;//means the material properties will be interpolated
+  int intmethod;//method of interpolating surface field quantities
+
+  double *fieldsample_i, *fieldsample_j, *fieldsample_k, *fieldsample_n;
+  int N_fieldsample_i, N_fieldsample_j, N_fieldsample_k, N_fieldsample_n;
+  
+  double air_interface;
+  int air_interface_present;
+  //refractive index of the first layer of the multilayer, or of the bulk of homogeneous
+  double refind;
+
+  //PSTD storage
+  double **ca_vec, **cb_vec, **cc_vec;
+  fftw_complex **eh_vec, *dk_e_x, *dk_e_y, *dk_e_z, *dk_h_x, *dk_h_y, *dk_h_z;
+  fftw_plan *pb_exy, *pf_exy, *pb_exz, *pf_exz, *pb_eyx, *pf_eyx, *pb_eyz, *pf_eyz, *pb_ezx, *pf_ezx,*pb_ezy, *pf_ezy, *pb_hxy, *pf_hxy, *pb_hxz, *pf_hxz, *pb_hyx, *pf_hyx, *pb_hyz, *pf_hyz, *pb_hzx, *pf_hzx,*pb_hzy, *pf_hzy;
+  fftw_plan pex_t, pey_t;
+  int N_e_x, N_e_y, N_e_z, N_h_x, N_h_y, N_h_z;
+  int exdetintegral;
+  int Ndetmodes;
+
+  complex<double> ***Dx_tilde, ***Dy_tilde;
+  double phaseTermE;
+  complex<double> cphaseTermE;
+  //these are 2d matrices and must be in row-major order, which diffes from Matlab
+  fftw_complex *Ex_t, *Ey_t;
+  complex<double> **Ex_t_cm, **Ey_t_cm;
+  double lambda_an_t;
+  double ***D_temp_re, ***D_temp_im;
+  double **Pupil;
+  int k_det_obs_global = 0;
+  double *fx_vec, *fy_vec;
+  int Nfx_vec, Nfy_vec;
+  double z_obs = 0.;
+
+  //end PSTD storage
+ 
+  unsigned char ***materials;
+  unsigned char *array_ptr_uint8;
+
+  //  int *lower_boundary_update;
+  int *Dxl, *Dxu, *Dyl, *Dyu, *Dzl, *Dzu, *Nt;
+  int i,j,k, material_nlayers, is_disp, is_cond, is_disp_ml = 0;
+  int k_loc;
+  int tind;
+  int input_counter = 0;
+  int is_multilayer = 0;
+  int start_tind;
+  int pind_il, pind_iu, pind_jl, pind_ju, pind_kl, pind_ku;
+  int cuboid[6];
+  int **vertices;
+  int nvertices = 0;
+  int *components;
+  int ncomponents = 0;
+  double ***camplitudesR, ***camplitudesI;
+  mxArray *mx_camplitudes;
+  
+  int sourcemode = sm_steadystate;//0 - steadystate, 1 - pulsed
+  int runmode = rm_complete;//0 - complete, 1 - analyse
+  int exphasorsvolume, exphasorssurface, intphasorssurface;
+  int phasorinc[3];
+  int  dimension = 0;
+  int num_fields = 0;
+  int ndims;
+  int **structure, is_structure = 0;
+  int I_tot, J_tot, K_tot, K, max_IJK;
+  int Nsteps = 0, dft_counter = 0;
+  int **surface_vertices, n_surface_vertices = 0;
+  int poutfile = 0;
+  int Np=0; //The phasor extraction algorithm will be executed every Np iterations.
+  int Npe=0; //The number of terms in the algorithm to extract the phasors
+  int Ni_tdf=0, Nk_tdf=0;
+
+  #ifdef FDFLAG
+  int skip_tdf = 6;
+  #else
+  int skip_tdf = 1;
+  #endif
+  
+  const mwSize *dimptr_out;
+
+  mwSize *dims;dims = (mwSize *)malloc(3*sizeof(mwSize));
+  mwSize *label_dims;label_dims = (mwSize *)malloc(2*sizeof(mwSize));
+  
+  mxArray *dummy_array[3];
+  mxArray *element;
+  mxArray *mx_surface_vertices, *mx_surface_facets, *mx_surface_amplitudes;
+  mxArray *mx_fieldsample;
+  double ****fieldsample;
+  
+  
+  mxArray *mx_Idx, *mx_Idy;
+  double **Idx_re, **Idx_im, **Idy_re, **Idy_im;
+  complex<double> **Idx, **Idy;
+  complex<double> Idxt,Idyt,kprop;
+
+  char dimension_str[3];
+  const char fdtdgrid_elements[][15] = {"Exy","Exz","Eyx","Eyz","Ezx","Ezy","Hxy","Hxz","Hyx","Hyz","Hzx","Hzy","materials"};
+  const char Cmaterial_elements[][10] = {"Cax","Cay","Caz","Cbx","Cby","Cbz","Ccx","Ccy","Ccz"};
+  const char Dmaterial_elements[][10] = {"Dax","Day","Daz","Dbx","Dby","Dbz"};
+  const char C_elements[][10] = {"Cax","Cay","Caz","Cbx","Cby","Cbz"};
+  const char C_elements_disp_ml[][10] = {"Cax","Cay","Caz","Cbx","Cby","Cbz","Ccx","Ccy","Ccz"};
+  const char D_elements[][10] = {"Dax","Day","Daz","Dbx","Dby","Dbz"};
+  const char freespace_elements[][10] = {"Cbx","Cby","Cbz","Dbx","Dby","Dbz"};
+  const char disp_params_elements[][10] = {"alpha","beta","gamma"};
+  const char conductive_aux_elements[][10] = {"rho_x","rho_y","rho_z"};
+  const char dispersive_aux_elements[][10] = {"alpha","beta","gamma","kappa_x","kappa_y","kappa_z","sigma_x","sigma_y","sigma_z"};
+  const char delta_elements[][10] = {"x","y","z"};
+  const char interface_fields[][5] = {"I0","I1","J0","J1","K0","K1"};
+  const char grid_labels_fields[][15] = {"x_grid_labels","y_grid_labels","z_grid_labels"};
+
+  const char fieldsample_elements[][2] = {"i","j","k","n"};
+  const char campssample_elements[][15] = {"vertices","components"};
+  
+  char *sourcemodestr;
+  char *tdfdirstr;
+
+  fprintf(stdout,"Using %d OMP threads\n", omp_get_max_threads());
+
+  FILE *outfile;
+  if(poutfile){
+    outfile = fopen("out.1.2.txt","w");
+  }
+  
+  //  FILE *eyfile;
+  //  FILE *jyfile;
+
+  //  eyfile = fopen("Eyz.txt","w");
+  //  jyfile = fopen("Jyz.txt","w");
+  if( nrhs != 49 ){
+    throw runtime_error("Expected 49 inputs. Had " + to_string(nrhs));
+  }
+
+  if (nlhs != 31){
+    throw runtime_error("27 outputs required. Had " + to_string(nlhs));
+  }
+
+  /*Get fdtdgrid*/
+  if(mxIsStruct(prhs[input_counter])){
+    num_fields = mxGetNumberOfFields(prhs[input_counter]);
+   
+    //check that all fields are present
+    if(num_fields != 13){
+      throw runtime_error("fdtdgrid should have 13 members, it only has " + to_string(num_fields));
+    }
+    //now loop over the fields 
+    
+    for(int i=0;i<num_fields;i++){
+      //element = mxGetField(prhs[input_counter], 0, fdtdgrid_elements[i]);
+      element = mxGetField( (mxArray *)prhs[input_counter], 0, fdtdgrid_elements[i]);
+      string element_name = fdtdgrid_elements[i];
+
+      if(mxIsDouble(element)) {
+        array_ptr_dbl = mxGetPr(element);
+      }
+      else if(mxIsUint8(element)){
+	      array_ptr_uint8 = (unsigned char *)mxGetPr(element);
+      }
+      else{
+	      throw runtime_error("Incorrect data type in fdtdgrid. " + element_name);
+      }
+
+      ndims = mxGetNumberOfDimensions(element);
+      dimptr_out = mxGetDimensions(element);
+
+      if( (ndims != 2) && (ndims != 3) ){
+    	  throw runtime_error("field matrix %s should be 2- or 3-dimensional " +  element_name);
+      }
+      //start
+      if(!strcmp(fdtdgrid_elements[i],"Exy")){
+	if(ndims==2)
+	  Exy = castMatlab3DArray(array_ptr_dbl, dimptr_out[0], dimptr_out[1], 0);
+	else{
+	  //fprintf(stderr,"Dims Exy=%d %d %d\n",dimptr_out[0], dimptr_out[1], dimptr_out[2]);
+	  Exy = castMatlab3DArray(array_ptr_dbl, dimptr_out[0], dimptr_out[1], dimptr_out[2]);
+	}
+      }
+      else if(!strcmp(fdtdgrid_elements[i],"Exz")){
+	if(ndims==2)
+	  Exz = castMatlab3DArray(array_ptr_dbl, dimptr_out[0], dimptr_out[1], 0);
+	else
+	  Exz = castMatlab3DArray(array_ptr_dbl, dimptr_out[0], dimptr_out[1], dimptr_out[2]);
+      }
+      else if(!strcmp(fdtdgrid_elements[i],"Eyx")){
+	if(ndims==2)
+	  Eyx = castMatlab3DArray(array_ptr_dbl, dimptr_out[0], dimptr_out[1], 0);
+	else
+	  Eyx = castMatlab3DArray(array_ptr_dbl, dimptr_out[0], dimptr_out[1], dimptr_out[2]);
+      }
+      else if(!strcmp(fdtdgrid_elements[i],"Eyz")){
+	if(ndims==2)
+	  Eyz = castMatlab3DArray(array_ptr_dbl, dimptr_out[0], dimptr_out[1], 0);
+	else
+	  Eyz = castMatlab3DArray(array_ptr_dbl, dimptr_out[0], dimptr_out[1], dimptr_out[2]);
+      }
+      else if(!strcmp(fdtdgrid_elements[i],"Ezx")){
+	if(ndims==2)
+	  Ezx = castMatlab3DArray(array_ptr_dbl, dimptr_out[0], dimptr_out[1], 0);
+	else
+	  Ezx = castMatlab3DArray(array_ptr_dbl, dimptr_out[0], dimptr_out[1], dimptr_out[2]);
+      }
+      else if(!strcmp(fdtdgrid_elements[i],"Ezy")){
+	if(ndims==2)
+	  Ezy = castMatlab3DArray(array_ptr_dbl, dimptr_out[0], dimptr_out[1], 0);
+	else
+	  Ezy = castMatlab3DArray(array_ptr_dbl, dimptr_out[0], dimptr_out[1], dimptr_out[2]);
+      }
+      else if(!strcmp(fdtdgrid_elements[i],"Hxy")){
+	if(ndims==2)
+	  Hxy = castMatlab3DArray(array_ptr_dbl, dimptr_out[0], dimptr_out[1], 0);
+	else
+	  Hxy = castMatlab3DArray(array_ptr_dbl, dimptr_out[0], dimptr_out[1], dimptr_out[2]);
+      }
+      else if(!strcmp(fdtdgrid_elements[i],"Hxz")){
+	if(ndims==2)
+	  Hxz = castMatlab3DArray(array_ptr_dbl, dimptr_out[0], dimptr_out[1], 0);
+	else
+	  Hxz = castMatlab3DArray(array_ptr_dbl, dimptr_out[0], dimptr_out[1], dimptr_out[2]);
+      }
+      else if(!strcmp(fdtdgrid_elements[i],"Hyx")){
+	if(ndims==2)
+	  Hyx = castMatlab3DArray(array_ptr_dbl, dimptr_out[0], dimptr_out[1], 0);
+	else
+	  Hyx = castMatlab3DArray(array_ptr_dbl, dimptr_out[0], dimptr_out[1], dimptr_out[2]);
+      }
+      else if(!strcmp(fdtdgrid_elements[i],"Hyz")){
+	if(ndims==2)
+	  Hyz = castMatlab3DArray(array_ptr_dbl, dimptr_out[0], dimptr_out[1], 0);
+	else
+	  Hyz = castMatlab3DArray(array_ptr_dbl, dimptr_out[0], dimptr_out[1], dimptr_out[2]);
+      }
+      else if(!strcmp(fdtdgrid_elements[i],"Hzx")){
+	if(ndims==2)
+	  Hzx = castMatlab3DArray(array_ptr_dbl, dimptr_out[0], dimptr_out[1], 0);
+	else
+	  Hzx = castMatlab3DArray(array_ptr_dbl, dimptr_out[0], dimptr_out[1], dimptr_out[2]);
+      }
+      else if(!strcmp(fdtdgrid_elements[i],"Hzy")){
+	if(ndims==2)
+	  Hzy = castMatlab3DArray(array_ptr_dbl, dimptr_out[0], dimptr_out[1], 0);
+	else
+	  Hzy = castMatlab3DArray(array_ptr_dbl, dimptr_out[0], dimptr_out[1], dimptr_out[2]);
+      }
+      else if(!strcmp(fdtdgrid_elements[i],"materials")){
+	
+	if(ndims==2)
+	  materials = castMatlab3DArrayUint8(array_ptr_uint8, dimptr_out[0], dimptr_out[1], 0);
+	else
+	  materials = castMatlab3DArrayUint8(array_ptr_uint8, dimptr_out[0], dimptr_out[1], dimptr_out[2]);
+	//save this for later when freeing memory
+	material_nlayers = dimptr_out[2];
+	I_tot = dimptr_out[0]-1;//The _tot variables do NOT include the additional cell at the 
+	J_tot = dimptr_out[1]-1;//edge of the grid which is only partially used
+	if(ndims==2)
+	  K_tot = 0;
+	else
+	  K_tot = dimptr_out[2]-1;
+      }
+      else{
+	      throw runtime_error("element fdtdgrid.%s not handled " + element_name);
+      }
+    
+    }//end
+    input_counter++;
+  }
+  else{
+    throw runtime_error("Argument "+to_string(input_counter)+ " was expected to be a structure");
+  }
+  /*Got fdtdgrid*/
+  //fprintf(stderr,"Got fdtdgrid\n");
+  /*Get Cmaterials */
+  if(mxIsStruct(prhs[input_counter])){
+    num_fields = mxGetNumberOfFields(prhs[input_counter]);
+    //check that all fields are present
+    if(num_fields != 9){
+      throw runtime_error("Cmaterials should have 9 members, it has " + to_string(num_fields));
+    }
+    
+    for(int i=0;i<9;i++){
+      element = mxGetField( (mxArray *)prhs[input_counter], 0, Cmaterial_elements[i]);
+      string element_name = Cmaterial_elements[i];
+      ndims = mxGetNumberOfDimensions(element);
+      if( ndims == 2 ){
+	dimptr_out = mxGetDimensions(element);
+	if(dimptr_out[0] != 1){ 
+	  throw runtime_error("Incorrect dimension on Cmaterial: " + element_name);
+	}
+	if(!strcmp(Cmaterial_elements[i],"Cax")){
+	  Cmaterial_Cax = mxGetPr(element);
+	}
+	else if(!strcmp(Cmaterial_elements[i],"Cay")){
+	  Cmaterial_Cay = mxGetPr(element);
+	}
+	else if(!strcmp(Cmaterial_elements[i],"Caz")){
+	  Cmaterial_Caz = mxGetPr(element);
+	}
+	else if(!strcmp(Cmaterial_elements[i],"Cbx")){
+	  Cmaterial_Cbx = mxGetPr(element);
+	}
+	else if(!strcmp(Cmaterial_elements[i],"Cby")){
+	  Cmaterial_Cby = mxGetPr(element);
+	}
+	else if(!strcmp(Cmaterial_elements[i],"Cbz")){
+	  Cmaterial_Cbz = mxGetPr(element);
+	}
+	else if(!strcmp(Cmaterial_elements[i],"Ccx")){
+	  Cmaterial_Ccx = mxGetPr(element);
+	}
+	else if(!strcmp(Cmaterial_elements[i],"Ccy")){
+	  Cmaterial_Ccy = mxGetPr(element);
+	}
+	else if(!strcmp(Cmaterial_elements[i],"Ccz")){
+	  Cmaterial_Ccz = mxGetPr(element);
+	}
+	else{
+	  throw runtime_error("element Cmaterial.%s not handled "+ element_name);
+	}
+      }
+      else{
+        throw runtime_error("Incorrect dimension on Cmaterial.Ca");
+      }
+    }
+    input_counter++;
+  }
+  else{
+    throw runtime_error("Argument %d was expected to be a structure " + to_string(input_counter));
+  }
+  /*Got Cmaterials */
+
+  //fprintf(stderr,"Got Cmaterials\n");
+  /*Get Dmaterials */
+  if(mxIsStruct(prhs[input_counter])){
+    num_fields = mxGetNumberOfFields(prhs[input_counter]);
+    //check that all fields are present
+    if(num_fields != 6){
+      throw runtime_error("Dmaterials should have 6 members, it has +" + to_string(num_fields));
+    }
+
+    for(int i=0;i<6;i++){
+      element = mxGetField( (mxArray *)prhs[input_counter], 0, Dmaterial_elements[i]);
+      string element_name = Dmaterial_elements[i];
+
+      ndims = mxGetNumberOfDimensions(element);
+      if( ndims == 2 ){
+	dimptr_out = mxGetDimensions(element);
+	if(dimptr_out[0] != 1){ 
+	  throw runtime_error("Incorrect dimension on Dmaterial." + element_name);
+	}
+	if(!strcmp(Dmaterial_elements[i],"Dax")){
+	  Dmaterial_Dax = mxGetPr(element);
+	}
+	else if(!strcmp(Dmaterial_elements[i],"Day")){
+	  Dmaterial_Day = mxGetPr(element);
+	}
+	else if(!strcmp(Dmaterial_elements[i],"Daz")){
+	  Dmaterial_Daz = mxGetPr(element);
+	}
+	else if(!strcmp(Dmaterial_elements[i],"Dbx")){
+	  Dmaterial_Dbx = mxGetPr(element);
+	}
+	else if(!strcmp(Dmaterial_elements[i],"Dby")){
+	  Dmaterial_Dby = mxGetPr(element);
+	}
+	else if(!strcmp(Dmaterial_elements[i],"Dbz")){
+	  Dmaterial_Dbz = mxGetPr(element);
+	}
+	else{
+	  throw runtime_error("element Dmaterial."+ element_name + " not handled");
+	}
+      }
+      else
+        throw runtime_error("Incorrect dimension on Dmaterial.Da");
+    }
+    input_counter++;
+  }
+  else{
+    throw runtime_error("Argument " + to_string(input_counter) +" was expected to be a structure");
+  }
+  /*Got Dmaterials */
+  //fprintf(stderr,"Got Dmaterials\n");
+  /*Get C */
+    
+  if(mxIsStruct(prhs[input_counter])){
+    num_fields = mxGetNumberOfFields(prhs[input_counter]);
+    //check that all fields are present
+    if( (num_fields != 6) && (num_fields != 9) ){
+      throw runtime_error("C should have 6 or 9 members, it has " + to_string(num_fields));
+    }
+
+    if( num_fields==9 ){
+      is_disp_ml = 1;
+    }
+    if( num_fields==6 ){
+      for(int i=0;i<num_fields;i++){
+        element = mxGetField( (mxArray *)prhs[input_counter], 0, C_elements[i]);
+        string element_name = C_elements[i];
+
+        ndims = mxGetNumberOfDimensions(element);
+        if( ndims == 2 ){
+          dimptr_out = mxGetDimensions(element);
+          if(dimptr_out[0] != 1){
+            is_multilayer = 1;
+          }
+          if(!strcmp(C_elements[i],"Cax")){
+            Cax = mxGetPr(element);
+          }
+          else if(!strcmp(C_elements[i],"Cay")){
+            Cay = mxGetPr(element);
+          }
+          else if(!strcmp(C_elements[i],"Caz")){
+            Caz = mxGetPr(element);
+          }
+          else if(!strcmp(C_elements[i],"Cbx")){
+            Cbx = mxGetPr(element);
+          }
+          else if(!strcmp(C_elements[i],"Cby")){
+            Cby = mxGetPr(element);
+          }
+          else if(!strcmp(C_elements[i],"Cbz")){
+            Cbz = mxGetPr(element);
+          }
+          else if(!strcmp(C_elements[i],"Ccx")){
+            Ccx = mxGetPr(element);
+          }
+          else if(!strcmp(C_elements[i],"Ccy")){
+            Ccy = mxGetPr(element);
+          }
+          else if(!strcmp(C_elements[i],"Ccz")){
+            Ccz = mxGetPr(element);
+          }
+          else{
+            throw runtime_error("element C. "+element_name+" not handled ");
+          }
+        }
+        else{
+          throw runtime_error("Incorrect dimension on C");
+        }
+      }
+    }
+    else{
+      for(int i=0;i<num_fields;i++){
+        element = mxGetField( (mxArray *)prhs[input_counter], 0, C_elements_disp_ml[i]);
+        string element_name = C_elements_disp_ml[i];
+
+        ndims = mxGetNumberOfDimensions(element);
+        if( ndims == 2 ){
+          dimptr_out = mxGetDimensions(element);
+          if(dimptr_out[0] != 1){
+            //sprintf(message_buffer, "Incorrect dimension on C.%s",C_elements[i]);
+            //mexfprintf(message_buffer);
+            is_multilayer = 1;
+          }
+          if(!strcmp(C_elements_disp_ml[i],"Cax")){
+            Cax = mxGetPr(element);
+          }
+          else if(!strcmp(C_elements_disp_ml[i],"Cay")){
+            Cay = mxGetPr(element);
+          }
+          else if(!strcmp(C_elements_disp_ml[i],"Caz")){
+            Caz = mxGetPr(element);
+          }
+          else if(!strcmp(C_elements_disp_ml[i],"Cbx")){
+            Cbx = mxGetPr(element);
+          }
+          else if(!strcmp(C_elements_disp_ml[i],"Cby")){
+            Cby = mxGetPr(element);
+          }
+          else if(!strcmp(C_elements_disp_ml[i],"Cbz")){
+            Cbz = mxGetPr(element);
+          }
+          else if(!strcmp(C_elements_disp_ml[i],"Ccx")){
+            Ccx = mxGetPr(element);
+          }
+          else if(!strcmp(C_elements_disp_ml[i],"Ccy")){
+            Ccy = mxGetPr(element);
+          }
+          else if(!strcmp(C_elements_disp_ml[i],"Ccz")){
+            Ccz = mxGetPr(element);
+          }
+          else{
+            throw runtime_error("element C."+element_name+" not handled ");
+          }
+        }
+        else{
+          throw runtime_error("Incorrect dimension on C");
+        }
+      }
+    }
+    input_counter++;
+  }
+  else{
+    throw runtime_error("Argument "+to_string(input_counter)+" was expected to be a structure");
+  }
+  /*Got C */
+  //fprintf(stderr,"Got C\n");
+  /*Get D */
+  if(mxIsStruct(prhs[input_counter])){
+    num_fields = mxGetNumberOfFields(prhs[input_counter]);
+    //check that all fields are present
+    if(num_fields != 6){
+      throw runtime_error("D should have 6 members, it has " + to_string(num_fields));
+    }
+
+    for(int i=0;i<6;i++){
+      element = mxGetField( (mxArray *)prhs[input_counter], 0, D_elements[i]);
+      string element_name = D_elements[i];
+      ndims = mxGetNumberOfDimensions(element);
+      if( ndims == 2 ){
+        dimptr_out = mxGetDimensions(element);
+        if(dimptr_out[0] != 1){
+          //throw runtime_error("Incorrect dimension on D.%s",D_elements[i]);
+          //mexfprintf(message_buffer);
+        }
+        if(!strcmp(D_elements[i],"Dax")){
+          Dax = mxGetPr(element);
+        }
+        else if(!strcmp(D_elements[i],"Day")){
+          Day = mxGetPr(element);
+        }
+        else if(!strcmp(D_elements[i],"Daz")){
+          Daz = mxGetPr(element);
+        }
+        else if(!strcmp(D_elements[i],"Dbx")){
+          Dbx = mxGetPr(element);
+        }
+        else if(!strcmp(D_elements[i],"Dby")){
+          Dby = mxGetPr(element);
+        }
+        else if(!strcmp(D_elements[i],"Dbz")){
+          Dbz = mxGetPr(element);
+        }
+        else{
+          throw runtime_error("element D."+element_name+" not handled");
+        }
+      }
+      else{
+        throw runtime_error("Incorrect dimension on D");
+      }
+    }
+    input_counter++;
+  }
+  else{
+    throw runtime_error("Argument "+to_string(input_counter)+" was expected to be a structure");
+  }
+  /*Got D */
+
+  //fprintf(stderr,"Got D\n");
+  /*Get freespace*/
+
+  if(mxIsStruct(prhs[input_counter])){
+    num_fields = mxGetNumberOfFields(prhs[input_counter]);
+    //check that all fields are present
+    if(num_fields != 6){
+      throw runtime_error("freespace should have 6 members, it has " + to_string(num_fields));
+    }
+        
+    for(int i=0;i<6;i++){
+      element = mxGetField( (mxArray *)prhs[input_counter], 0, freespace_elements[i]);
+      string element_name = freespace_elements[i];
+      ndims = mxGetNumberOfDimensions(element);
+      if( ndims == 2 ){
+        dimptr_out = mxGetDimensions(element);
+        if(dimptr_out[0] != 1){
+          throw runtime_error("Incorrect dimension on freespace. " + element_name);
+        }
+        if(!strcmp(freespace_elements[i],"Cbx")){
+          freespace_Cbx = mxGetPr(element);
+        }
+        else{ // Unused in the code: Cby Cbz Dbx Dby Dbz
+          fprintf(stderr, "Unused freespace element: %s\n", element_name.c_str());
+        }
+      }
+      else{
+        throw runtime_error("Incorrect dimension on freespace");
+      }
+    }
+    input_counter++;
+  }
+  else{
+    throw runtime_error("Argument "+to_string(input_counter)+" was expected to be a structure");
+  }
+
+  /*Got freespace*/
+
+  //fprintf(stderr,"Got freespace\n");
+  /*Get disp_params */
+
+  if(mxIsStruct(prhs[input_counter])){
+    num_fields = mxGetNumberOfFields(prhs[input_counter]);
+    //check that all fields are present
+    if(num_fields != 3){
+      throw runtime_error("disp_params should have 3 members, it has " + to_string(num_fields));
+    }
+        
+    for(int i=0;i<3;i++){
+      element = mxGetField( (mxArray *)prhs[input_counter], 0, disp_params_elements[i]);
+      string element_name = disp_params_elements[i];
+      ndims = mxGetNumberOfDimensions(element);
+      if( ndims == 2 ){
+	dimptr_out = mxGetDimensions(element);
+	if( !(dimptr_out[0] == 1 ||dimptr_out[0] == 0) ){ 
+	  throw runtime_error("Incorrect dimension on disp_params. " + element_name);
+	}
+	if(!strcmp(disp_params_elements[i],"alpha")){
+	  alpha = mxGetPr(element);
+	}
+	else if(!strcmp(disp_params_elements[i],"beta")){
+	  beta = mxGetPr(element);
+	}
+	else if(!strcmp(disp_params_elements[i],"gamma")){
+	  gamma = mxGetPr(element);
+	}
+	else{
+	  throw runtime_error("element disp_params. "+element_name+" not handled");
+	}
+      }
+      else
+	throw runtime_error("Incorrect dimension on disp_params");
+    }
+    input_counter++;
+  }
+  else{
+    throw runtime_error("Argument "+to_string(input_counter)+" was expected to be a structure");
+  }
+
+  
+  /*Got disp_params */
+
+  //fprintf(stderr,"Got disp_params\n");
+  /*Get delta params*/
+  if (!mxIsStruct(prhs[input_counter])){
+    throw runtime_error("Argument "+to_string(input_counter)+" was expected to be a structure");
+  }
+
+  num_fields = mxGetNumberOfFields(prhs[input_counter]);
+  //check that all fields are present
+  if(num_fields != 3){
+    throw runtime_error("delta should have 3 members, it has " +to_string(num_fields));
+  }
+
+  for(int i=0;i<3;i++){
+    element = mxGetField( (mxArray *)prhs[input_counter], 0, delta_elements[i]);
+    string element_name = freespace_elements[i];
+    ndims = mxGetNumberOfDimensions(element);
+    if (ndims != 2){
+      throw runtime_error("Incorrect dimension on delta");
+    }
+
+    dimptr_out = mxGetDimensions(element);
+    if(dimptr_out[0] != 1){
+      throw runtime_error("Incorrect dimension on delta. " + element_name);
+    }
+    if(!strcmp(delta_elements[i],"x")){
+      dx = *mxGetPr( (mxArray *)element);
+    }
+    else if(!strcmp(delta_elements[i],"y")){
+      dy = *mxGetPr( (mxArray *)element);
+    }
+    else if(!strcmp(delta_elements[i],"z")){
+      dz = *mxGetPr( (mxArray *)element);
+    }
+    else{
+      throw runtime_error("Element delta "+element_name+" not handled");
+    }
+  }
+  input_counter++;
+
+
+  
+  /*Got delta params*/
+
+  //fprintf(stderr,"Got delta params\n");
+  /*Get interface*/
+  if(mxIsStruct(prhs[input_counter])){
+    num_fields = mxGetNumberOfFields(prhs[input_counter]);
+    //check that all fields are present
+    if(num_fields != 6){
+      throw runtime_error("interface should have 6 members, it has " + to_string(num_fields));
+    }
+    //need to allocate some space for I0
+    I0 = (double *)malloc(2*sizeof(double));
+    I1 = (double *)malloc(2*sizeof(double));
+    J0 = (double *)malloc(2*sizeof(double));
+    J1 = (double *)malloc(2*sizeof(double));
+    K0 = (double *)malloc(2*sizeof(double));
+    K1 = (double *)malloc(2*sizeof(double));
+    for(int i=0;i<6;i++){
+      element = mxGetField( (mxArray *)prhs[input_counter], 0, interface_fields[i]);
+      ndims = mxGetNumberOfDimensions(element);
+      if( ndims == 2 ){
+
+        //dimptr = (int *)mxGetDimensions(element);
+        dimptr_out = mxGetDimensions(element);
+        string field_name = interface_fields[i];
+
+        if( !(dimptr_out[0] == 1 && dimptr_out[1] == 2) ){
+          throw runtime_error("Incorrect dimension on interface." +
+                               field_name +
+                               " (" + to_string((int)dimptr_out[0]) +
+                               "," + to_string((int)dimptr_out[1]) +
+                               "," + to_string((int)mxGetNumberOfElements(element)) +
+                               ")\n");
+        }
+        if(!strcmp(interface_fields[i],"I0")){
+          place_holder = mxGetPr( (mxArray *)element);
+          *I0 = *place_holder - 1.;
+          *(I0+1) = *(place_holder+1);
+        }
+        else if(!strcmp(interface_fields[i],"I1")){
+          place_holder = mxGetPr( (mxArray *)element);
+          *I1 = *place_holder - 1.;
+          *(I1+1) = *(place_holder+1);
+        }
+        else if(!strcmp(interface_fields[i],"J0")){
+          place_holder = mxGetPr( (mxArray *)element);
+          *J0 = *place_holder - 1.;
+          *(J0+1) = *(place_holder+1);
+        }
+        else if(!strcmp(interface_fields[i],"J1")){
+          place_holder = mxGetPr( (mxArray *)element);
+          *J1 = *place_holder - 1.;
+          *(J1+1) = *(place_holder+1);
+        }
+        else if(!strcmp(interface_fields[i],"K0")){
+          place_holder = mxGetPr( (mxArray *)element);
+          *K0 = *place_holder - 1.;
+          if(*K0<0)
+            *K0 = 0.;
+          *(K0+1) = *(place_holder+1);
+        }
+        else if(!strcmp(interface_fields[i],"K1")){
+          place_holder = mxGetPr( (mxArray *)element);
+          *K1 = *place_holder - 1.;
+          if(*K1<0)
+            *K1 = 0.;
+          *(K1+1) = *(place_holder+1);
+        }
+        else{
+          throw runtime_error("element interface."+field_name+" not handled");
+        }
+      }
+      else{
+        throw runtime_error("Incorrect dimension on interfaces");
+      }
+    }
+    //printf("%d %d %d %d %d %d\n",(int)*I0,(int)*I1,(int)*J0,(int)*J1,(int)*K0,(int)*K1);  
+    input_counter++;
+  }
+  else{
+    throw runtime_error("Argument "+to_string(input_counter)+" was expected to be a structure");
+  }
+
+  /*Got interface*/
+  
+  //fprintf(stderr,"Got interface\n");
+  /*Get Isource*/
+  //check the dimensions
+  if( !mxIsEmpty(prhs[input_counter]) ){
+    ndims = mxGetNumberOfDimensions(prhs[input_counter]);
+    dimptr_out = mxGetDimensions( (mxArray *)prhs[input_counter]);
+    if( (ndims !=3) && (ndims !=2) )
+      throw runtime_error("Isource should be 3- or 2- dimensional");
+    if( ndims ==3 ){
+      if( !( (dimptr_out[0]==8) && (dimptr_out[1]==((int)(J1[0]-J0[0]+1))) && (dimptr_out[2]==((int)(K1[0]-K0[0]+1))) ) )
+	throw runtime_error("Isource has incorresct size");
+    }
+    else{
+      if( !( (dimptr_out[0]==8) && (dimptr_out[1]==((int)(J1[0]-J0[0]+1))) ))
+	throw runtime_error("Isource has incorrect size");
+    }
+    if(!mxIsComplex( (mxArray *)prhs[input_counter]))
+      throw runtime_error("Isource should be complex, use a call of complex(real(Isource),imag(Isource)) in matlab if necessary");
+    if( ndims==2 ){
+      IsourceR = castMatlab3DArray(mxGetPr( (mxArray *)prhs[input_counter]), dimptr_out[0], dimptr_out[1], 0);
+      IsourceI = castMatlab3DArray(mxGetPi( (mxArray *)prhs[input_counter++]), dimptr_out[0], dimptr_out[1], 0);
+    }
+    else{
+      IsourceR = castMatlab3DArray(mxGetPr( (mxArray *)prhs[input_counter]), dimptr_out[0], dimptr_out[1], dimptr_out[2]);
+      IsourceI = castMatlab3DArray(mxGetPi( (mxArray *)prhs[input_counter++]), dimptr_out[0], dimptr_out[1], dimptr_out[2]);
+    }
+  }
+  else{
+    fprintf(stderr, "Isource is empty\n");
+    input_counter++;
+  }
+  /*Got Isource*/
+  //fprintf(stderr,"Got   Isource\n");
+  /*Get Jsource*/
+  if( !mxIsEmpty(prhs[input_counter]) ){
+    ndims = mxGetNumberOfDimensions(prhs[input_counter]);
+    dimptr_out = mxGetDimensions( (mxArray *)prhs[input_counter]);
+    if( (ndims !=3) && (ndims !=2) )
+      throw runtime_error("Jsource should be 3- or 2- dimensional");
+    if(ndims==3){
+      if( !( (dimptr_out[0]==8) && (dimptr_out[1]==((int)(I1[0]-I0[0]+1))) && (dimptr_out[2]==((int)(K1[0]-K0[0]+1))) ) )
+	throw runtime_error("Jsource has incorrect size");
+    }
+    else{
+      if( !( (dimptr_out[0]==8) && (dimptr_out[1]==((int)(I1[0]-I0[0]+1)))))
+	throw runtime_error("Jsource has incorrect size");
+    }
+    if(!mxIsComplex( (mxArray *)prhs[input_counter]))
+      throw runtime_error("Jsource should be complex, use a call of complex(real(Jsource),imag(Jsource)) in matlab if necessary");
+    if( ndims==2 ){
+      JsourceR = castMatlab3DArray(mxGetPr( (mxArray *)prhs[input_counter]), dimptr_out[0], dimptr_out[1], 0);
+      JsourceI = castMatlab3DArray(mxGetPi( (mxArray *)prhs[input_counter++]), dimptr_out[0], dimptr_out[1], 0);
+    }
+    else{
+      JsourceR = castMatlab3DArray(mxGetPr( (mxArray *)prhs[input_counter]), dimptr_out[0], dimptr_out[1], dimptr_out[2]);
+      JsourceI = castMatlab3DArray(mxGetPi( (mxArray *)prhs[input_counter++]), dimptr_out[0], dimptr_out[1], dimptr_out[2]);
+    } 
+  }
+  else{
+    fprintf(stderr, "Jsource is empty\n");
+    input_counter++;
+  }
+  /*Got Jsource*/
+
+  //fprintf(stderr,"Got   Jsource\n");
+  /*Get Ksource*/
+  if( !mxIsEmpty(prhs[input_counter]) ){
+    ndims = mxGetNumberOfDimensions(prhs[input_counter]);
+    fprintf(stderr,"Ksource-1\n");
+    dimptr_out = mxGetDimensions( (mxArray *)prhs[input_counter]);
+    fprintf(stderr,"Ksource-2\n");
+    if( ndims ==2 ){
+      fprintf(stderr,"Ksource-3 (%d)\n",ndims);
+      //throw runtime_error("Ksource should be 3 dimensional\n");
+    }
+    if( ndims ==3 ){
+      if( !( (dimptr_out[0]==8) && (dimptr_out[1]==((int)(I1[0]-I0[0]+1))) && (dimptr_out[2]==((int)(J1[0]-J0[0]+1))) ) )
+        fprintf(stderr, "Ksource has incorresct size\n");
+    }
+    else if(ndims==2){
+	if( !( (dimptr_out[0]==8) && (dimptr_out[1]==((int)(I1[0]-I0[0]+1))) && (0==((int)(J1[0]-J0[0]+1))) ) )
+    fprintf(stderr, "Ksource has incorresct size\n");
+    }
+    fprintf(stderr,"Ksource-4\n");
+    if(!mxIsComplex( (mxArray *)prhs[input_counter]))
+      throw runtime_error("Ksource should be complex, use a call of complex(real(Ksource),imag(Ksource)) in matlab if necessary");
+    
+    fprintf(stderr,"Ksource-5\n");
+    fprintf(stderr,"KsourceR: %d,%d,%d\n",dimptr_out[0], dimptr_out[1], dimptr_out[2]);
+    if(ndims==2){
+      KsourceR = castMatlab3DArray(mxGetPr( (mxArray *)prhs[input_counter]), dimptr_out[0], dimptr_out[1], 1);
+      fprintf(stderr,"Ksource-6a\n");
+      KsourceI = castMatlab3DArray(mxGetPi( (mxArray *)prhs[input_counter++]), dimptr_out[0], dimptr_out[1], 1);
+      fprintf(stderr,"KsourceR[0][0][0]: %e\n", KsourceR[0][0][0]);
+    }
+    else{
+      KsourceR = castMatlab3DArray(mxGetPr( (mxArray *)prhs[input_counter]), dimptr_out[0], dimptr_out[1], dimptr_out[2]);
+      fprintf(stderr,"Ksource-6b\n");
+      KsourceI = castMatlab3DArray(mxGetPi( (mxArray *)prhs[input_counter++]), dimptr_out[0], dimptr_out[1], dimptr_out[2]);
+    }
+  }
+  else{
+    fprintf(stderr, "Ksource is empty\n");
+    input_counter++;
+  }
+  /*Got Ksource*/
+  //fprintf(stderr,"Got   Ksource\n");
+  /*Get grid_labels*/
+  if(mxIsStruct(prhs[input_counter])){
+    num_fields = mxGetNumberOfFields(prhs[input_counter]);
+    //check that all fields are present
+    if(num_fields != 3){
+      throw runtime_error("grid_labels should have 3 members, it has " + to_string(num_fields));
+    }
+    for(int i=0;i<3;i++){
+      element = mxGetField( (mxArray *)prhs[input_counter], 0, grid_labels_fields[i]);
+      ndims = mxGetNumberOfDimensions(element);
+      string material_element = Cmaterial_elements[i];
+      string grid_label = grid_labels_fields[i];
+
+      if( ndims == 2 ){
+        dimptr_out = mxGetDimensions(element);
+        if(dimptr_out[0] != 1){
+          throw runtime_error("Incorrect dimension on Cmaterial: " + material_element);
+        }
+        if(!strcmp(grid_labels_fields[i],"x_grid_labels")){
+          x_grid_labels = mxGetPr( (mxArray *)element);
+        }
+        else if(!strcmp(grid_labels_fields[i],"y_grid_labels")){
+          y_grid_labels = mxGetPr( (mxArray *)element);
+        }
+        else if(!strcmp(grid_labels_fields[i],"z_grid_labels")){
+          z_grid_labels = mxGetPr( (mxArray *)element);
+        }
+        else{
+          throw runtime_error("element grid_labels. "+grid_label+" not handled");
+        }
+      }
+      else{
+	      throw runtime_error("Incorrect dimension on grid_labels. " + material_element);
+      }
+    }
+    
+    input_counter++;
+  }
+  /*Get grid_labels*/
+  //fprintf(stderr,"Got   grid_labels\n");
+  /*Get tvec_E - no longer used*/
+  /*
+    if(mxIsDouble(prhs[input_counter])){
+    tvec_E = mxGetPr(prhs[input_counter]); 
+    input_counter++;
+    }
+    else{
+    sprintf(message_buffer, "Expected tvec_E to be a double vector");
+    mexfprintf(message_buffer);
+    } 
+  */
+  /*Got tvec_E*/
+
+  /*Get omega_an*/
+
+  if(mxIsDouble(prhs[input_counter])){
+    omega_an = mxGetPr( (mxArray *)prhs[input_counter]);
+    params.omega_an = *omega_an;
+    input_counter++;
+  }
+  else{
+    throw runtime_error("expected omega_an to be a double");
+  }
+
+  /*Got omega_an*/
+
+  /*Get to_l*/
+
+  if(mxIsDouble(prhs[input_counter])){
+    to_l = mxGetPr( (mxArray *)prhs[input_counter]);  
+    input_counter++;
+  }
+  else{
+    throw runtime_error("expected to_l to be a double");
+  }
+
+  /*Got to_l*/
+
+  /*Get hwhm*/
+  
+  if(mxIsDouble(prhs[input_counter])){
+    hwhm = mxGetPr( (mxArray *)prhs[input_counter]);  
+    input_counter++;
+  }
+  else{
+    throw runtime_error("expected hwhm to be a double");
+  }
+
+  /*Got hwhm*/
+
+  /*Get Dxl*/
+  
+  if(mxIsDouble(prhs[input_counter])){
+    Dxl = (int *)malloc(sizeof(int));
+    place_holder = mxGetPr( (mxArray *)prhs[input_counter]);
+    *Dxl = (int)*place_holder;
+    input_counter++;
+  }
+  else{
+    throw runtime_error("expected Dxl to be a double, although i will cast it as an int!");
+  }
+
+  /*Got Dxl*/
+
+  /*Get Dxu*/
+  
+  if(mxIsDouble(prhs[input_counter])){
+    Dxu = (int *)malloc(sizeof(int));
+    place_holder = mxGetPr( (mxArray *)prhs[input_counter]);
+    *Dxu = (int)*place_holder;
+    input_counter++;
+  }
+  else{
+    throw runtime_error("expected Dxu to be a double, although i will cast it as an int!");
+  }
+
+  /*Got Dxu*/
+
+  /*Get Dyl*/
+  
+  if(mxIsDouble(prhs[input_counter])){
+    Dyl = (int *)malloc(sizeof(int));
+    place_holder = mxGetPr( (mxArray *)prhs[input_counter]);
+    *Dyl = (int)*place_holder;
+    input_counter++;
+  }
+  else{
+    throw runtime_error("expected Dyl to be a double, although i will cast it as an int!");
+  }
+
+  /*Got Dyl*/
+
+  /*Get Dyu*/
+  
+  if(mxIsDouble(prhs[input_counter])){
+    Dyu = (int *)malloc(sizeof(int));
+    place_holder = mxGetPr( (mxArray *)prhs[input_counter]);
+    *Dyu = (int)*place_holder;
+    input_counter++;
+  }
+  else{
+    throw runtime_error("expected Dyu to be a double, although i will cast it as an int!");
+  }
+
+  /*Got Dyu*/
+
+  /*Get Dzl*/
+  
+  if(mxIsDouble(prhs[input_counter])){
+    Dzl = (int *)malloc(sizeof(int));
+    place_holder = mxGetPr( (mxArray *)prhs[input_counter]);
+    *Dzl = (int)*place_holder;
+    input_counter++;
+  }
+  else{
+    throw runtime_error("expected Dzl to be a double, although i will cast it as an int!");
+  }
+
+  /*Got Dzl*/
+
+  /*Get Dzu*/
+  
+  if(mxIsDouble(prhs[input_counter])){
+    Dzu = (int *)malloc(sizeof(int));
+    place_holder = mxGetPr( (mxArray *)prhs[input_counter]);
+    *Dzu = (int)*place_holder;
+    input_counter++;
+  }
+  else{
+    throw runtime_error("expected Dzu to be a double, although i will cast it as an int!");
+  }
+
+  /*Got Dzu*/
+
+  /*Get lower_boundary_update
+  
+    if(mxIsDouble(prhs[input_counter])){
+    lower_boundary_update = (int *)malloc(sizeof(int));
+    place_holder = mxGetPr( (mxArray *)prhs[input_counter]);
+    *lower_boundary_update = (int)*place_holder;
+    input_counter++;
+    }
+    else{
+    sprintf(message_buffer, "expected lower_boundary_update to be a double");
+    mexfprintf(message_buffer);
+    } 
+    Got lower_boundary_update*/
+
+  /*Get Nt*/
+  if(mxIsDouble(prhs[input_counter])){
+    Nt = (int *)malloc(sizeof(int));
+    place_holder = mxGetPr( (mxArray *)prhs[input_counter]);  
+    *Nt = (int)*place_holder;  
+    input_counter++;
+  }
+  else{
+    throw runtime_error("expected Nt to be a double");
+  }
+  /*Got Nt*/
+
+  /*Get dt*/
+  
+  if(mxIsDouble(prhs[input_counter])){
+    params.dt = *mxGetPr( (mxArray *)prhs[input_counter]);
+    input_counter++;
+  }
+  else{
+    throw runtime_error("expected dt to be a double");
+  }
+
+  /*Got dt*/
+
+  /*Get tind*/
+  if(mxIsDouble(prhs[input_counter])){
+    start_tind = (int)(*mxGetPr( (mxArray *)prhs[input_counter]));
+    input_counter++;
+  }
+  else{
+    throw runtime_error("expected start_tind to be a double");
+  }
+  /*Got tind*/
+
+  /*Get sourcemode*/
+  if(mxIsChar(prhs[input_counter])){
+    sourcemodestr = (char *)malloc((1+(int)mxGetNumberOfElements( (mxArray *)prhs[input_counter]))*sizeof(char));
+    string sourcemode_string = sourcemodestr;
+    mxGetString((mxArray *)prhs[input_counter], sourcemodestr, (1+(int)mxGetNumberOfElements( (mxArray *)prhs[input_counter])));
+    if( !strncmp(sourcemodestr,"steadystate",11) )
+      sourcemode = sm_steadystate;
+    else if( !strncmp(sourcemodestr,"pulsed",6) )
+      sourcemode = sm_pulsed;
+    else{
+      throw runtime_error("value of sourcemode ("+sourcemode_string+") is invalid\n");
+    }
+    free(sourcemodestr);
+    input_counter++;
+  }
+  else{
+    throw runtime_error("Expected sourcemode to be a string");
+  }
+  /*Got sourcemode*/
+
+  /*Get runmode*/
+  if(mxIsChar(prhs[input_counter])){
+    sourcemodestr = (char *)malloc((1+(int)mxGetNumberOfElements( (mxArray *)prhs[input_counter]))*sizeof(char));
+    string runmode_string = sourcemodestr;
+    mxGetString( (mxArray *)prhs[input_counter], sourcemodestr, (1+(int)mxGetNumberOfElements( (mxArray *)prhs[input_counter])));
+    if( !strncmp(sourcemodestr,"complete",8) )
+      runmode = rm_complete;
+    else if( !strncmp(sourcemodestr,"analyse",7) )
+      runmode = rm_analyse;
+    else{
+      throw runtime_error("value of runmode ("+runmode_string+") is invalid\n");
+    }
+    free(sourcemodestr);
+    input_counter++;
+  }
+  else{
+    throw runtime_error("Expected runmode to be a string");
+  }
+  /*Got runmode*/
+
+  /*Get exphasorsvolume*/
+  if(mxIsDouble(prhs[input_counter])){
+    exphasorsvolume = (int)*mxGetPr( (mxArray *)prhs[input_counter++]);
+
+  }
+  else{
+    throw runtime_error("expected exphasorsvolume to be a double");
+  }
+  /*Got exphasorsvolume*/
+
+  /*Get exphasorssurface*/
+  if(mxIsDouble(prhs[input_counter])){
+    exphasorssurface = (int)*mxGetPr( (mxArray *)prhs[input_counter++]);
+  }
+  else{
+    throw runtime_error("expected exphasorssurface to be a double");
+  }
+  /*Got exphasorssurface*/
+
+  /*Get intphasorssurface*/
+  if(mxIsDouble(prhs[input_counter])){
+    intphasorssurface = (int)*mxGetPr( (mxArray *)prhs[input_counter++]);
+  }
+  else{
+    throw runtime_error("expected intphasorssurface to be a double");
+  }
+  /*Got intphasorssurface*/
+
+  /*Get phasorsurface*/
+  /*Only do if exphasorssurface is true*/
+  if( exphasorssurface && runmode==rm_complete){
+    ndims = mxGetNumberOfDimensions(prhs[input_counter]);
+    dimptr_out = mxGetDimensions( (mxArray *)prhs[input_counter]);
+    if(ndims !=2){
+      throw runtime_error("expected phasorsurface to be a vector of length 6");
+    }
+    if(dimptr_out[0]*dimptr_out[1] !=6){
+      throw runtime_error("expected phasorsurface to be a vector of length 6");
+    }
+    //now safe to extract the indices
+    for(i=0;i<6;i++){
+      cuboid[i] = (int)*(mxGetPr( (mxArray *)prhs[input_counter])+i) - 1;//must go from matlab coords to C
+      if(cuboid[i]<0){
+	cuboid[i] = 0;
+	
+      }   
+    }
+    if(J_tot==0)
+      if( cuboid[2] != cuboid[3] ){
+	      throw runtime_error("When doing a 2D simulation, J0 should equal J1 in phasorsurface.");
+      }
+
+  }
+  input_counter++;
+  /*Got phasorsurface*/
+  //fprintf(stderr,"Got   phasorsurface\n");
+  /*Get phasorinc*/
+  if(mxIsDouble(prhs[input_counter])){
+    double *tmpptr = mxGetPr( (mxArray *)prhs[input_counter++]);
+    for(i=0;i<3;i++)
+      phasorinc[i] = (int)tmpptr[i];
+  }
+  else{
+    throw runtime_error("expected phasorinc to be a double");
+  }
+  /*Got phasorinc*/
+
+  /*Get dimension*/
+  mxGetString( (mxArray *)prhs[input_counter],dimension_str,3);
+  //now set the dimension integer
+  if( !strcmp(dimension_str,"3") )
+    dimension = THREE;
+  else if( !strcmp(dimension_str,"TE") )
+    dimension = TE;
+  else
+    dimension = TM;
+  
+  input_counter++;
+  /*Got dimension*/
+
+  /*Get conductive_aux */
+
+  if(mxIsStruct(prhs[input_counter])){
+    num_fields = mxGetNumberOfFields(prhs[input_counter]);
+    if(num_fields != 3){
+      throw runtime_error("conductive_aux should have 3 members, it has " + to_string(num_fields));
+    }
+    for(int i=0;i<3;i++){
+      element = mxGetField( (mxArray *)prhs[input_counter], 0, conductive_aux_elements[i]);
+      string element_name = conductive_aux_elements[i];
+      ndims = mxGetNumberOfDimensions(element);
+      if( ndims == 2 ){
+	dimptr_out = mxGetDimensions(element);
+	if( !(dimptr_out[0] == 1 ||dimptr_out[0] == 0) ){ 
+	  //sprintf(message_buffer, "Incorrect dimension on conductive_aux.%s",conductive_aux_elements[i]);
+	  //mexfprintf(message_buffer);
+	}
+      }
+      if(!strcmp(conductive_aux_elements[i],"rho_x")){
+	rho_x = mxGetPr(element);
+      }
+      else if(!strcmp(conductive_aux_elements[i],"rho_y")){
+	rho_y = mxGetPr(element);
+      }
+      else if(!strcmp(conductive_aux_elements[i],"rho_z")){
+	rho_z = mxGetPr(element);
+      }
+      else{
+	throw runtime_error("element conductive_aux. "+element_name+" not handled");
+      }
+    }
+  }
+  else{
+    throw runtime_error("Argument "+to_string(input_counter)+
+                        " was expected to be a structure (conductive_aux)");
+  }
+  input_counter++;
+  /*Get conductive_aux */
+
+  /*Get dispersive_aux*/
+  if( !mxIsEmpty(prhs[input_counter]) ){
+    if(mxIsStruct(prhs[input_counter])){
+      num_fields = mxGetNumberOfFields(prhs[input_counter]);
+      if( num_fields != 9 ){
+	      throw runtime_error("dispersive_aux should have 9 elements, it has " + to_string(num_fields));
+      }
+      for(int i=0;i<9;i++){
+        element = mxGetField( (mxArray *)prhs[input_counter], 0, dispersive_aux_elements[i]);
+        string element_name = dispersive_aux_elements[i];
+        if(!strcmp(dispersive_aux_elements[i],"alpha")){
+          ml_alpha = mxGetPr(element);
+        }
+        else if(!strcmp(dispersive_aux_elements[i],"beta")){
+          ml_beta = mxGetPr(element);
+        }
+        else if(!strcmp(dispersive_aux_elements[i],"gamma")){
+          ml_gamma = mxGetPr(element);
+        }
+        else if(!strcmp(dispersive_aux_elements[i],"kappa_x")){
+          ml_kappa_x = mxGetPr(element);
+        }
+        else if(!strcmp(dispersive_aux_elements[i],"kappa_y")){
+          ml_kappa_y = mxGetPr(element);
+        }
+        else if(!strcmp(dispersive_aux_elements[i],"kappa_z")){
+          ml_kappa_z = mxGetPr(element);
+        }
+        else if(!strcmp(dispersive_aux_elements[i],"sigma_x")){
+          ml_sigma_x = mxGetPr(element);
+        }
+        else if(!strcmp(dispersive_aux_elements[i],"sigma_y")){
+          ml_sigma_y = mxGetPr(element);
+        }
+        else if(!strcmp(dispersive_aux_elements[i],"sigma_z")){
+          ml_sigma_z = mxGetPr(element);
+        }
+        else{
+          throw runtime_error("element dispersive_aux. "+element_name+" not handled");
+        }
+      }
+    }
+    else{
+      throw runtime_error("Argument "+ to_string(input_counter) +
+                          " was expected to be a structure (dispersive_aux)");
+    }
+  }
+
+  input_counter++;
+  /*Got dispersive_aux*/
+
+  /*Get structure*/
+  if( !mxIsEmpty(prhs[input_counter]) ){
+    ndims = mxGetNumberOfDimensions(prhs[input_counter]);
+    dimptr_out = mxGetDimensions((mxArray *)prhs[input_counter]);
+    if(ndims!=2){
+      //fprintf(stderr,"ndims: %d\n",ndims);
+      throw runtime_error("structure should be a 2D matrix");
+    }
+    if( dimptr_out[0] != 2 || dimptr_out[1] != (I_tot+1))
+      throw runtime_error("structure should have dimension 2 x (I_tot+1) ");
+    //castMatlab2DArrayInt(int *array, int nrows, int ncols)
+    structure = castMatlab2DArrayInt((int *)mxGetPr((mxArray *)prhs[input_counter]),2,I_tot+1);
+    //    fprintf(stderr,"%2d %2d %2d\n%2d %2d %2d\n",structure[0][0],structure[1][0],structure[2][0],structure[0][1],structure[1][1],structure[1][1]);
+    
+    is_structure = 1;
+  }
+  else
+    is_structure = 0;
+  input_counter++;
+  
+  /*Got structure*/
+
+  /*Get f_ex_vec*/
+  if( !mxIsEmpty(prhs[input_counter]) ){
+    ndims = mxGetNumberOfDimensions(prhs[input_counter]);
+    dimptr_out = mxGetDimensions((mxArray *)prhs[input_counter]);
+    fprintf(stderr,"f_ex_vec has ndims=%d, N=%d\n",ndims,dimptr_out[0]);
+
+    if(ndims!=2){
+      throw runtime_error("f_ex_vec should be an array with N>0 elements");
+    }
+    if( !( (dimptr_out[0]==1) || (dimptr_out[1]==1) ) )
+      throw runtime_error("f_ex_vec should be an array with N>0 elements");
+    if(dimptr_out[0]>dimptr_out[1])
+      N_f_ex_vec=dimptr_out[0];
+    else
+      N_f_ex_vec=dimptr_out[1];
+    f_ex_vec=(double *)mxGetPr((mxArray *)prhs[input_counter]);
+  }
+  else{
+    N_f_ex_vec=1;
+    f_ex_vec=(double *)malloc(sizeof(double));
+    f_ex_vec[0]=omega_an[0]/2./dcpi;
+  }
+  input_counter++;
+  /*Got f_ex_vec*/
+
+  /*Get exdetintegral*/
+  if( !mxIsEmpty(prhs[input_counter]) ){
+    if( mxGetNumberOfElements(prhs[input_counter]) != 1)
+      fprintf(stderr,"exdetintegral has %d elements, it should only have 1.\n",(int)mxGetNumberOfElements(prhs[input_counter]));
+    exdetintegral = (int)*(mxGetPr((mxArray *)prhs[input_counter]));
+  }
+  else
+    exdetintegral = 0;
+  input_counter++;
+  /*Got exdetintegral*/
+
+  
+  if(exdetintegral==1){
+    /*Get f_vec*/
+    if( !mxIsEmpty(prhs[input_counter]) ){
+      if(mxIsStruct(prhs[input_counter])){
+	num_fields = mxGetNumberOfFields(prhs[input_counter]);
+	if(num_fields != 2){
+	  throw runtime_error("f_vec should have 2 members, it has " + to_string(num_fields));
+	}
+	element = mxGetField( (mxArray *)prhs[input_counter], 0, "fx_vec");
+	fx_vec = mxGetPr(element);
+	Nfx_vec = mxGetNumberOfElements(element);
+
+	element = mxGetField( (mxArray *)prhs[input_counter], 0, "fy_vec");
+	fy_vec = mxGetPr(element);
+	Nfy_vec = mxGetNumberOfElements(element);
+  
+      }
+    }
+    input_counter++;
+    /*Got f_vec*/
+
+    /*Get Pupil*/
+    if( !mxIsEmpty(prhs[input_counter]) ){
+      ndims = mxGetNumberOfDimensions(prhs[input_counter]);
+      dimptr_out = mxGetDimensions(prhs[input_counter]);
+      if(ndims!=2)
+	fprintf(stderr,"Pupil should be two dimensional\n");
+      if( dimptr_out[0]!=Nfx_vec || dimptr_out[1]!=Nfy_vec )
+	fprintf(stderr,"Pupil has dimension %dx%d yet it should have dimension %dx%d\n",dimptr_out[0],dimptr_out[1],Nfx_vec,Nfy_vec);
+      Pupil = castMatlab2DArray(mxGetPr(prhs[input_counter]),dimptr_out[0],dimptr_out[1]);
+    }
+    input_counter++;
+    /*Got Pupil*/
+
+    /*Get D_tilde*/
+    if( !mxIsEmpty(prhs[input_counter]) ){
+      if(mxIsStruct(prhs[input_counter])){
+	num_fields = mxGetNumberOfFields(prhs[input_counter]);
+	if(num_fields != 2){
+	  throw runtime_error("D_tilde should have 2 members, it has " + to_string(num_fields));
+	}
+	element = mxGetField( (mxArray *)prhs[input_counter], 0, "Dx_tilde");
+	ndims = mxGetNumberOfDimensions(element);
+	dimptr_out = mxGetDimensions(element);
+	if(ndims!=3)
+	  fprintf(stderr,"Dx_tilde should be three dimensional\n");
+	
+	Ndetmodes = dimptr_out[0];
+	
+	if( dimptr_out[1]!=Nfx_vec || dimptr_out[2]!=Nfy_vec )
+	  fprintf(stderr,"Dx_tilde has dimension %dx%dx%d yet it should have dimension %dx%dx%d\n",dimptr_out[0],dimptr_out[1],dimptr_out[2],dimptr_out[0],Nfx_vec,Nfy_vec);
+
+	/*Now create Dx_tilde*/
+	//fprintf(stderr,"Dx_tilde: %d x %d x %d\n",Ndetmodes,Nfx_vec,Nfy_vec);
+	Dx_tilde = (complex<double> ***)malloc(sizeof(complex<double> **)*Nfy_vec);
+	for(int j=0;j<Nfy_vec;j++){
+	  Dx_tilde[j]=(complex<double> **)malloc(sizeof(complex<double> *)*Nfx_vec);
+	  for(int i=0;i<Nfx_vec;i++){
+	    Dx_tilde[j][i] = (complex<double> *)malloc(sizeof(complex<double>)*Ndetmodes);
+	  }
+	}
+
+	D_temp_re = castMatlab3DArray(mxGetPr(element),dimptr_out[0],dimptr_out[1],dimptr_out[2]);
+	D_temp_im = castMatlab3DArray(mxGetPi(element),dimptr_out[0],dimptr_out[1],dimptr_out[2]);
+
+
+	for(int k=0;k<Ndetmodes;k++)
+	  for(int j=0;j<Nfy_vec;j++)
+	    for(int i=0;i<Nfx_vec;i++){
+	      Dx_tilde[j][i][k] = D_temp_re[j][i][k] + I*D_temp_im[j][i][k];
+	    }
+	//fprintf(stderr,"Dx_tilde[2][3][5]: %e + i%e\n",real(Dx_tilde[4][2][1]),imag(Dx_tilde[4][2][1]));
+	freeCastMatlab3DArray(D_temp_re,Nfy_vec);freeCastMatlab3DArray(D_temp_im,Nfy_vec);
+
+	element = mxGetField( (mxArray *)prhs[input_counter], 0, "Dy_tilde");
+	ndims = mxGetNumberOfDimensions(element);
+	dimptr_out = mxGetDimensions(element);
+	if(ndims!=3)
+	  fprintf(stderr,"Dy_tilde should be three dimensional\n");
+		
+	if( dimptr_out[1]!=Nfx_vec || dimptr_out[2]!=Nfy_vec )
+	  fprintf(stderr,"Dx_tilde has dimension %dx%dx%d yet it should have dimension %dx%dx%d\n",dimptr_out[0],dimptr_out[1],dimptr_out[2],dimptr_out[0],Nfx_vec,Nfy_vec);
+
+	/*Now create Dy_tilde*/
+	
+	Dy_tilde = (complex<double> ***)malloc(sizeof(complex<double> **)*Nfy_vec);
+	for(int j=0;j<Nfy_vec;j++){
+	  Dy_tilde[j]=(complex<double> **)malloc(sizeof(complex<double> *)*Nfx_vec);
+	  for(int i=0;i<Nfx_vec;i++){
+	    Dy_tilde[j][i] = (complex<double> *)malloc(sizeof(complex<double>)*Ndetmodes);
+	  }
+	}
+	
+	D_temp_re = castMatlab3DArray(mxGetPr(element),dimptr_out[0],dimptr_out[1],dimptr_out[2]);
+	D_temp_im = castMatlab3DArray(mxGetPi(element),dimptr_out[0],dimptr_out[1],dimptr_out[2]);
+
+
+	for(int k=0;k<Ndetmodes;k++)
+	  for(int j=0;j<Nfy_vec;j++)
+	    for(int i=0;i<Nfx_vec;i++){
+	      Dy_tilde[j][i][k] = D_temp_re[j][i][k] + I*D_temp_im[j][i][k];
+	    }
+	freeCastMatlab3DArray(D_temp_re,Nfy_vec);freeCastMatlab3DArray(D_temp_im,Nfy_vec);
+      }
+    }
+    input_counter++;
+    /*Got D_tilde*/
+
+    /*Get k_det_obs*/
+    if( !mxIsEmpty(prhs[input_counter]) ){
+      if( mxGetNumberOfElements(prhs[input_counter]) != 1){
+        int n = (int)mxGetNumberOfElements(prhs[input_counter]);
+        throw runtime_error("k_det_obs has "+to_string(n)+" elements, it should only have 1.\n");
+      }
+
+      k_det_obs_global = (int)*mxGetPr((mxArray *)prhs[input_counter]) - 1;
+    }
+    input_counter++;
+    /*Got k_det_obs*/    
+    //now set z_obs
+    z_obs = z_grid_labels[k_det_obs_global];
+    
+  }//end of if(exdetintegral==1)
+  else
+    input_counter+=4;//need to advance beyond fields which were not read in as exdetintegral was set to 0
+  
+  /*Get air_interface*/
+  if( !mxIsEmpty(prhs[input_counter]) ){
+    air_interface_present=1;
+    air_interface = *mxGetPr((mxArray *)prhs[input_counter]);
+    fprintf(stderr,"air_interface: %e\nz_obs: %e\n",air_interface,z_obs);
+  }
+  else{
+    air_interface_present=0;
+  }
+  input_counter++;
+  /*Got air_interface*/
+
+  /*Get intmatprops*/
+  if( !mxIsEmpty(prhs[input_counter]) ){
+    intmatprops = (int)*mxGetPr((mxArray *)prhs[input_counter]);
+  }
+  else{
+    intmatprops = 0;
+  }
+  input_counter++;
+  /*Got intmatprops*/
+
+  /*Get intmethod*/
+  if( !mxIsEmpty(prhs[input_counter]) ){
+    intmethod = (int)*mxGetPr((mxArray *)prhs[input_counter]);
+  }
+  else{
+    intmethod = 1;
+  }
+  fprintf(stderr,"intmethod=%d\n",intmethod);
+  input_counter++;
+  /*Got intmatprops*/
+
+  /*Get tdfield*/
+  if(mxIsStruct(prhs[input_counter])){
+    fprintf(stderr,"tdfield 01\n");
+    num_fields = mxGetNumberOfFields(prhs[input_counter]);
+   
+    //check that all fields are present
+    if(num_fields != 2){
+      throw runtime_error("tdfield should have 2 members, it has " + to_string(num_fields));
+    }
+    element = mxGetField( (mxArray *)prhs[input_counter], 0, "exi");
+    //fprintf(stderr,"isempty ?: (%d)\n", !mxIsEmpty(element));
+    if(!mxIsEmpty(element)){
+      ndims = mxGetNumberOfDimensions(element);
+      dimptr_out = mxGetDimensions(element);
+      exi = castMatlab3DArray( mxGetPr( (mxArray *)element ), dimptr_out[0], dimptr_out[1], dimptr_out[2]);
+      exi_present = 1;
+      fprintf(stderr,"Got tdfield, ndims=%d, dims=(%d,%d,%d)\n",ndims,dimptr_out[0],dimptr_out[1],dimptr_out[2]);
+      fprintf(stderr,"ddfield is empty\n");
+    }
+    else{
+      exi_present = 0;
+      fprintf(stderr,"exi not present\n");
+    }
+      
+    /*
+    for(int iti=0;iti<(20000-1);iti++)
+      fprintf(stdout,"%e ",exi[iti][0][511]);
+    */
+    element = mxGetField( (mxArray *)prhs[input_counter], 0, "eyi");
+    if(!mxIsEmpty(element)){
+      ndims = mxGetNumberOfDimensions(element);
+      dimptr_out = mxGetDimensions(element);
+      eyi = castMatlab3DArray( mxGetPr( (mxArray *)element ), dimptr_out[0], dimptr_out[1], dimptr_out[2]);
+      eyi_present = 1;
+    }
+    else{
+      eyi_present = 0;
+      fprintf(stderr,"eyi not present\n");
+    }
+	
+    input_counter++;
+  }
+  /*Got tdfield*/
+
+  /*Get tdfdir*/
+  //fprintf(stderr,"tdfdir: %d (%d)\n", mxIsChar(prhs[input_counter]),input_counter);
+  if(mxIsChar(prhs[input_counter])){
+    tdfdirstr = (char *)malloc((1+(int)mxGetNumberOfElements( (mxArray *)prhs[input_counter]))*sizeof(char));
+    mxGetString( (mxArray *)prhs[input_counter], tdfdirstr, (1+(int)mxGetNumberOfElements( (mxArray *)prhs[input_counter])));
+    //fprintf(stderr,"tdfdirstr = %s\n",tdfdirstr);
+
+    //calculate the Ni_tdf
+    for(k=0;k<K_tot;k++)
+      if( (k % skip_tdf) == 0)
+	Nk_tdf++;
+    
+    for(i=0;i<I_tot;i++)
+      if( (i % skip_tdf) == 0)
+	Ni_tdf++;
+    fprintf(stderr,"Ni_tdf=%d, Nk_tdf=%d\n",Ni_tdf,Nk_tdf);
+    input_counter++;
+  }
+  /*Got tdfdir*/
+
+  /*Get fieldsample*/
+  if( !mxIsEmpty(prhs[input_counter]) ){
+    if(mxIsStruct(prhs[input_counter])){
+      num_fields = mxGetNumberOfFields(prhs[input_counter]);
+      if(num_fields != 4){
+	      throw runtime_error("fieldsample should have 4 members, it has " + to_string(num_fields));
+      }
+      for(int i=0;i<4;i++){
+	element = mxGetField( (mxArray *)prhs[input_counter], 0, fieldsample_elements[i]);
+
+	if(!strcmp(fieldsample_elements[i],"i")){
+	  fieldsample_i = mxGetPr(element);
+	  N_fieldsample_i = mxGetNumberOfElements(element);
+	  //fprintf(stderr,"Number of elements in fieldsample_i: %d\n",N_fieldsample_i);
+	}
+	else if(!strcmp(fieldsample_elements[i],"j")){
+	  fieldsample_j = mxGetPr(element);
+	  N_fieldsample_j = mxGetNumberOfElements(element);
+	}
+	else if(!strcmp(fieldsample_elements[i],"k")){
+	  fieldsample_k = mxGetPr(element);
+	  N_fieldsample_k = mxGetNumberOfElements(element);
+	}
+	else if(!strcmp(fieldsample_elements[i],"n")){
+	  fieldsample_n = mxGetPr(element);
+	  N_fieldsample_n = mxGetNumberOfElements(element);
+	}
+      }
+      
+    }
+    input_counter++;
+  }
+  else{
+    N_fieldsample_i = 0;
+    N_fieldsample_j = 0;
+    N_fieldsample_k = 0;
+    N_fieldsample_n = 0;
+    
+  }
+
+  /*Get campssample*/
+  if( !mxIsEmpty(prhs[input_counter]) ){
+    num_fields = mxGetNumberOfFields(prhs[input_counter]);
+    fprintf(stderr,"num_fields=%d\n",num_fields);
+    if(num_fields != 2){
+	    throw runtime_error("campssample should have 2 members, it has " + to_string(num_fields));
+    }
+    for(int i=0;i<2;i++){
+      element = mxGetField( (mxArray *)prhs[input_counter], 0, campssample_elements[i]);
+      if(!strcmp(campssample_elements[i],"vertices")){
+        if( !mxIsEmpty(element) ){
+          dimptr_out = mxGetDimensions(element);
+          fprintf(stderr,"found vertices (%d x %d)\n", dimptr_out[0], dimptr_out[1]);
+          vertices = castMatlab2DArrayInt((int *)mxGetPr( (mxArray *)element), dimptr_out[0], dimptr_out[1]);
+          //fprintf(stderr,"vertices[1000] = %d %d %d\n",vertices[0][10],vertices[1][10],vertices[2][10]);
+          nvertices =  dimptr_out[0];
+          //convert vertices to index base 0
+
+          for( int j=0;j<nvertices;j++)
+            for( int k=0;k<3;k++){
+              vertices[k][j] = vertices[k][j] - 1;
+            }
+        }
+      }
+      else if(!strcmp(campssample_elements[i],"components")){
+
+        if( !mxIsEmpty(element) ){
+          dimptr_out = mxGetDimensions(element);
+          components = (int *)mxGetPr( (mxArray *)element);
+          if( dimptr_out[0] > dimptr_out[1] ){
+            ncomponents = dimptr_out[0];
+          }
+          else{
+            ncomponents = dimptr_out[1];
+          }
+        }
+        fprintf(stderr,"found components (%d)\n",ncomponents);
+      }
+    }
+  }
+  else{
+    fprintf(stderr, "campssample is empty\n");
+  }
+    
+  /*Got campssample*/
+  //fprintf(stderr,"Number of elements in fieldsample_*: %d %d %d %d\n",N_fieldsample_i,N_fieldsample_j,N_fieldsample_k,N_fieldsample_n);
+  /*Got fieldsample*/
+
+  /*Deduce the refractive index of the first layer of the multilayer, or of the bulk of homogeneous*/
+  refind = sqrt(1./(freespace_Cbx[0]/params.dt*dx)/eo);
+  fprintf(stderr,"refind=%e\n",refind);
+  /*Setup temporary storage for detector sensitivity evaluation*/
+  if(exdetintegral){
+    //These are 2D matrices in row-major order
+    Ex_t = (fftw_complex*) fftw_malloc( (J_tot-*Dyl-*Dyu)*(I_tot-*Dxl-*Dxu)*sizeof(fftw_complex));
+    Ey_t = (fftw_complex*) fftw_malloc( (J_tot-*Dyl-*Dyu)*(I_tot-*Dxl-*Dxu)*sizeof(fftw_complex));
+
+    pex_t = fftw_plan_dft_2d(I_tot-*Dxl-*Dxu, J_tot-*Dyl-*Dyu, Ex_t, Ex_t, FFTW_FORWARD, FFTW_MEASURE);
+    pey_t = fftw_plan_dft_2d(I_tot-*Dxl-*Dxu, J_tot-*Dyl-*Dyu, Ey_t, Ey_t, FFTW_FORWARD, FFTW_MEASURE);
+    
+    fprintf(stderr,"Ex_t_cm has size %dx%d\n",(J_tot-*Dyl-*Dyu),(I_tot-*Dxl-*Dxu));
+    Ex_t_cm = (complex<double> **)malloc(sizeof(complex<double> *)*(J_tot-*Dyl-*Dyu));Ey_t_cm = (complex<double> **)malloc(sizeof(complex<double> *)*(J_tot-*Dyl-*Dyu));
+    for(int j=0;j<(J_tot-*Dyl-*Dyu);j++){
+      Ex_t_cm[j] = (complex<double> *)malloc(sizeof(complex<double>)*(I_tot-*Dxl-*Dxu));Ey_t_cm[j] = (complex<double> *)malloc(sizeof(complex<double>)*(I_tot-*Dxl-*Dxu));
+    }
+  }
+  
+  double f_max=0.;
+  for(int ifx=0;ifx<N_f_ex_vec;ifx++)
+    if(f_ex_vec[ifx]>f_max)
+      f_max=f_ex_vec[ifx];
+
+
+  if (!useCD){//only perform if using the PSTD method
+    //find the largest dimension, i.e., maximum of I_tot, J_tot and K_tot
+    max_IJK = I_tot;
+    if( J_tot > max_IJK )
+      max_IJK = J_tot;
+    if ( K_tot > max_IJK )
+      max_IJK = K_tot;
+
+    //establish additional memory buffers which are used by the PSTD method
+    ca_vec = (double **)malloc( sizeof(double *)*omp_get_max_threads());
+    cb_vec = (double **)malloc( sizeof(double *)*omp_get_max_threads());
+    cc_vec = (double **)malloc( sizeof(double *)*omp_get_max_threads());
+
+    for(i=0;i<omp_get_max_threads();i++){
+      ca_vec[i] = (double *)malloc( sizeof(double)*(max_IJK+1));
+      cb_vec[i] = (double *)malloc( sizeof(double)*(max_IJK+1));
+      cc_vec[i] = (double *)malloc( sizeof(double)*(max_IJK+1));
+    }
+
+    eh_vec = (fftw_complex **) malloc(sizeof(fftw_complex*)*omp_get_max_threads());
+    for(i=0;i<omp_get_max_threads();i++)
+      *(eh_vec+i) = (fftw_complex*) fftw_malloc(sizeof(fftw_complex)*(max_IJK+1));
+    for(i = 0;i<(max_IJK+1);i++){
+      eh_vec[omp_get_thread_num()][i][0]=0.;
+      eh_vec[omp_get_thread_num()][i][1]=0.;
+    }
+    
+    N_e_x = I_tot - 1 + 1;
+    N_e_y = J_tot - 1 + 1;
+    N_e_z = K_tot - 1 + 1;
+    N_h_x = I_tot + 1;
+    N_h_y = J_tot + 1;
+    N_h_z = K_tot + 1;
+
+    pf_exy = (fftw_plan *) malloc(sizeof(fftw_plan *)*omp_get_max_threads());
+    pb_exy = (fftw_plan *) malloc(sizeof(fftw_plan *)*omp_get_max_threads());
+    pf_exz = (fftw_plan *) malloc(sizeof(fftw_plan *)*omp_get_max_threads());
+    pb_exz = (fftw_plan *) malloc(sizeof(fftw_plan *)*omp_get_max_threads());
+    pf_eyx = (fftw_plan *) malloc(sizeof(fftw_plan *)*omp_get_max_threads());
+    pb_eyx = (fftw_plan *) malloc(sizeof(fftw_plan *)*omp_get_max_threads());
+    pf_eyz = (fftw_plan *) malloc(sizeof(fftw_plan *)*omp_get_max_threads());
+    pb_eyz = (fftw_plan *) malloc(sizeof(fftw_plan *)*omp_get_max_threads());
+    pf_ezx = (fftw_plan *) malloc(sizeof(fftw_plan *)*omp_get_max_threads());
+    pb_ezx = (fftw_plan *) malloc(sizeof(fftw_plan *)*omp_get_max_threads());
+    pf_ezy = (fftw_plan *) malloc(sizeof(fftw_plan *)*omp_get_max_threads());
+    pb_ezy = (fftw_plan *) malloc(sizeof(fftw_plan *)*omp_get_max_threads());
+
+    pf_hxy = (fftw_plan *) malloc(sizeof(fftw_plan *)*omp_get_max_threads());
+    pb_hxy = (fftw_plan *) malloc(sizeof(fftw_plan *)*omp_get_max_threads());
+    pf_hxz = (fftw_plan *) malloc(sizeof(fftw_plan *)*omp_get_max_threads());
+    pb_hxz = (fftw_plan *) malloc(sizeof(fftw_plan *)*omp_get_max_threads());
+    pf_hyx = (fftw_plan *) malloc(sizeof(fftw_plan *)*omp_get_max_threads());
+    pb_hyx = (fftw_plan *) malloc(sizeof(fftw_plan *)*omp_get_max_threads());
+    pf_hyz = (fftw_plan *) malloc(sizeof(fftw_plan *)*omp_get_max_threads());
+    pb_hyz = (fftw_plan *) malloc(sizeof(fftw_plan *)*omp_get_max_threads());
+    pf_hzx = (fftw_plan *) malloc(sizeof(fftw_plan *)*omp_get_max_threads());
+    pb_hzx = (fftw_plan *) malloc(sizeof(fftw_plan *)*omp_get_max_threads());
+    pf_hzy = (fftw_plan *) malloc(sizeof(fftw_plan *)*omp_get_max_threads());
+    pb_hzy = (fftw_plan *) malloc(sizeof(fftw_plan *)*omp_get_max_threads());
+
+    for(i=0;i<omp_get_max_threads();i++){
+      pf_exy[i] = fftw_plan_dft_1d(N_e_y, eh_vec[i], eh_vec[i], FFTW_FORWARD, FFTW_MEASURE);
+      pb_exy[i] = fftw_plan_dft_1d(N_e_y, eh_vec[i], eh_vec[i], FFTW_BACKWARD, FFTW_MEASURE);
+      pf_exz[i] = fftw_plan_dft_1d(N_e_z, eh_vec[i], eh_vec[i], FFTW_FORWARD, FFTW_MEASURE);
+      pb_exz[i] = fftw_plan_dft_1d(N_e_z, eh_vec[i], eh_vec[i], FFTW_BACKWARD, FFTW_MEASURE);
+      pf_eyx[i] = fftw_plan_dft_1d(N_e_x, eh_vec[i], eh_vec[i], FFTW_FORWARD, FFTW_MEASURE);
+      pb_eyx[i] = fftw_plan_dft_1d(N_e_x, eh_vec[i], eh_vec[i], FFTW_BACKWARD, FFTW_MEASURE);
+      pf_eyz[i] = fftw_plan_dft_1d(N_e_z, eh_vec[i], eh_vec[i], FFTW_FORWARD, FFTW_MEASURE);
+      pb_eyz[i] = fftw_plan_dft_1d(N_e_z, eh_vec[i], eh_vec[i], FFTW_BACKWARD, FFTW_MEASURE);
+      pf_ezx[i] = fftw_plan_dft_1d(N_e_x, eh_vec[i], eh_vec[i], FFTW_FORWARD, FFTW_MEASURE);
+      pb_ezx[i] = fftw_plan_dft_1d(N_e_x, eh_vec[i], eh_vec[i], FFTW_BACKWARD, FFTW_MEASURE);
+      pf_ezy[i] = fftw_plan_dft_1d(N_e_y, eh_vec[i], eh_vec[i], FFTW_FORWARD, FFTW_MEASURE);
+      pb_ezy[i] = fftw_plan_dft_1d(N_e_y, eh_vec[i], eh_vec[i], FFTW_BACKWARD, FFTW_MEASURE);
+      
+      pf_hxy[i] = fftw_plan_dft_1d(N_h_y, eh_vec[i], eh_vec[i], FFTW_FORWARD, FFTW_MEASURE);
+      pb_hxy[i] = fftw_plan_dft_1d(N_h_y, eh_vec[i], eh_vec[i], FFTW_BACKWARD, FFTW_MEASURE);
+      pf_hxz[i] = fftw_plan_dft_1d(N_h_z, eh_vec[i], eh_vec[i], FFTW_FORWARD, FFTW_MEASURE);
+      pb_hxz[i] = fftw_plan_dft_1d(N_h_z, eh_vec[i], eh_vec[i], FFTW_BACKWARD, FFTW_MEASURE);
+      pf_hyx[i] = fftw_plan_dft_1d(N_h_x, eh_vec[i], eh_vec[i], FFTW_FORWARD, FFTW_MEASURE);
+      pb_hyx[i] = fftw_plan_dft_1d(N_h_x, eh_vec[i], eh_vec[i], FFTW_BACKWARD, FFTW_MEASURE);
+      pf_hyz[i] = fftw_plan_dft_1d(N_h_z, eh_vec[i], eh_vec[i], FFTW_FORWARD, FFTW_MEASURE);
+      pb_hyz[i] = fftw_plan_dft_1d(N_h_z, eh_vec[i], eh_vec[i], FFTW_BACKWARD, FFTW_MEASURE);
+      pf_hzx[i] = fftw_plan_dft_1d(N_h_x, eh_vec[i], eh_vec[i], FFTW_FORWARD, FFTW_MEASURE);
+      pb_hzx[i] = fftw_plan_dft_1d(N_h_x, eh_vec[i], eh_vec[i], FFTW_BACKWARD, FFTW_MEASURE);
+      pf_hzy[i] = fftw_plan_dft_1d(N_h_y, eh_vec[i], eh_vec[i], FFTW_FORWARD, FFTW_MEASURE);
+      pb_hzy[i] = fftw_plan_dft_1d(N_h_y, eh_vec[i], eh_vec[i], FFTW_BACKWARD, FFTW_MEASURE);
+    }
+
+    dk_e_x = (fftw_complex*)fftw_malloc(sizeof(fftw_complex)*(N_e_x));
+    dk_e_y = (fftw_complex*)fftw_malloc(sizeof(fftw_complex)*(N_e_y));
+    dk_e_z = (fftw_complex*)fftw_malloc(sizeof(fftw_complex)*(N_e_z));
+    
+    dk_h_x = (fftw_complex*)fftw_malloc(sizeof(fftw_complex)*(N_h_x));
+    dk_h_y = (fftw_complex*)fftw_malloc(sizeof(fftw_complex)*(N_h_y));
+    dk_h_z = (fftw_complex*)fftw_malloc(sizeof(fftw_complex)*(N_h_z));
+    
+    init_diff_shift_op( -0.5, dk_e_x, N_e_x);
+    init_diff_shift_op( -0.5, dk_e_y, N_e_y);
+    init_diff_shift_op( -0.5, dk_e_z, N_e_z);
+
+    init_diff_shift_op(  0.5, dk_h_x, N_h_x);
+    init_diff_shift_op(  0.5, dk_h_y, N_h_y);
+    init_diff_shift_op(  0.5, dk_h_z, N_h_z);
+   
+
+  }
+  /*Now evaluate Np*/
+  //evaluate maximum optical frequency
+
+  Np=(int)floor(1./(2.5*params.dt*f_max));
+  //double dtp = ((double)Np)*params.dt;
+  //fprintf(stderr,"Np=%d, dtp=%e\n",Np,dtp);
+
+  //calculate Npe, the temporal DFT will be evaluated whenever tind incriments by Npe
+  for(tind = start_tind; tind < *Nt; tind++)
+    if( (tind-start_tind) % Np == 0)
+      Npe++;
+  fprintf(stderr,"Np=%d, Nt=%d, Npe=%d, f_max=%e,Npraw=%e \n",Np,*Nt,Npe,f_max,2.5*params.dt*f_max);
+  //fprintf(stderr,"Pre 01\n");
+  //initialise E_norm and H_norm
+  auto E_norm=(complex<double> *)malloc(N_f_ex_vec*sizeof(complex<double>));
+  auto H_norm=(complex<double> *)malloc(N_f_ex_vec*sizeof(complex<double>));
+  for(int ifx=0;ifx<N_f_ex_vec;ifx++){
+    E_norm[ifx]=0.;
+    H_norm[ifx]=0.;
+  }
+  
+  //fprintf(stderr,"Pre 02\n");
+
+  //fprintf(stderr,"Qos 00 (%d) (%d,%d,%d,%d):\n",J_tot,cuboid[0], cuboid[1],cuboid[4], cuboid[5]);
+  /*set up surface mesh if required*/
+
+  if( exphasorssurface && runmode==rm_complete){
+    if(J_tot==0)
+      conciseCreateBoundary(cuboid[0], cuboid[1],cuboid[4], cuboid[5], 
+			    &mx_surface_vertices, &mx_surface_facets);
+    else
+      conciseTriangulateCuboidSkip( cuboid[0], cuboid[1], cuboid[2], 
+				    cuboid[3], cuboid[4], cuboid[5],
+				    phasorinc[0],phasorinc[1],phasorinc[2],
+				    &mx_surface_vertices, &mx_surface_facets);
+    //fprintf(stderr,"Qos 00a:\n");
+    //we don't need the facets so destroy the matrix now to save memory
+    mxDestroyArray(mx_surface_facets);
+    dimptr_out = mxGetDimensions(mx_surface_vertices);
+    n_surface_vertices = dimptr_out[0];
+    //cast the vertex array as a 2-d integer array
+    surface_vertices = castMatlab2DArrayInt((int *)mxGetPr( (mxArray *)mx_surface_vertices), dimptr_out[0], dimptr_out[1]);
+    //create space for the complex amplitudes E and H around the surface. These will be in a large complex
+    //array with each line being of the form Re(Ex) Im(Ex) Re(Ey) ... Im(Hz). Each line corresponds to the 
+    //the vertex with the same line as in surface_vertices
+    ndims   = 3;
+
+    dims[0] = n_surface_vertices;
+    dims[1] = 6; //one for each component of field
+    dims[2] = N_f_ex_vec;
+
+    mx_surface_amplitudes = mxCreateNumericArray( ndims, (const mwSize *)dims, mxDOUBLE_CLASS, mxCOMPLEX);
+    surface_EHr = castMatlab3DArray( mxGetPr( (mxArray *)mx_surface_amplitudes), dims[0], dims[1], dims[2]);
+    surface_EHi = castMatlab3DArray( mxGetPi( (mxArray *)mx_surface_amplitudes), dims[0], dims[1], dims[2]);
+    //now need to add a command to update the complex amplitudes
+  }
+
+  //fprintf(stderr,"Pre 03\n");
+  /*Now set up the phasor array, we will have 3 complex output arrays for Ex, Ey and Ez.
+    Phasors are extracted over the range Dxl + 3 - 1 to I_tot - Dxu - 1 to avoid pml cells
+    see page III.80 for explanation of the following. This has been extended so that interpolation
+    is done at the end of the FDTD run and also to handle the case of when there is no PML in place
+    more appropriatley*/
+  if( *Dxl )
+    pind_il = *Dxl + 2;
+  else
+    pind_il = 0;
+
+  if( *Dxu )
+    pind_iu = I_tot - *Dxu - 1;
+  else
+    pind_iu = I_tot;
+  
+
+  if( *Dyl )
+    pind_jl = *Dyl + 2;
+  else
+    pind_jl = 0;
+  
+  if( *Dyu )
+    pind_ju = J_tot - *Dyu - 1;
+  else
+    pind_ju = J_tot;
+  
+  
+  if( *Dzl )
+    pind_kl = *Dzl + 2;
+  else
+    pind_kl = 0;
+  
+  if( *Dzu )
+    pind_ku = K_tot - *Dzu - 1;
+  else
+    pind_ku = K_tot;
+
+  //fprintf(stderr,"Pre 04\n");
+  //fprintf(stderr,"pind_ju: %d, pind_jl: %d, J_tot: %d\n",pind_ju,pind_jl,J_tot);
+  /*     
+	 pind_il = 0;
+	 pind_iu = I_tot;
+	 pind_jl = 0;
+	 pind_ju = J_tot;
+  */
+    
+ //fprintf(stderr,"Qos 01:\n");
+
+  /*  dims[0] = I_tot - *Dxu - *Dxl - 3 + 1;
+      dims[1] = J_tot - *Dyu - *Dyl - 3 + 1;
+      dims[2] = K_tot - *Dzu - *Dzl - 3 + 1;*/
+  
+  if( runmode == rm_complete && exphasorsvolume ){
+    ndims = 3;
+
+    dims[0] = pind_iu - pind_il + 1;
+    dims[1] = pind_ju - pind_jl + 1;
+    dims[2] = pind_ku - pind_kl + 1;
+    
+    fprintf(stderr,"dims:(%d,%d,%d)\n",dims[0],dims[1],dims[2]);
+    
+    plhs[0] = mxCreateNumericArray( ndims, (const mwSize *)dims, mxDOUBLE_CLASS, mxCOMPLEX); //Ex
+    plhs[1] = mxCreateNumericArray( ndims, (const mwSize *)dims, mxDOUBLE_CLASS, mxCOMPLEX); //Ey
+    plhs[2] = mxCreateNumericArray( ndims, (const mwSize *)dims, mxDOUBLE_CLASS, mxCOMPLEX); //Ez
+    
+    plhs[3] = mxCreateNumericArray( ndims, (const mwSize *)dims, mxDOUBLE_CLASS, mxCOMPLEX); //Hx
+    plhs[4] = mxCreateNumericArray( ndims, (const mwSize *)dims, mxDOUBLE_CLASS, mxCOMPLEX); //Hy
+    plhs[5] = mxCreateNumericArray( ndims, (const mwSize *)dims, mxDOUBLE_CLASS, mxCOMPLEX); //Hz
+
+    ExR = castMatlab3DArray(mxGetPr( (mxArray *)plhs[0]), dims[0], dims[1], dims[2]);
+    ExI = castMatlab3DArray(mxGetPi( (mxArray *)plhs[0]), dims[0], dims[1], dims[2]);
+    
+    EyR = castMatlab3DArray(mxGetPr( (mxArray *)plhs[1]), dims[0], dims[1], dims[2]);
+    EyI = castMatlab3DArray(mxGetPi( (mxArray *)plhs[1]), dims[0], dims[1], dims[2]);
+    
+    EzR = castMatlab3DArray(mxGetPr( (mxArray *)plhs[2]), dims[0], dims[1], dims[2]);
+    EzI = castMatlab3DArray(mxGetPi( (mxArray *)plhs[2]), dims[0], dims[1], dims[2]);
+
+    HxR = castMatlab3DArray(mxGetPr( (mxArray *)plhs[3]), dims[0], dims[1], dims[2]);
+    HxI = castMatlab3DArray(mxGetPi( (mxArray *)plhs[3]), dims[0], dims[1], dims[2]);
+    
+    HyR = castMatlab3DArray(mxGetPr( (mxArray *)plhs[4]), dims[0], dims[1], dims[2]);
+    HyI = castMatlab3DArray(mxGetPi( (mxArray *)plhs[4]), dims[0], dims[1], dims[2]);
+
+    HzR = castMatlab3DArray(mxGetPr( (mxArray *)plhs[5]), dims[0], dims[1], dims[2]);
+    HzI = castMatlab3DArray(mxGetPi( (mxArray *)plhs[5]), dims[0], dims[1], dims[2]);
+    //fprintf(stderr,"Pre 05\n");
+    //fprintf(stderr,"Qos 02:\n");
+    //these will ultimately be copies of the phasors used to test convergence
+    if(sourcemode==sm_steadystate){
+      dummy_array[0] = mxCreateNumericArray( ndims, (const mwSize *)dims, mxDOUBLE_CLASS, mxCOMPLEX); //Ex
+      dummy_array[1] = mxCreateNumericArray( ndims, (const mwSize *)dims, mxDOUBLE_CLASS, mxCOMPLEX); //Ey
+      dummy_array[2] = mxCreateNumericArray( ndims, (const mwSize *)dims, mxDOUBLE_CLASS, mxCOMPLEX); //Ez
+    }
+    //fprintf(stderr,"Pre 06\n");
+    //fprintf(stderr,"Qos 03:\n");
+    if( sourcemode==sm_steadystate ){
+      ExR2 = castMatlab3DArray(mxGetPr( (mxArray *)dummy_array[0]), dims[0], dims[1], dims[2]);
+      ExI2 = castMatlab3DArray(mxGetPi( (mxArray *)dummy_array[0]), dims[0], dims[1], dims[2]);
+    
+      EyR2 = castMatlab3DArray(mxGetPr( (mxArray *)dummy_array[1]), dims[0], dims[1], dims[2]);
+      EyI2 = castMatlab3DArray(mxGetPi( (mxArray *)dummy_array[1]), dims[0], dims[1], dims[2]);
+    
+      EzR2 = castMatlab3DArray(mxGetPr( (mxArray *)dummy_array[2]), dims[0], dims[1], dims[2]);
+      EzI2 = castMatlab3DArray(mxGetPi( (mxArray *)dummy_array[2]), dims[0], dims[1], dims[2]);
+    }
+    //fprintf(stderr,"Pre 07\n");
+    //this will be a copy of the phasors which are extracted from the previous cycle
+    
+    //fprintf(stderr,"Qos 04:\n");
+    
+    //now construct the grid labels
+    label_dims[0] = 1;
+    label_dims[1] = dims[0];
+    plhs[10] = mxCreateNumericArray( 2, (const mwSize *)label_dims, mxDOUBLE_CLASS, mxREAL); //x
+    x_grid_labels_out = mxGetPr( (mxArray *)plhs[10]);
+    
+    label_dims[0] = 1;
+    label_dims[1] = dims[1];
+    //fprintf(stderr,"plhs[11]: %d,%d\n",label_dims[0],label_dims[1] );
+    plhs[11] = mxCreateNumericArray( 2, (const mwSize *)label_dims, mxDOUBLE_CLASS, mxREAL); //y
+    y_grid_labels_out = mxGetPr( (mxArray *)plhs[11]);
+    
+    label_dims[0] = 1;
+    label_dims[1] = dims[2];
+    plhs[12] = mxCreateNumericArray( 2, (const mwSize *)label_dims, mxDOUBLE_CLASS, mxREAL); //y
+    z_grid_labels_out = mxGetPr( (mxArray *)plhs[12]);
+    //fprintf(stderr,"Pre 08\n");
+  }
+  else{
+    //initialise to empty matrices
+    //fprintf(stderr,"Pre 09\n");
+    ndims = 2;
+    
+    dims[0] = 0;
+    dims[1] = 0;
+    
+    plhs[0] = mxCreateNumericArray( ndims, (const mwSize *)dims, mxDOUBLE_CLASS, mxCOMPLEX); //Ex
+    plhs[1] = mxCreateNumericArray( ndims, (const mwSize *)dims, mxDOUBLE_CLASS, mxCOMPLEX); //Ey
+    plhs[2] = mxCreateNumericArray( ndims, (const mwSize *)dims, mxDOUBLE_CLASS, mxCOMPLEX); //Ez
+    
+    plhs[3] = mxCreateNumericArray( ndims, (const mwSize *)dims, mxDOUBLE_CLASS, mxCOMPLEX); //Hx
+    plhs[4] = mxCreateNumericArray( ndims, (const mwSize *)dims, mxDOUBLE_CLASS, mxCOMPLEX); //Hy
+    plhs[5] = mxCreateNumericArray( ndims, (const mwSize *)dims, mxDOUBLE_CLASS, mxCOMPLEX); //Hz
+
+    plhs[10] = mxCreateNumericArray( ndims, (const mwSize *)dims, mxDOUBLE_CLASS, mxCOMPLEX); //x_grid_labels_out
+    plhs[11] = mxCreateNumericArray( ndims, (const mwSize *)dims, mxDOUBLE_CLASS, mxCOMPLEX); //y_grid_labels_out
+    plhs[12] = mxCreateNumericArray( ndims, (const mwSize *)dims, mxDOUBLE_CLASS, mxCOMPLEX); //z_grid_labels_out
+  }
+  //fprintf(stderr,"Pre 10\n");
+  //fprintf(stderr,"Qos 05:\n");
+  //plhs[13] -> plhs[15] are the interpolated electric field values
+  //plhs[16] -> plhs[18] are the interpolated magnetic field values
+ 
+  //initialise arrays
+  if( runmode == rm_complete && exphasorsvolume ){
+    initialiseDouble3DArray(ExR, dims[0], dims[1], dims[2]);
+    initialiseDouble3DArray(ExI, dims[0], dims[1], dims[2]);
+    initialiseDouble3DArray(EyR, dims[0], dims[1], dims[2]);
+    initialiseDouble3DArray(EyI, dims[0], dims[1], dims[2]);
+    initialiseDouble3DArray(EzR, dims[0], dims[1], dims[2]);
+    initialiseDouble3DArray(EzI, dims[0], dims[1], dims[2]);
+    
+    initialiseDouble3DArray(HxR, dims[0], dims[1], dims[2]);
+    initialiseDouble3DArray(HxI, dims[0], dims[1], dims[2]);
+    initialiseDouble3DArray(HyR, dims[0], dims[1], dims[2]);
+    initialiseDouble3DArray(HyI, dims[0], dims[1], dims[2]);
+    initialiseDouble3DArray(HzR, dims[0], dims[1], dims[2]);
+    initialiseDouble3DArray(HzI, dims[0], dims[1], dims[2]);
+  }
+//fprintf(stderr,"Pre 11\n");
+  if( exdetintegral && runmode==rm_complete){
+    ndims = 2;
+    dims[0] = 1;
+    dims[1] = 1;
+    const char *fieldnames[] = {"Idx","Idy"};
+    plhs[26] = mxCreateStructArray(ndims,(const mwSize *)dims,2,fieldnames);
+ 
+    ndims = 2;
+    dims[0] = Ndetmodes;
+    dims[1] = N_f_ex_vec;
+  
+    mx_Idx = mxCreateNumericArray( ndims, (const mwSize *)dims, mxDOUBLE_CLASS, mxCOMPLEX);
+    Idx_re = castMatlab2DArray(mxGetPr(mx_Idx),dims[0],dims[1]);
+    Idx_im = castMatlab2DArray(mxGetPi(mx_Idx),dims[0],dims[1]);
+    
+    mx_Idy = mxCreateNumericArray( ndims, (const mwSize *)dims, mxDOUBLE_CLASS, mxCOMPLEX);
+    Idy_re = castMatlab2DArray(mxGetPr(mx_Idy),dims[0],dims[1]);
+    Idy_im = castMatlab2DArray(mxGetPi(mx_Idy),dims[0],dims[1]);
+
+    Idx = (complex<double> **)malloc(sizeof(complex<double> *)*N_f_ex_vec);
+    Idy = (complex<double> **)malloc(sizeof(complex<double> *)*N_f_ex_vec);
+    
+    for(int ifx=0;ifx<N_f_ex_vec;ifx++){
+      Idx[ifx]=(complex<double> *)malloc(sizeof(complex<double>)*Ndetmodes);
+      Idy[ifx]=(complex<double> *)malloc(sizeof(complex<double>)*Ndetmodes);
+      for(int im=0;im<Ndetmodes;im++){
+	Idx[ifx][im]=0.;
+	Idy[ifx][im]=0.;
+      }
+    }
+
+    for(int im=0;im<Ndetmodes;im++){
+      for(int ifx=0;ifx<N_f_ex_vec;ifx++){
+	Idx_re[ifx][im]=0.;Idx_im[ifx][im]=0.;Idy_re[ifx][im]=0.;Idy_im[ifx][im]=0.;
+      }
+    }
+
+    mxSetField(plhs[26],0,"Idx",mx_Idx);
+    mxSetField(plhs[26],0,"Idy",mx_Idy);
+  }
+  else{
+    ndims = 2;
+    dims[0] = 0;
+    dims[1] = 0;
+    
+    plhs[26] = mxCreateNumericArray( ndims, (const mwSize *)dims, mxDOUBLE_CLASS, mxCOMPLEX);
+  }
+//fprintf(stderr,"Pre 12\n");
+  if(runmode == rm_complete && sourcemode==sm_steadystate && exphasorsvolume){
+    initialiseDouble3DArray(ExR2, dims[0], dims[1], dims[2]);
+    initialiseDouble3DArray(ExI2, dims[0], dims[1], dims[2]);
+    initialiseDouble3DArray(EyR2, dims[0], dims[1], dims[2]);
+    initialiseDouble3DArray(EyI2, dims[0], dims[1], dims[2]);
+    initialiseDouble3DArray(EzR2, dims[0], dims[1], dims[2]);
+    initialiseDouble3DArray(EzI2, dims[0], dims[1], dims[2]);
+  }
+  //fprintf(stderr,"Pre 13\n");
+  /*This is just for efficiency */
+  K = K_tot - Dxl[0] - Dxu[0];
+
+  /*Now set up the phasor arrays for storing the fdtd version of the input fields,
+    these will be used in a boot strapping procedure. Calculated over a complete 
+    xy-plane. */
+  
+  ndims = 2;
+  dims[0] = I_tot;
+  dims[1] = J_tot + 1;
+  plhs[6] = mxCreateNumericArray( ndims, (const mwSize *)dims, mxDOUBLE_CLASS, mxCOMPLEX); //x electric field source phasor - boot strapping
+  iwave_lEx_Rbs = castMatlab2DArray(mxGetPr( (mxArray *)plhs[6]), dims[0], dims[1]);
+  iwave_lEx_Ibs = castMatlab2DArray(mxGetPi( (mxArray *)plhs[6]), dims[0], dims[1]);
+  initialiseDouble2DArray(iwave_lEx_Rbs, dims[0], dims[1]);
+  initialiseDouble2DArray(iwave_lEx_Ibs, dims[0], dims[1]);
+
+  dims[0] = I_tot + 1;
+  dims[1] = J_tot;
+  plhs[7] = mxCreateNumericArray( ndims, (const mwSize *)dims, mxDOUBLE_CLASS, mxCOMPLEX); //y electric field source phasor - boot strapping  
+  iwave_lEy_Rbs = castMatlab2DArray(mxGetPr( (mxArray *)plhs[7]), dims[0], dims[1]);
+  iwave_lEy_Ibs = castMatlab2DArray(mxGetPi( (mxArray *)plhs[7]), dims[0], dims[1]);
+  initialiseDouble2DArray(iwave_lEy_Rbs, dims[0], dims[1]);
+  initialiseDouble2DArray(iwave_lEy_Ibs, dims[0], dims[1]);
+  
+  dims[0] = I_tot + 1;
+  dims[1] = J_tot;
+  plhs[8] = mxCreateNumericArray( ndims, (const mwSize *)dims, mxDOUBLE_CLASS, mxCOMPLEX); //x magnetic field source phasor - boot strapping
+
+  iwave_lHx_Rbs = castMatlab2DArray(mxGetPr( (mxArray *)plhs[8]), dims[0], dims[1]);
+  iwave_lHx_Ibs = castMatlab2DArray(mxGetPi( (mxArray *)plhs[8]), dims[0], dims[1]);
+  initialiseDouble2DArray(iwave_lHx_Rbs, dims[0], dims[1]);
+  initialiseDouble2DArray(iwave_lHx_Ibs, dims[0], dims[1]);
+
+  dims[0] = I_tot;
+  dims[1] = J_tot + 1;
+  plhs[9] = mxCreateNumericArray( ndims, (const mwSize *)dims, mxDOUBLE_CLASS, mxCOMPLEX); //y magnetic field source phasor - boot strapping
+  iwave_lHy_Rbs = castMatlab2DArray(mxGetPr( (mxArray *)plhs[9]), dims[0], dims[1]);
+  iwave_lHy_Ibs = castMatlab2DArray(mxGetPi( (mxArray *)plhs[9]), dims[0], dims[1]);
+  initialiseDouble2DArray(iwave_lHy_Rbs, dims[0], dims[1]);
+  initialiseDouble2DArray(iwave_lHy_Ibs, dims[0], dims[1]);
+  
+  /*start dispersive*/
+
+  //work out if we have any disperive materials
+  is_disp = is_dispersive(materials,gamma, params.dt, I_tot, J_tot, K_tot);
+  //work out if we have conductive background
+  is_cond =  is_conductive(rho_x,rho_y,rho_z,I_tot,J_tot,K_tot);
+  //work out if we have a dispersive background
+  if(is_disp_ml)
+    is_disp_ml = is_dispersive_ml(ml_gamma, K_tot);
+  //  fprintf(stderr,"is_disp:%d, is_cond%d, is_disp_ml: %d\n",is_disp,is_cond,is_disp_ml);
+  //if we have dispersive materials we need to create additional field variables
+  if(is_disp || is_disp_ml){
+    allocate_auxilliary_mem(I_tot, J_tot, K_tot,
+			    &Exy_nm1, &Exz_nm1, 
+			    &Eyx_nm1, &Eyz_nm1,  
+			    &Ezx_nm1, &Ezy_nm1,
+			    &Jxy, &Jxz, 
+			    &Jyx, &Jyz,  
+			    &Jzx, &Jzy,
+			    &Jxy_nm1, &Jxz_nm1, 
+			    &Jyx_nm1, &Jyz_nm1,  
+			    &Jzx_nm1, &Jzy_nm1);
+  }
+//fprintf(stderr,"Pre 14\n");
+  if(is_cond){
+    allocate_auxilliary_mem_conductive(I_tot, J_tot, K_tot,
+				       &Jcxy, &Jcxz, 
+				       &Jcyx, &Jcyz,  
+				       &Jczx, &Jczy);
+  }
+  /*end dispersive*/
+
+  /*setup the output array for the sampled field*/
+  if( !((N_fieldsample_i == 0) || (N_fieldsample_j == 0) || (N_fieldsample_k == 0) || (N_fieldsample_n == 0)) ){
+    ndims   = 4;
+    dims[0] = N_fieldsample_i;
+    dims[1] = N_fieldsample_j;
+    dims[2] = N_fieldsample_k;
+    dims[3] = N_fieldsample_n;
+
+    mx_fieldsample = mxCreateNumericArray( ndims, (const mwSize *)dims, mxDOUBLE_CLASS, mxREAL);
+    fieldsample = castMatlab4DArray( mxGetPr(mx_fieldsample),N_fieldsample_i, N_fieldsample_j,N_fieldsample_k,N_fieldsample_n);
+    //these variables are temporary storage to reduce the need for interpolation during the algorithm
+  }
+  else{
+    ndims   = 4;
+    dims[0] = 0;
+    dims[1] = 0;
+    dims[2] = 0;
+    dims[3] = 0;
+    
+    mx_fieldsample = mxCreateNumericArray( ndims, (const mwSize *)dims, mxDOUBLE_CLASS, mxREAL);
+  }
+  plhs[27] = mx_fieldsample;
+
+  if(nvertices>0){
+      ndims   = 3;
+      dims[0] = nvertices;
+      dims[1] = ncomponents;
+      dims[2] = N_f_ex_vec;
+      mx_camplitudes = mxCreateNumericArray( ndims, (const mwSize *)dims, mxDOUBLE_CLASS, mxCOMPLEX); 
+      camplitudesR = castMatlab3DArray(mxGetPr(mx_camplitudes),dims[0],dims[1],dims[2]);
+      camplitudesI = castMatlab3DArray(mxGetPi(mx_camplitudes),dims[0],dims[1],dims[2]);
+      
+  }
+  else{
+    ndims   = 3;
+    dims[0] = 0;
+    dims[1] = 0;
+    dims[2] = 0;
+    mx_camplitudes = mxCreateNumericArray( ndims, (const mwSize *)dims, mxDOUBLE_CLASS, mxCOMPLEX); 
+    
+  }
+  plhs[28] = mx_camplitudes;
+  //fprintf(stderr,"Pre 15\n");
+  /*end of setup the output array for the sampled field*/
+
+  
+  
+  /*set up the parameters for the phasor convergence procedure*/
+  /*First we set dt so that an integer number of time periods fits within a sinusoidal period
+   */
+  double Nsteps_tmp = 0.0;
+  double dt_old;
+  if(sourcemode==sm_steadystate){
+    dt_old = params.dt;
+    Nsteps_tmp = ceil(2.*dcpi/omega_an[0]/params.dt*3);
+    params.dt = 2.*dcpi/omega_an[0]*3/Nsteps_tmp;
+  }
+  
+  //fprintf(stderr,"Pre 16\n");
+  if(sourcemode==sm_steadystate && runmode == rm_complete)
+    fprintf(stderr,"Changing dt from %.10e to %.10e\n",dt_old,params.dt);
+  Nsteps = (int)lround(Nsteps_tmp);
+  //fprintf(stderr,"Pre 17\n");
+  //Nsteps = (int)(floor(3*2.*dcpi/(omega_an[0]*params.dt)) + 1.);//the number of time steps in a sinusoidal period
+  dft_counter = 0;
+    //fprintf(stderr,"Pre 18\n");
+  /*Nt should be an integer number of Nsteps in the case of steady-state operation*/
+  if(sourcemode==sm_steadystate && runmode == rm_complete)
+    if(*Nt/Nsteps*Nsteps != *Nt){
+      fprintf(stderr,"Changing the value of Nt from %d to",*Nt);
+      *Nt = *Nt/Nsteps*Nsteps;
+      fprintf(stderr," %d for correct phasor extraction\n",*Nt);
+    }
+  //fprintf(stderr,"Pre 19\n");
+
+  if( (runmode==rm_complete)&&(sourcemode==sm_steadystate))
+    printf("Nsteps: %d \n",Nsteps);
+
+  /*An optimization step in the 2D (J_tot==0) case, try to work out if we have either 
+    of TE or TM, ie, not both*/
+  int ksource_nz[4];
+  for (int icomp=0;icomp<4;icomp++)
+    ksource_nz[icomp]=0;
+  //fprintf(stderr,"Pre 20\n");
+  if(J_tot==0){
+    
+    
+    for (int icomp=0;icomp<4;icomp++)
+      for(i=0;i<(I_tot+1);i++){
+	ksource_nz[icomp] = ksource_nz[icomp] || (fabs(KsourceI[0][i-((int)I0[0])][icomp])>1.0e-15 )|| (fabs(KsourceR[0][i-((int)I0[0])][icomp])>1.0e-15 );
+      }
+       
+    //for (int icomp=0;icomp<4;icomp++)
+    //	fprintf(stderr,"ksource_nz[%d] = %d\n",icomp,ksource_nz[icomp]);
+    
+  }
+  //fprintf(stderr,"Pre 21\n");
+  /*
+    In the J_tot==0 2D version, the 'TE' case involves components Ey, Hx and Hz
+    'TM' case involves components Ex, Ez and Hy
+
+    Ey and Hx receive an input from the source condition only if ksource_nz[2] or ksource_nz[1]
+    are non-zero. 
+
+    Ex and Hy receive an input from the source condition only if ksource_nz[3] or ksource_nz[0]
+    are non-zero. 
+
+    The idea is to use an alternative upper limit to the loop over j when we have J_tot==0. We currently have the followingloops 
+    in place for each of the component updates.
+
+    From the analysis below, we see that in all cases, the TE update has the following loop on j:
+    for(j=0;j<max(J_tot,1);j++)
+    whilst the TM case has:
+    for(j=0;j<(J_tot+1);j++)
+    
+    So we can create variables
+    J_tot_p1_bound     
+    and
+    J_tot_bound 
+
+    which would take the following values
+    3D:
+    J_tot_p1_bound = J_tot + 1;
+    J_tot_bound = J_tot;
+
+    2D:
+    TE:
+    J_tot_bound = 1;
+    Not TE:
+    J_tot_bound = 0;
+
+    TM:
+    J_tot_p1_bound = 1;
+    Not TM:
+    J_tot_p1_bound = 0;
+
+    Exy: Not involved in 2D
+    for(k=0;k<(K_tot+1);k++)
+    for(j=1;j<J_tot;j++)
+    for(i=0;i<I_tot;i++){
+
+    Exz: TM
+    for(k=1;k<K_tot;k++)
+    for(j=0;j<(J_tot+1);j++)
+    for(i=0;i<I_tot;i++){
+
+    Eyx: TE
+    for(k=0;k<(K_tot+1);k++)
+    for(j=0;j<max(J_tot,1);j++)
+    for(i=1;i<I_tot;i++){
+    
+    Eyz: TE
+    for(k=1;k<K_tot;k++)
+    for(j=0;j<max(J_tot,1);j++)
+    for(i=0;i<(I_tot+1);i++){
+
+    Ezx: TM
+    for(k=0;k<K_tot;k++)
+    for(j=0;j<(J_tot+1);j++)
+    for(i=1;i<I_tot;i++){
+
+    Ezy: Not involved in 2D
+    for(k=0;k<K_tot;k++)
+    for(j=1;j<J_tot;j++)
+    for(i=0;i<(I_tot+1);i++){
+
+    Hxy:  Not involved in 2D
+    for(k=0;k<K_tot;k++)
+    for(j=0;j<J_tot;j++)
+    for(i=0;i<(I_tot+1);i++)
+
+    Hxz: TE
+    for(k=0;k<K_tot;k++)
+    for(j=0;j<max(J_tot,1);j++)
+    for(i=0;i<(I_tot+1);i++){
+    
+    Hyx: TM
+    for(k=0;k<K_tot;k++)
+    for(j=0;j<(J_tot+1);j++)
+    for(i=0;i<I_tot;i++){
+
+    Hyz: TM
+    for(k=0;k<K_tot;k++){
+    for(j=0;j<(J_tot+1);j++)
+    for(i=0;i<I_tot;i++){
+
+    Hzx: TE
+    for(k=0;k<(K_tot+1);k++)
+    for(j=0;j<max(J_tot,1);j++)
+    for(i=0;i<I_tot;i++){
+
+    Hzy: Not involved in 2D
+    for(k=0;k<(K_tot+1);k++)
+    for(j=0;j<J_tot;j++)
+    for(i=0;i<I_tot;i++){
+  */    
+  //implement the above
+  int J_tot_bound = J_tot;
+  int J_tot_p1_bound = J_tot+1;
+  if(J_tot==0){
+    //TE case
+    if( ksource_nz[2] || ksource_nz[1] || eyi_present )
+      J_tot_bound = 1;
+    else
+      J_tot_bound = 0;
+
+    //TM case
+    if( ksource_nz[3] || ksource_nz[0] || exi_present)
+      J_tot_p1_bound = 1;
+    else
+      J_tot_p1_bound = 0;
+  }
+  //fprintf(stderr,"Pre 22a\n");
+  //fprintf(stderr,"Pre 22, %d\n",strcmp(tdfdirstr,""));
+  /*setup time domain field export matrices*/
+  if( strcmp(tdfdirstr,"") ){
+    ndims = 2;
+    dims[0] = Ni_tdf;
+    dims[1] = Nk_tdf;
+    ex_tdf_array = mxCreateNumericArray( ndims, (const mwSize *)dims, mxDOUBLE_CLASS, mxREAL);
+    ex_tdf = castMatlab2DArray( mxGetPr( (mxArray *)ex_tdf_array), dims[0], dims[1] );
+  }
+  
+//fprintf(stderr,"Pre 23\n");
+    
+  /*Start of FDTD iteration*/
+  //open a file for logging the times
+  /*The times of the E and H fields at the point where update equations are applied. 
+    time_H is actually the time of the H field when the E field consistency update is 
+    applied and vice versa. time_E > time_H below since after the E field consistency 
+    update the E field will have advanced one time step.
+
+    The interpretation of time is slightly complicated in the following. In what follows 
+    I write (tind*dt,(tind+1/2)*dt) to mean the time at which we currently know the
+    electric (tind*dt) and magnetic ( (tind+1/2)*dt ) fields.
+
+    Times before                Operation         Times after
+    (tind*dt,(tind+1/2)*dt)     Extract phasors   (tind*dt,(tind+1/2)*dt)
+    (tind*dt,(tind+1/2)*dt)     E field update    ( (tind+1)*dt,(tind+1/2)*dt)
+    ((tind+1)*dt,(tind+1/2)*dt) H field update    ( (tind+1)*dt,(tind+3/2)*dt)
+    ((tind+1)*dt,(tind+3/2)*dt) Normalisation extraction
+
+    We note that the extractPhasorENorm uses (tind+1)*dt and extractPhasorHNorm uses
+    (tind+1/2)*dt to perform the update equation in the DFT. This seems incorrect
+    at first but we note that they take the terms fte and fth as inputs respectively.
+    When one notes that fte is calculated using time_E and fth using time_H we see
+    that this indexing is correct, ie, time_E = (tind+1)*dt and time_H = (tind+1/2)*dt.
+  */
+//fprintf(stderr,"Pre 24\n");
+  double time_E;
+  double time_H;
+  t0 = (double)time(NULL);
+  //    fprintf(stderr,"start_tind: %d\n",start_tind);
+  //  fprintf(stdout,"dz: %e, c: %e, dz/c: %e\n",dz,light_v,dz/light_v);
+  //Begin of main iteration loop
+  auto main_loop_timer = Timer();
+
+  if(TIME_MAIN_LOOP){
+    main_loop_timer.start();
+  }
+
+  for(tind = start_tind; tind < *Nt; tind++){
+    //fprintf(stderr,"Pos 00:\n");
+    time_E = ( (double)(tind + 1) )*params.dt;
+    time_H = time_E - params.dt/2.;
+    //Extract phasors
+    auto timer = Timer();
+    if((dft_counter == Nsteps)&&(runmode==rm_complete)&&(sourcemode==sm_steadystate) && exphasorsvolume){//runmode=complete,sourcemode=steadystate
+      dft_counter = 0;
+      double tol = checkPhasorConvergence(ExR,ExI,EyR,EyI,EzR,EzI,
+					  ExR2,ExI2,EyR2,EyI2,EzR2,EzI2,
+					  Exy,Exz,Eyx,Eyz,Ezx,Ezy,
+					  pind_il,pind_iu,
+					  pind_jl,pind_ju,
+					  pind_kl,pind_ku,
+					  tind,*omega_an, params.dt, *Nt);
+
+
+      //      mexPrintf("tol: %.5e \n",tol);
+      fprintf(stderr,"tol: %.5e \n",tol);
+
+      if( tol<TOL )
+	break;//required accuracy obtained
+
+      copyPhasors(mxGetPr( (mxArray *)plhs[0]),mxGetPi( (mxArray *)plhs[0]),mxGetPr( (mxArray *)plhs[1]),mxGetPi( (mxArray *)plhs[1]),mxGetPr( (mxArray *)plhs[2]),mxGetPi( (mxArray *)plhs[2]),
+		  mxGetPr( (mxArray *)dummy_array[0]),mxGetPi( (mxArray *)dummy_array[0]),mxGetPr( (mxArray *)dummy_array[1]),mxGetPi( (mxArray *)dummy_array[1]),
+		  mxGetPr( (mxArray *)dummy_array[2]),mxGetPi( (mxArray *)dummy_array[2]),  (int)mxGetNumberOfElements( (mxArray *)plhs[0]));
+
+      //clean the phasors
+      dims[0] = pind_iu - pind_il + 1;
+      dims[1] = pind_ju - pind_jl + 1;
+      dims[2] = pind_ku - pind_kl + 1;
+
+      /*
+	dims[0] = I_tot - *Dxu - *Dxl - 3 + 1;
+	dims[1] = J_tot - *Dyu - *Dyl - 3 + 1;
+	dims[2] = K_tot - *Dzu - *Dzl - 3 + 1;
+      */
+
+      initialiseDouble3DArray(ExR, dims[0], dims[1], dims[2]);
+      initialiseDouble3DArray(ExI, dims[0], dims[1], dims[2]);
+      initialiseDouble3DArray(EyR, dims[0], dims[1], dims[2]);
+      initialiseDouble3DArray(EyI, dims[0], dims[1], dims[2]);
+      initialiseDouble3DArray(EzR, dims[0], dims[1], dims[2]);
+      initialiseDouble3DArray(EzI, dims[0], dims[1], dims[2]);
+
+      initialiseDouble3DArray(HxR, dims[0], dims[1], dims[2]);
+      initialiseDouble3DArray(HxI, dims[0], dims[1], dims[2]);
+      initialiseDouble3DArray(HyR, dims[0], dims[1], dims[2]);
+      initialiseDouble3DArray(HyI, dims[0], dims[1], dims[2]);
+      initialiseDouble3DArray(HzR, dims[0], dims[1], dims[2]);
+      initialiseDouble3DArray(HzI, dims[0], dims[1], dims[2]);
+
+      if( exphasorssurface ){
+	initialiseDouble3DArray(surface_EHr, n_surface_vertices, 6, N_f_ex_vec);
+	initialiseDouble3DArray(surface_EHi, n_surface_vertices, 6, N_f_ex_vec);
+      }
+      //cleanphasors
+    }
+    //fprintf(stderr,"Pos 01:\n");
+
+    if((sourcemode==sm_steadystate)&&(runmode==rm_complete) && exphasorsvolume){
+
+      extractPhasorsVolume( ExR,ExI,EyR,EyI,EzR,EzI,
+			    Exy,Exz,Eyx,Eyz,Ezx,Ezy,
+			    pind_il,pind_iu,
+			    pind_jl,pind_ju,
+			    pind_kl,pind_ku,
+			    dft_counter,*omega_an, params.dt, Nsteps);
+      extractPhasorsVolumeH(HxR,HxI,HyR,HyI,HzR,HzI,
+			    Hxy,Hxz,Hyx,Hyz,Hzx,Hzy,
+			    pind_il,pind_iu,
+			    pind_jl,pind_ju,
+			    pind_kl,pind_ku,
+			    dft_counter,*omega_an, params.dt, Nsteps);
+
+      if( exphasorssurface ){
+	if(intphasorssurface){
+	  for(int ifx=0;ifx<N_f_ex_vec;ifx++)
+	    extractPhasorsSurface( surface_EHr[ifx], surface_EHi[ifx],
+				   Hxy, Hxz, Hyx, Hyz, Hzx, Hzy,
+				   Exy, Exz, Eyx, Eyz, Ezx, Ezy,
+				   surface_vertices, n_surface_vertices, dft_counter, f_ex_vec[ifx]*2*dcpi, params.dt, Nsteps, dimension,J_tot,intmethod );
+	  dft_counter++;
+	}
+	else{
+	  for(int ifx=0;ifx<N_f_ex_vec;ifx++)
+	    extractPhasorsSurfaceNoInterpolation( surface_EHr[ifx], surface_EHi[ifx],
+						  Hxy, Hxz, Hyx, Hyz, Hzx, Hzy,
+						  Exy, Exz, Eyx, Eyz, Ezx, Ezy,
+						  surface_vertices, n_surface_vertices, dft_counter, f_ex_vec[ifx]*2*dcpi, params.dt, Nsteps, dimension,J_tot );
+	  dft_counter++;
+	}
+      }
+
+    }
+    else if((sourcemode==sm_pulsed)&&(runmode==rm_complete) && exphasorsvolume){
+      if(TIME_EXEC){
+        timer.click();
+      }
+
+      if( (tind-start_tind) % Np == 0){
+	extractPhasorsVolume(ExR,ExI,EyR,EyI,EzR,EzI,
+			     Exy,Exz,Eyx,Eyz,Ezx,Ezy,
+			     pind_il,pind_iu,
+			     pind_jl,pind_ju,
+			     pind_kl,pind_ku,
+			     tind,*omega_an, params.dt, Npe);
+	//fprintf(stderr,"Pos 01a:\n");
+	extractPhasorsVolumeH(HxR,HxI,HyR,HyI,HzR,HzI,
+			      Hxy,Hxz,Hyx,Hyz,Hzx,Hzy,
+			      pind_il,pind_iu,
+			      pind_jl,pind_ju,
+			      pind_kl,pind_ku,
+			      tind,*omega_an, params.dt, Npe);
+      }
+      if(TIME_EXEC){
+	      timer.click();
+      }
+      //fprintf(stderr,"Pos 01b:\n");
+    }
+    /*extract fieldsample*/
+    if(!((N_fieldsample_i == 0) || (N_fieldsample_j == 0) || (N_fieldsample_k == 0) || (N_fieldsample_n == 0))){
+      //if( (tind-start_tind) % Np == 0){
+      if(1){
+#pragma omp parallel default(shared) private(Ex_temp,Ey_temp,Ez_temp)
+	{
+
+#pragma omp for
+	  for(int kt=0; kt< N_fieldsample_k; kt++)
+	    for(int jt=0; jt< N_fieldsample_j ; jt++)
+	      for(int it=0; it< N_fieldsample_i; it++){
+		////fprintf(stderr,"Pos fs 1\n");
+		interpolateTimeDomainFieldCentralEBandLimited( Exy, Exz, Eyx, Eyz, Ezx, Ezy, (int)fieldsample_i[it] + Dxl[0] - 1, (int)fieldsample_j[jt] + Dyl[0] - 1,(int)fieldsample_k[kt] + Dzl[0] - 1, &Ex_temp, &Ey_temp, &Ez_temp);
+		//fprintf(stderr,"Pos fs 2\n");
+		for(int nt=0; nt< N_fieldsample_n; nt++)
+		  fieldsample[nt][kt][jt][it] = fieldsample[nt][kt][jt][it] + pow( Ex_temp*Ex_temp + Ey_temp*Ey_temp + Ez_temp*Ez_temp, fieldsample_n[nt]/2.)/Nt[0];
+		//fprintf(stderr,"%d %d %d %d -> %d %d %d (%d) %d [%d %d]\n",nt,kt,jt,it,(int)fieldsample_n[nt], (int)fieldsample_i[it] + Dxl[0] - 1, (int)fieldsample_j[jt] + Dyl[0] - 1, Dyl[0],(int)fieldsample_k[kt] + Dzl[0] - 1 , Nsteps, (int)fieldsample_n[nt] - 2);
+
+	      }
+	}
+      }
+    }
+
+    /*end extract fieldsample*/
+
+    //fprintf(stderr,"Pos 02:\n");
+    if( sourcemode==sm_pulsed && runmode==rm_complete && exphasorssurface ){
+      if( (tind-start_tind) % Np == 0 ){
+	if(intphasorssurface)
+	  for(int ifx=0;ifx<N_f_ex_vec;ifx++)
+	    extractPhasorsSurface( surface_EHr[ifx], surface_EHi[ifx],
+				   Hxy, Hxz, Hyx, Hyz, Hzx, Hzy,
+				   Exy, Exz, Eyx, Eyz, Ezx, Ezy,
+				   surface_vertices, n_surface_vertices, tind,
+				   f_ex_vec[ifx]*2*dcpi, params.dt, Npe, dimension,J_tot,intmethod );
+	else
+	  for(int ifx=0;ifx<N_f_ex_vec;ifx++)
+	    extractPhasorsSurfaceNoInterpolation( surface_EHr[ifx], surface_EHi[ifx],
+				   Hxy, Hxz, Hyx, Hyz, Hzx, Hzy,
+				   Exy, Exz, Eyx, Eyz, Ezx, Ezy,
+				   surface_vertices, n_surface_vertices, tind,
+				   f_ex_vec[ifx]*2*dcpi, params.dt, Npe, dimension,J_tot );
+
+
+      }
+    }
+
+   if( sourcemode==sm_pulsed && runmode==rm_complete && (nvertices > 0) ){
+     //     fprintf(stderr,"loc 01 (%d,%d,%d)\n",tind,start_tind,Np);
+      if( (tind-start_tind) % Np == 0 ){
+	//	fprintf(stderr,"loc 02\n");
+	if( nvertices > 0){
+	  //fprintf(stderr,"loc 03\n");
+	  //	  fprintf(stderr,"EPV 01\n");
+	  for(int ifx=0;ifx<N_f_ex_vec;ifx++)
+	    extractPhasorsVertices( camplitudesR[ifx], camplitudesI[ifx],
+				    Hxy, Hxz, Hyx, Hyz, Hzx, Hzy,
+				    Exy, Exz, Eyx, Eyz, Ezx, Ezy,
+				    vertices, nvertices, components, ncomponents, tind,
+				    f_ex_vec[ifx]*2*dcpi, params.dt, Npe, dimension,J_tot,intmethod );
+	}
+      }
+    }
+
+
+    //fprintf(stderr,"Pos 02a:\n");
+    if( sourcemode==sm_pulsed && runmode==rm_complete && exdetintegral ){
+      if( (tind-start_tind) % Np == 0 ){
+	//First need to sum up the Ex and Ey values on a plane ready for FFT, remember that Ex_t and Ey_t are in row-major format whilst Exy etc. are in column major format
+	for(j=*Dyl;j<(J_tot-*Dyu);j++)
+	  for(i=*Dxl;i<(I_tot-*Dxu);i++){
+	    Ex_t[j-*Dyl+(i-*Dxl)*(J_tot-*Dyu-*Dyl)][0] = Exy[k_det_obs_global][j][i] + Exz[k_det_obs_global][j][i];Ex_t[j-*Dyl+(i-*Dxl)*(J_tot-*Dyu-*Dyl)][1]=0.;
+	    Ey_t[j-*Dyl+(i-*Dxl)*(J_tot-*Dyu-*Dyl)][0] = Eyx[k_det_obs_global][j][i] + Eyz[k_det_obs_global][j][i];Ey_t[j-*Dyl+(i-*Dxl)*(J_tot-*Dyu-*Dyl)][1]=0.;
+	  }
+	//fprintf(stderr,"Pos 02a [1] (%d,%d,%d,%d):\n",*Dyl,J_tot-*Dyu,*Dxl,I_tot-*Dxu);
+	fftw_execute(pex_t);fftw_execute(pey_t);
+	//fprintf(stderr,"Pos 02a [2]:\n");
+	//Iterate over each mode
+	for(int im=0;im<Ndetmodes;im++){
+	  //Now go back to column-major
+	  for(j=0;j<(J_tot-*Dyu-*Dyl);j++)
+	    for(i=0;i<(I_tot-*Dxu-*Dxl);i++){
+	      Ex_t_cm[j][i] = Ex_t[j+i*(J_tot-*Dyu-*Dyl)][0] + I*Ex_t[j+i*(J_tot-*Dyu-*Dyl)][1];
+	      Ey_t_cm[j][i] = Ey_t[j+i*(J_tot-*Dyu-*Dyl)][0] + I*Ey_t[j+i*(J_tot-*Dyu-*Dyl)][1];
+	    }
+	  //fprintf(stderr,"Pos 02a [3]:\n");
+	  //Now multiply the pupil, mostly the pupil is non-zero in only a elements
+	  for(j=0;j<(J_tot-*Dyu-*Dyl);j++)
+	    for(i=0;i<(I_tot-*Dxu-*Dxl);i++){
+	      Ex_t_cm[j][i] = Ex_t_cm[j][i]*Pupil[j][i]*Dx_tilde[j][i][im];
+	      Ey_t_cm[j][i] = Ey_t_cm[j][i]*Pupil[j][i]*Dy_tilde[j][i][im];
+	    }
+	  //fprintf(stderr,"Pos 02a [4]:\n");
+	  //now iterate over each frequency to extract phasors at
+#pragma omp parallel default(shared)  private(lambda_an_t,Idxt,Idyt,i,j,kprop,phaseTermE,cphaseTermE)
+	  {
+#pragma omp for
+	    for(int ifx=0;ifx<N_f_ex_vec;ifx++){
+	      //wavelength in air
+	      lambda_an_t = light_v/f_ex_vec[ifx];
+	      //fprintf(stdout,"lambda_an_t = %e, light_v = %e, z_obs = %e\n",lambda_an_t,light_v,z_obs);
+	      Idxt=0.;Idyt=0.;
+
+	      //now loop over all angular frequencies
+	      for(j=0;j<(J_tot-*Dyu-*Dyl);j++)
+		for(i=0;i<(I_tot-*Dxu-*Dxl);i++){
+		  if( (lambda_an_t*fx_vec[i]*lambda_an_t*fx_vec[i]+lambda_an_t*fy_vec[j]*lambda_an_t*fy_vec[j]) < 1){
+
+		    if(!air_interface_present){
+		      /*This had to be fixed since we must take into account the refractive index of the medium.
+
+		       */
+		      kprop = exp(I*z_obs*2.*dcpi/lambda_an_t*refind*sqrt(1. - pow(lambda_an_t*fx_vec[i]/refind,2.) - pow(lambda_an_t*fy_vec[j]/refind,2.) ));
+		      //fprintf(stdout,"%d %d %e %e %e %e %e %e %e\n",i,j,fx_vec[i],fy_vec[j],real(kprop),imag(kprop),z_obs,dcpi,lambda_an_t);
+		    }
+		    else{
+		      kprop = exp(I*(-air_interface+z_obs)*2.*dcpi/lambda_an_t*refind*sqrt(1.-pow(lambda_an_t*fx_vec[i]/refind,2.)-pow(lambda_an_t*fy_vec[j]/refind,2.)))*exp(I*air_interface*2.*dcpi/lambda_an_t*sqrt(1.-pow(lambda_an_t*fx_vec[i],2.) - pow(lambda_an_t*fy_vec[j],2.)));
+		    }
+		  }
+		  else
+		    kprop = 0.;
+
+		  Idxt+=Ex_t_cm[j][i]*kprop;
+		  Idyt+=Ey_t_cm[j][i]*kprop;
+		}
+	      phaseTermE = fmod(f_ex_vec[ifx]*2.*dcpi*((double) tind)*params.dt, 2*dcpi);
+	      cphaseTermE = exp(phaseTermE * I) * 1./((double) Npe);
+
+	      Idx[ifx][im]+=Idxt*cphaseTermE;
+	      Idy[ifx][im]+=Idyt*cphaseTermE;
+
+	    }//end of loop on frequencies
+	  }//end of pragma omp parallel
+	}//end of loop over each mode
+      }
+    }//end of section for calculating detector function
+
+    //fprintf(stderr,"Pos 02b:\n");
+    if(runmode==rm_complete)
+      if(dimension==THREE){
+	extractPhasorsPlane( iwave_lEx_Rbs, iwave_lEx_Ibs, iwave_lEy_Rbs, iwave_lEy_Ibs,
+			     iwave_lHx_Rbs, iwave_lHx_Ibs, iwave_lHy_Rbs, iwave_lHy_Ibs,
+			     Exz, Eyz, Hxz, Hyz,
+			     Exy, Eyx, Hxy, Hyx,
+			     I_tot, J_tot, ((int)*K0) + 1, tind, *omega_an, params.dt, *Nt);//extract the phasors just above the line
+      }
+    //fprintf(stderr,"Pos 02c:\n");
+
+    //Update equations for the E field
+
+    /*There are two options for determining the update coefficients for the FDTD cell:
+
+      1) If cell (i,j,k) is either free space or PML:
+
+      materials[k][j][i] will be set to 0. In this case the update parameter used will
+      be given by Cay[j], Cby[j] etc depending on which update equation is being implemented.
+
+      2) if cell (i,j,k) is composed of a scattering type material then materials[k][j][i] will be
+      non-zero and will be an index into Cmaterial_Cay and Cmaterial_Cby etc depending on which
+      update equation is being implemented.
+
+    */
+
+    int array_ind = 0;
+    //fprintf(stderr,"I_tot=%d, J_tot=%d, K_tot=%d\n",I_tot,J_tot,K_tot);
+    if(TIME_EXEC){
+      timer.click();
+    }
+    //fprintf(stderr,"Dimension = %d\n",dimension);
+    /*
+      for(k=0;k<(K_tot+1);k++)
+      fprintf(stdout,"%e ",Exy[k][13][13]+Exz[k][13][13]);
+      fprintf(stdout,"\n");
+    */
+#pragma omp parallel default(shared)  private(i,j,k,rho,k_loc,array_ind,Ca,Cb,Cc,alpha_l,beta_l,gamma_l,kappa_l,sigma_l,Enp1,Jnp1)//,ca_vec,cb_vec,cc_vec,eh_vec)
+    {
+    Enp1 = 0.0;
+    array_ind = 0;
+
+  if(dimension==THREE || dimension==TE){
+	if( useCD ){//FDTD, Exy
+#pragma omp for
+	  for(k=0;k<(K_tot+1);k++)
+	    for(j=1;j<J_tot;j++)
+	      for(i=0;i<I_tot;i++){
+		rho = 0.;
+		k_loc = k;
+		if( is_structure )
+		  if( k>Dzl[0] && k<(Dzl[0]+K) ){
+		    if( (k-structure[i][1])<(K+Dzl[0]) && (k-structure[i][1])>Dzl[0] )
+		      k_loc = k - structure[i][1];
+		    else if( (k-structure[i][1])>=(K+Dzl[0]) )
+		      k_loc = Dzl[0]+K-1;
+		    else
+		      k_loc = Dzl[0]+1;
+		  }
+		if( !is_multilayer )
+		  array_ind = j;
+		else
+		  array_ind = (J_tot+1)*k_loc+j;
+
+		//use the average of material parameters between nodes
+		if( materials[k][j][i] || materials[k][j][i+1]){
+		  //fprintf(stdout,"(%d,%d,%d,%d)\n",i,j,k,tind);
+		  rho = 0.;
+		  if( !materials[k][j][i] ){
+		    Ca = Cay[array_ind];
+		    Cb = Cby[array_ind];
+		    if(is_disp_ml)
+		      Cc = Ccy[array_ind];
+		    else
+		      Cc = 0.;
+		  }
+		  else{
+		    Ca = Cmaterial_Cay[materials[k][j][i]-1];
+		    Cb = Cmaterial_Cby[materials[k][j][i]-1];
+		    Cc = Cmaterial_Ccy[materials[k][j][i]-1];
+		  }
+
+		  if(intmatprops){
+		    if( !materials[k][j][i+1] ){
+		      Ca = Ca + Cay[array_ind];
+		      Cb = Cb + Cby[array_ind];
+		      if(is_disp_ml)
+			Cc = Cc + Ccy[array_ind];
+		    }
+		    else{
+		      Ca = Ca + Cmaterial_Cay[materials[k][j][i+1]-1];
+		      Cb = Cb + Cmaterial_Cby[materials[k][j][i+1]-1];
+		      Cc = Cc + Cmaterial_Ccy[materials[k][j][i+1]-1];
+		    }
+		    Ca = Ca/2.;
+		    Cb = Cb/2.;
+		    Cc = Cc/2.;
+		  }
+		}
+		else{
+		  Ca = Cay[array_ind];
+		  Cb = Cby[array_ind];
+		  if(is_disp_ml)
+		    Cc = Ccy[array_ind];
+		  else
+		    Cc = 0.;
+		  if(is_cond)
+		    rho = rho_y[array_ind];
+		}
+
+		alpha_l = 0.;
+		beta_l  = 0.;
+		gamma_l = 0.;
+		kappa_l = 1.;
+		sigma_l = 0.;
+
+		if(is_disp || is_disp_ml){
+		  sigma_l = ml_sigma_y[array_ind];
+		  kappa_l = ml_kappa_y[array_ind];
+		  alpha_l = ml_alpha[k_loc];
+		  beta_l = ml_beta[k_loc];
+		  gamma_l = ml_gamma[k_loc];
+		  if( materials[k][j][i] || materials[k][j][i+1]){
+		    if(materials[k][j][i]){
+		      alpha_l = alpha[materials[k][j][i]-1];
+		      beta_l =  beta[materials[k][j][i]-1];
+		      gamma_l = gamma[materials[k][j][i]-1];
+		    }
+		    else{
+		      alpha_l = ml_alpha[k_loc];
+		      beta_l = ml_beta[k_loc];
+		      gamma_l = ml_gamma[k_loc];
+		    }
+
+		    if(materials[k][j][i+1]){
+		      alpha_l += alpha[materials[k][j][i+1]-1];
+		      beta_l +=  beta[materials[k][j][i+1]-1];
+		      gamma_l += gamma[materials[k][j][i+1]-1];
+		    }
+		    else{
+		      alpha_l += ml_alpha[k_loc];
+		      beta_l += ml_beta[k_loc];
+		      gamma_l += ml_gamma[k_loc];
+
+		    }
+		    alpha_l = alpha_l/2.;
+		    beta_l = beta_l/2.;
+		    gamma_l = gamma_l/2.;
+		  }
+		}
+
+
+		Enp1 = Ca*Exy[k][j][i]+Cb*(Hzy[k][j][i] + Hzx[k][j][i] - Hzy[k][j-1][i] - Hzx[k][j-1][i]);
+		if( (is_disp || is_disp_ml) && gamma_l)
+		  Enp1 += Cc*Exy_nm1[k][j][i] - 1./2.*Cb*dy*((1+alpha_l)*Jxy[k][j][i] + beta_l*Jxy_nm1[k][j][i]);
+		if(is_cond && rho)
+		  Enp1 += Cb*dy*Jcxy[k][j][i];
+		if( (is_disp || is_disp_ml) && gamma_l){
+		  Jnp1  = alpha_l*Jxy[k][j][i] + beta_l*Jxy_nm1[k][j][i] + kappa_l*gamma_l/(2.*params.dt)*(Enp1 - Exy_nm1[k][j][i]);
+		  Jnp1 += sigma_l/eo*gamma_l*Exy[k][j][i];
+
+		  Exy_nm1[k][j][i] = Exy[k][j][i];
+		  Jxy_nm1[k][j][i] = Jxy[k][j][i];
+		  Jxy[k][j][i]     = Jnp1;
+
+		  //	    fprintf(stderr,"(%d,%d,%d): %e\n",i,j,k,Jxy[k][j][i]);
+		}
+
+		if(is_cond && rho){
+		  Jcxy[k][j][i] -= rho*(Enp1 + Exy[k][j][i]);
+		}
+
+		Exy[k][j][i] = Enp1;
+	      }
+	}//FDTD, Exy
+	else{//PSTD, Exy
+//fprintf(stderr,"Pos 02d:\n");
+#pragma omp for
+	  for(k=0;k<(K_tot+1);k++)
+	    for(i=0;i<I_tot;i++){
+	      for(j=1;j<J_tot;j++){
+		rho = 0.;
+		k_loc = k;
+		if( is_structure )
+		  if( k>Dzl[0] && k<(Dzl[0]+K) ){
+		    if( (k-structure[i][1])<(K+Dzl[0]) && (k-structure[i][1])>Dzl[0] )
+		      k_loc = k - structure[i][1];
+		    else if( (k-structure[i][1])>=(K+Dzl[0]) )
+		      k_loc = Dzl[0]+K-1;
+		    else
+		      k_loc = Dzl[0]+1;
+		  }
+		if( !is_multilayer )
+		  array_ind = j;
+		else
+		  array_ind = (J_tot+1)*k_loc+j;
+
+		//use the average of material parameters between nodes
+		if( materials[k][j][i] || materials[k][j][i+1]){
+		  //fprintf(stdout,"(%d,%d,%d,%d)\n",i,j,k,tind);
+		  rho = 0.;
+		  if( !materials[k][j][i] ){
+		    Ca = Cay[array_ind];
+		    Cb = Cby[array_ind];
+		    if(is_disp_ml)
+		      Cc = Ccy[array_ind];
+		    else
+		      Cc = 0.;
+		  }
+		  else{
+		    Ca = Cmaterial_Cay[materials[k][j][i]-1];
+		    Cb = Cmaterial_Cby[materials[k][j][i]-1];
+		    Cc = Cmaterial_Ccy[materials[k][j][i]-1];
+		  }
+
+		  if(intmatprops){
+		    if( !materials[k][j][i+1] ){
+		      Ca = Ca + Cay[array_ind];
+		      Cb = Cb + Cby[array_ind];
+		      if(is_disp_ml)
+			Cc = Cc + Ccy[array_ind];
+		    }
+		    else{
+		      Ca = Ca + Cmaterial_Cay[materials[k][j][i+1]-1];
+		      Cb = Cb + Cmaterial_Cby[materials[k][j][i+1]-1];
+		      Cc = Cc + Cmaterial_Ccy[materials[k][j][i+1]-1];
+		    }
+		    Ca = Ca/2.;
+		    Cb = Cb/2.;
+		    Cc = Cc/2.;
+		  }
+		}
+		else{
+		  Ca = Cay[array_ind];
+		  Cb = Cby[array_ind];
+		  if(is_disp_ml)
+		    Cc = Ccy[array_ind];
+		  else
+		    Cc = 0.;
+		  if(is_cond)
+		    rho = rho_y[array_ind];
+		}
+
+		alpha_l = 0.;
+		beta_l  = 0.;
+		gamma_l = 0.;
+		kappa_l = 1.;
+		sigma_l = 0.;
+
+		if(is_disp || is_disp_ml){
+		  sigma_l = ml_sigma_y[array_ind];
+		  kappa_l = ml_kappa_y[array_ind];
+		  alpha_l = ml_alpha[k_loc];
+		  beta_l = ml_beta[k_loc];
+		  gamma_l = ml_gamma[k_loc];
+		  if( materials[k][j][i] || materials[k][j][i+1]){
+		    if(materials[k][j][i]){
+		      alpha_l = alpha[materials[k][j][i]-1];
+		      beta_l =  beta[materials[k][j][i]-1];
+		      gamma_l = gamma[materials[k][j][i]-1];
+		    }
+		    else{
+		      alpha_l = ml_alpha[k_loc];
+		      beta_l = ml_beta[k_loc];
+		      gamma_l = ml_gamma[k_loc];
+		    }
+
+		    if(materials[k][j][i+1]){
+		      alpha_l += alpha[materials[k][j][i+1]-1];
+		      beta_l +=  beta[materials[k][j][i+1]-1];
+		      gamma_l += gamma[materials[k][j][i+1]-1];
+		    }
+		    else{
+		      alpha_l += ml_alpha[k_loc];
+		      beta_l += ml_beta[k_loc];
+		      gamma_l += ml_gamma[k_loc];
+
+		    }
+		    alpha_l = alpha_l/2.;
+		    beta_l = beta_l/2.;
+		    gamma_l = gamma_l/2.;
+		  }
+		}
+
+
+      Enp1 = 0.0;
+		//Enp1 = Ca*Exy[k][j][i]+Cb*(Hzy[k][j][i] + Hzx[k][j][i] - Hzy[k][j-1][i] - Hzx[k][j-1][i]);
+		if( (is_disp || is_disp_ml) && gamma_l)
+		  Enp1 += Cc*Exy_nm1[k][j][i] - 1./2.*Cb*dy*((1+alpha_l)*Jxy[k][j][i] + beta_l*Jxy_nm1[k][j][i]);
+		if(is_cond && rho)
+		  Enp1 += Cb*dy*Jcxy[k][j][i];
+		if( (is_disp || is_disp_ml) && gamma_l){
+		  Jnp1  = alpha_l*Jxy[k][j][i] + beta_l*Jxy_nm1[k][j][i] + kappa_l*gamma_l/(2.*params.dt)*(Enp1 - Exy_nm1[k][j][i]);
+		  Jnp1 += sigma_l/eo*gamma_l*Exy[k][j][i];
+
+		  Exy_nm1[k][j][i] = Exy[k][j][i];
+		  Jxy_nm1[k][j][i] = Jxy[k][j][i];
+		  Jxy[k][j][i]     = Jnp1;
+
+		  //	    fprintf(stderr,"(%d,%d,%d): %e\n",i,j,k,Jxy[k][j][i]);
+		}
+
+		if(is_cond && rho){
+		  Jcxy[k][j][i] -= rho*(Enp1 + Exy[k][j][i]);
+		}
+
+		eh_vec[omp_get_thread_num()][j][0] = Hzy[k][j][i] + Hzx[k][j][i];eh_vec[omp_get_thread_num()][j][1] = 0.;
+		ca_vec[omp_get_thread_num()][j-1] = Ca;
+		cb_vec[omp_get_thread_num()][j-1] = Cb;
+	      }
+	      if(J_tot>1){
+		j = 0;
+		eh_vec[omp_get_thread_num()][j][0] = Hzy[k][j][i] + Hzx[k][j][i];eh_vec[omp_get_thread_num()][j][1] = 0.;
+		first_derivative( eh_vec[omp_get_thread_num()], eh_vec[omp_get_thread_num()],
+				  dk_e_y, N_e_y , pf_exy[omp_get_thread_num()], pb_exy[omp_get_thread_num()]);
+
+
+		//fprintf(stdout,"(%d,%d) %d (of %d)\n",i,k,omp_get_thread_num(),omp_get_num_threads());
+
+		for(j=1;j<J_tot;j++){
+		  Exy[k][j][i] = ca_vec[omp_get_thread_num()][j-1]*Exy[k][j][i] + cb_vec[omp_get_thread_num()][j-1]*eh_vec[omp_get_thread_num()][j][0]/((double) N_e_y);
+		}
+	      }
+	    }
+	}//PSTD, Exy
+
+	/*
+	  if(is_disp){
+	  i=36;
+	  j=36;
+	  k=36;
+
+	  fprintf(stdout,"%e %e",Jxy[k][j][i],Exy[k][j][i]);
+	  }
+	*/
+
+	//fprintf(stderr,"Pos 04:\n");
+	//Exz updates
+	if( useCD ){//FDTD, Exz
+#pragma omp for
+	  for(k=1;k<K_tot;k++)
+	    for(j=0;j<J_tot_p1_bound;j++)
+	      for(i=0;i<I_tot;i++){
+		rho = 0.;
+		k_loc = k;
+		if( is_structure )
+		  if( k>Dzl[0] && k<(Dzl[0]+K) ){
+		    if( (k-structure[i][1])<(K+Dzl[0]) && (k-structure[i][1])>Dzl[0] )
+		      k_loc = k - structure[i][1];
+		    else if( (k-structure[i][1])>=(K+Dzl[0]) )
+		      k_loc = Dzl[0]+K-1;
+		    else
+		      k_loc = Dzl[0]+1;
+		  }
+		//use the average of material parameters between nodes
+		if( materials[k][j][i] || materials[k][j][i+1]){
+		  rho = 0.;
+		  if( !materials[k][j][i] ){
+		    Ca = Caz[k_loc];
+		    Cb = Cbz[k_loc];
+		    if(is_disp_ml)
+		      Cc = Ccz[k_loc];
+		    else
+		      Cc = 0.;
+		  }
+		  else{
+		    Ca = Cmaterial_Caz[materials[k][j][i]-1];
+		    Cb = Cmaterial_Cbz[materials[k][j][i]-1];
+		    Cc = Cmaterial_Ccz[materials[k][j][i]-1];
+		  }
+
+		  if(intmatprops){
+		    if( !materials[k][j][i+1] ){
+		      Ca = Ca + Caz[k_loc];
+		      Cb = Cb + Cbz[k_loc];
+		      if(is_disp_ml)
+			Cc = Cc + Ccz[k_loc];
+		    }
+		    else{
+		      Ca = Ca + Cmaterial_Caz[materials[k][j][i+1]-1];
+		      Cb = Cb + Cmaterial_Cbz[materials[k][j][i+1]-1];
+		      Cc = Cc + Cmaterial_Ccz[materials[k][j][i+1]-1];
+		    }
+		    Ca = Ca/2.;
+		    Cb = Cb/2.;
+		    Cc = Cc/2.;
+		  }
+		}
+		else{
+		  Ca = Caz[k_loc];
+		  Cb = Cbz[k_loc];
+		  if(is_disp_ml)
+		    Cc = Ccz[k_loc];
+		  else
+		    Cc = 0.;
+		  if(is_cond)
+		    rho = rho_z[k_loc];
+		}
+
+		alpha_l = 0.;
+		beta_l  = 0.;
+		gamma_l = 0.;
+		kappa_l = 1.;
+		sigma_l = 0.;
+
+		if(is_disp || is_disp_ml){
+		  sigma_l = ml_sigma_z[k_loc];
+		  kappa_l = ml_kappa_z[k_loc];
+		  alpha_l = ml_alpha[k_loc];
+		  beta_l = ml_beta[k_loc];
+		  gamma_l = ml_gamma[k_loc];
+		  if( materials[k][j][i] || materials[k][j][i+1]){
+		    if(materials[k][j][i]){
+		      alpha_l = alpha[materials[k][j][i]-1];
+		      beta_l =  beta[materials[k][j][i]-1];
+		      gamma_l = gamma[materials[k][j][i]-1];
+		    }
+		    else{
+		      alpha_l = ml_alpha[k_loc];
+		      beta_l = ml_beta[k_loc];
+		      gamma_l = ml_gamma[k_loc];
+		    }
+
+		    if(materials[k][j][i+1]){
+		      alpha_l += alpha[materials[k][j][i+1]-1];
+		      beta_l +=  beta[materials[k][j][i+1]-1];
+		      gamma_l += gamma[materials[k][j][i+1]-1];
+		    }
+		    else{
+		      alpha_l += ml_alpha[k_loc];
+		      beta_l += ml_beta[k_loc];
+		      gamma_l += ml_gamma[k_loc];
+
+		    }
+		    alpha_l = alpha_l/2.;
+		    beta_l = beta_l/2.;
+		    gamma_l = gamma_l/2.;
+		  }
+		}
+		/*if( materials[k][j][i] || materials[k][j][i+1])
+		  fprintf(stdout,"(%d,%d,%d), Ca= %e, Cb=%e, is_cond:%d, rho: %e, is_disp: %d, is_disp_ml: %d\n",i,j,k,Ca,Cb,is_cond,rho,is_disp,is_disp_ml);
+		  if(tind==0)
+		  fprintf(stdout,"%d %d %e %e\n",i,k,Ca, Cb);*/
+		Enp1 = Ca*Exz[k][j][i]+Cb*(Hyx[k-1][j][i] + Hyz[k-1][j][i] - Hyx[k][j][i] - Hyz[k][j][i]);
+		if( (is_disp || is_disp_ml) && gamma_l)
+		  Enp1 += Cc*Exz_nm1[k][j][i] - 1./2.*Cb*dz*((1+alpha_l)*Jxz[k][j][i] + beta_l*Jxz_nm1[k][j][i]);
+		if(is_cond && rho)
+		  Enp1 += Cb*dz*Jcxz[k][j][i];
+		if( (is_disp || is_disp_ml) && gamma_l){
+		  Jnp1  = alpha_l*Jxz[k][j][i] + beta_l*Jxz_nm1[k][j][i] + kappa_l*gamma_l/(2.*params.dt)*(Enp1 - Exz_nm1[k][j][i]);
+		  Jnp1 += sigma_l/eo*gamma_l*Exz[k][j][i];
+		  Exz_nm1[k][j][i] = Exz[k][j][i];
+		  Jxz_nm1[k][j][i] = Jxz[k][j][i];
+		  Jxz[k][j][i]     = Jnp1;
+
+		}
+
+		if(is_cond && rho){
+		  Jcxz[k][j][i] -= rho*(Enp1 + Exz[k][j][i]);
+		}
+
+		Exz[k][j][i] = Enp1;
+
+	      }
+	}//FDTD, Exz
+	else{//PSTD, Exz
+	  //#pragma omp for
+	  for(j=0;j<J_tot_p1_bound;j++)
+	    #pragma omp for
+	    for(i=0;i<I_tot;i++){
+	      for(k=1;k<K_tot;k++){
+		rho = 0.;
+		k_loc = k;
+		if( is_structure )
+		  if( k>Dzl[0] && k<(Dzl[0]+K) ){
+		    if( (k-structure[i][1])<(K+Dzl[0]) && (k-structure[i][1])>Dzl[0] )
+		      k_loc = k - structure[i][1];
+		    else if( (k-structure[i][1])>=(K+Dzl[0]) )
+		      k_loc = Dzl[0]+K-1;
+		    else
+		      k_loc = Dzl[0]+1;
+		  }
+		//use the average of material parameters between nodes
+		if( materials[k][j][i] || materials[k][j][i+1]){
+		  rho = 0.;
+		  if( !materials[k][j][i] ){
+		    Ca = Caz[k_loc];
+		    Cb = Cbz[k_loc];
+		    if(is_disp_ml)
+		      Cc = Ccz[k_loc];
+		    else
+		      Cc = 0.;
+		  }
+		  else{
+		    Ca = Cmaterial_Caz[materials[k][j][i]-1];
+		    Cb = Cmaterial_Cbz[materials[k][j][i]-1];
+		    Cc = Cmaterial_Ccz[materials[k][j][i]-1];
+		  }
+		  if(intmatprops){
+		    if( !materials[k][j][i+1] ){
+		      Ca = Ca + Caz[k_loc];
+		      Cb = Cb + Cbz[k_loc];
+		      if(is_disp_ml)
+			Cc = Cc + Ccz[k_loc];
+		    }
+		    else{
+		      Ca = Ca + Cmaterial_Caz[materials[k][j][i+1]-1];
+		      Cb = Cb + Cmaterial_Cbz[materials[k][j][i+1]-1];
+		      Cc = Cc + Cmaterial_Ccz[materials[k][j][i+1]-1];
+		    }
+		    Ca = Ca/2.;
+		    Cb = Cb/2.;
+		    Cc = Cc/2.;
+		  }
+		}
+		else{
+		  Ca = Caz[k_loc];
+		  Cb = Cbz[k_loc];
+		  if(is_disp_ml)
+		    Cc = Ccz[k_loc];
+		  else
+		    Cc = 0.;
+		  if(is_cond)
+		    rho = rho_z[k_loc];
+		}
+
+		alpha_l = 0.;
+		beta_l  = 0.;
+		gamma_l = 0.;
+		kappa_l = 1.;
+		sigma_l = 0.;
+
+		if(is_disp || is_disp_ml){
+		  sigma_l = ml_sigma_z[k_loc];
+		  kappa_l = ml_kappa_z[k_loc];
+		  alpha_l = ml_alpha[k_loc];
+		  beta_l = ml_beta[k_loc];
+		  gamma_l = ml_gamma[k_loc];
+		  if( materials[k][j][i] || materials[k][j][i+1]){
+		    if(materials[k][j][i]){
+		      alpha_l = alpha[materials[k][j][i]-1];
+		      beta_l =  beta[materials[k][j][i]-1];
+		      gamma_l = gamma[materials[k][j][i]-1];
+		    }
+		    else{
+		      alpha_l = ml_alpha[k_loc];
+		      beta_l = ml_beta[k_loc];
+		      gamma_l = ml_gamma[k_loc];
+		    }
+
+		    if(materials[k][j][i+1]){
+		      alpha_l += alpha[materials[k][j][i+1]-1];
+		      beta_l +=  beta[materials[k][j][i+1]-1];
+		      gamma_l += gamma[materials[k][j][i+1]-1];
+		    }
+		    else{
+		      alpha_l += ml_alpha[k_loc];
+		      beta_l += ml_beta[k_loc];
+		      gamma_l += ml_gamma[k_loc];
+
+		    }
+		    alpha_l = alpha_l/2.;
+		    beta_l = beta_l/2.;
+		    gamma_l = gamma_l/2.;
+		  }
+		}
+		/*if( materials[k][j][i] || materials[k][j][i+1])
+		  fprintf(stdout,"(%d,%d,%d), Ca= %e, Cb=%e, is_cond:%d, rho: %e, is_disp: %d, is_disp_ml: %d\n",i,j,k,Ca,Cb,is_cond,rho,is_disp,is_disp_ml);
+		  if(tind==0)
+		  fprintf(stdout,"%d %d %e %e\n",i,k,Ca, Cb);*/
+		//Enp1 = Ca*Exz[k][j][i]+Cb*(Hyx[k-1][j][i] + Hyz[k-1][j][i] - Hyx[k][j][i] - Hyz[k][j][i]);
+		if( (is_disp || is_disp_ml) && gamma_l)
+		  Enp1 += Cc*Exz_nm1[k][j][i] - 1./2.*Cb*dz*((1+alpha_l)*Jxz[k][j][i] + beta_l*Jxz_nm1[k][j][i]);
+		if(is_cond && rho)
+		  Enp1 += Cb*dz*Jcxz[k][j][i];
+		if( (is_disp || is_disp_ml) && gamma_l){
+		  Jnp1  = alpha_l*Jxz[k][j][i] + beta_l*Jxz_nm1[k][j][i] + kappa_l*gamma_l/(2.*params.dt)*(Enp1 - Exz_nm1[k][j][i]);
+		  Jnp1 += sigma_l/eo*gamma_l*Exz[k][j][i];
+		  Exz_nm1[k][j][i] = Exz[k][j][i];
+		  Jxz_nm1[k][j][i] = Jxz[k][j][i];
+		  Jxz[k][j][i]     = Jnp1;
+
+		}
+
+		if(is_cond && rho){
+		  Jcxz[k][j][i] -= rho*(Enp1 + Exz[k][j][i]);
+		}
+
+		eh_vec[omp_get_thread_num()][k][0] = Hyx[k][j][i] + Hyz[k][j][i];eh_vec[omp_get_thread_num()][k][1] = 0.;
+		ca_vec[omp_get_thread_num()][k-1] = Ca;
+		cb_vec[omp_get_thread_num()][k-1] = Cb;
+
+	      }
+	      k=0;
+	      eh_vec[omp_get_thread_num()][k][0] = Hyx[k][j][i] + Hyz[k][j][i];eh_vec[omp_get_thread_num()][k][1] = 0.;
+	      /*
+		if (tind==1 & i==25 & j==25){
+		for(k=0;k<N_e_z;k++)
+		fprintf(stdout,"%e ",dk_e_z[k][0]);
+		fprintf(stdout,"\n\n");
+		for(k=0;k<N_e_z;k++)
+		fprintf(stdout,"%e ",dk_e_z[k][1]);
+		fprintf(stdout,"\n\n");
+		for(k=0;k<N_e_z;k++)
+		fprintf(stdout,"%e ",eh_vec[omp_get_thread_num()][k][0]);
+		fprintf(stdout,"\n\n");
+		for(k=0;k<N_e_z;k++)
+		fprintf(stdout,"%e ",eh_vec[omp_get_thread_num()][k][1]);
+		}
+	      */
+	      first_derivative( eh_vec[omp_get_thread_num()], eh_vec[omp_get_thread_num()],
+				dk_e_z, N_e_z , pf_exz[omp_get_thread_num()], pb_exz[omp_get_thread_num()]);
+	      /*
+		if (tind==1 & i==25 & j==25){
+		fprintf(stdout,"\n\n");
+		for(k=0;k<N_e_z;k++)
+		fprintf(stdout,"%e ",eh_vec[k][0]);
+		fprintf(stdout,"\n\n");
+		for(k=0;k<N_e_z;k++)
+		fprintf(stdout,"%e ",eh_vec[k][1]);
+		}
+	      */
+	      for(k=1;k<K_tot;k++){
+		Exz[k][j][i] = ca_vec[omp_get_thread_num()][k-1]*Exz[k][j][i] - cb_vec[omp_get_thread_num()][k-1]*eh_vec[omp_get_thread_num()][k][0]/((double) N_e_z);
+	      }
+
+	    }
+
+	}//PSTD, Exz
+
+	//fprintf(stderr,"Pos 05:\n");
+	//Eyx updates
+	if( useCD ){//FDTD, Eyx
+#pragma omp for
+	  for(k=0;k<(K_tot+1);k++)
+	    for(j=0;j<J_tot_bound;j++)
+	      for(i=1;i<I_tot;i++){
+		rho = 0.;
+		k_loc = k;
+		if( is_structure ){
+		  if( k>Dzl[0] && k<(Dzl[0]+K) ){
+		    if( (k-structure[i][1])<(K+Dzl[0]) && (k-structure[i][1])>Dzl[0] )
+		      k_loc = k - structure[i][1];
+		    else if( (k-structure[i][1])>=(K+Dzl[0]) )
+		      k_loc = Dzl[0]+K-1;
+		    else
+		      k_loc = Dzl[0]+1;
+		  }
+		}
+		if( !is_multilayer )
+		  array_ind = i;
+		else
+		  array_ind = (I_tot+1)*k_loc+i;
+
+		//use the average of material parameters between nodes
+		if( materials[k][j][i] || materials[k][min(J_tot,j+1)][i] ){
+		  rho = 0.;
+		  if( !materials[k][j][i] ){
+		    Ca = Cax[array_ind];
+		    Cb = Cbx[array_ind];
+		    if(is_disp_ml)
+		      Cc = Ccx[array_ind];
+		    else
+		      Cc = 0;
+		  }
+		  else{
+		    Ca = Cmaterial_Cax[materials[k][j][i]-1];
+		    Cb = Cmaterial_Cbx[materials[k][j][i]-1];
+		    Cc = Cmaterial_Ccx[materials[k][j][i]-1];
+		  }
+		  if(intmatprops){
+		    if( !materials[k][min(J_tot,j+1)][i] ){
+		      Ca = Ca + Cax[array_ind];
+		      Cb = Cb + Cbx[array_ind];
+		      if(is_disp_ml)
+			Cc = Cc + Ccx[array_ind];
+		    }
+		    else{
+		      Ca = Ca + Cmaterial_Cax[materials[k][min(J_tot,j+1)][i]-1];
+		      Cb = Cb + Cmaterial_Cbx[materials[k][min(J_tot,j+1)][i]-1];
+		      Cc = Cc + Cmaterial_Ccx[materials[k][min(J_tot,j+1)][i]-1];
+		    }
+
+		    Ca = Ca/2.;
+		    Cb = Cb/2.;
+		    Cc = Cc/2.;
+		  }
+		}
+		else{
+		  Ca = Cax[array_ind];
+		  Cb = Cbx[array_ind];
+		  if(is_disp_ml)
+		    Cc = Ccx[array_ind];
+		  else
+		    Cc = 0.;
+		  if(is_cond)
+		    rho = rho_x[array_ind];
+		}
+
+		alpha_l = 0.;
+		beta_l  = 0.;
+		gamma_l = 0.;
+		kappa_l = 1.;
+		sigma_l = 0.;
+
+		if(is_disp || is_disp_ml){
+		  sigma_l = ml_sigma_x[array_ind];
+		  kappa_l = ml_kappa_x[array_ind];
+		  alpha_l = ml_alpha[k_loc];
+		  beta_l = ml_beta[k_loc];
+		  gamma_l = ml_gamma[k_loc];
+		  if( materials[k][j][i] || materials[k][min(J_tot,j+1)][i]){
+		    if(materials[k][j][i]){
+		      alpha_l = alpha[materials[k][j][i]-1];
+		      beta_l =  beta[materials[k][j][i]-1];
+		      gamma_l = gamma[materials[k][j][i]-1];
+		    }
+		    else{
+		      alpha_l = ml_alpha[k_loc];
+		      beta_l = ml_beta[k_loc];
+		      gamma_l = ml_gamma[k_loc];
+		    }
+
+		    if(materials[k][min(J_tot,j+1)][i]){
+		      alpha_l += alpha[materials[k][min(J_tot,j+1)][i]-1];
+		      beta_l +=  beta[materials[k][min(J_tot,j+1)][i]-1];
+		      gamma_l += gamma[materials[k][min(J_tot,j+1)][i]-1];
+		    }
+		    else{
+		      alpha_l += ml_alpha[k_loc];
+		      beta_l += ml_beta[k_loc];
+		      gamma_l += ml_gamma[k_loc];
+
+		    }
+		    alpha_l = alpha_l/2.;
+		    beta_l = beta_l/2.;
+		    gamma_l = gamma_l/2.;
+
+		  }
+		}
+
+
+		Enp1 = Ca*Eyx[k][j][i]+Cb*(Hzx[k][j][i-1] + Hzy[k][j][i-1] - Hzx[k][j][i] - Hzy[k][j][i]);
+		if( (is_disp || is_disp_ml) && gamma_l)
+		  Enp1 += Cc*Eyx_nm1[k][j][i] - 1./2.*Cb*dx*((1+alpha_l)*Jyx[k][j][i] + beta_l*Jyx_nm1[k][j][i]);
+		if(is_cond && rho)
+		  Enp1 += Cb*dx*Jcyx[k][j][i];
+		if( (is_disp || is_disp_ml) && gamma_l){
+		  Jnp1  = alpha_l*Jyx[k][j][i] + beta_l*Jyx_nm1[k][j][i] + kappa_l*gamma_l/(2.*params.dt)*(Enp1 - Eyx_nm1[k][j][i]);
+		  Jnp1 += sigma_l/eo*gamma_l*Eyx[k][j][i];
+		  Eyx_nm1[k][j][i] = Eyx[k][j][i];
+		  Jyx_nm1[k][j][i] = Jyx[k][j][i];
+		  Jyx[k][j][i]     = Jnp1;
+		}
+		if(is_cond && rho){
+		  Jcyx[k][j][i] -= rho*(Enp1 + Eyx[k][j][i]);
+		}
+
+		Eyx[k][j][i] = Enp1;
+	      }
+	}//FDTD, Eyx
+	else{//PSTD, Eyx
+#pragma omp for
+	  for(k=0;k<(K_tot+1);k++)
+	    for(j=0;j<J_tot_bound;j++){
+	      for(i=1;i<I_tot;i++){
+		rho = 0.;
+		k_loc = k;
+		if( is_structure ){
+		  if( k>Dzl[0] && k<(Dzl[0]+K) ){
+		    if( (k-structure[i][1])<(K+Dzl[0]) && (k-structure[i][1])>Dzl[0] )
+		      k_loc = k - structure[i][1];
+		    else if( (k-structure[i][1])>=(K+Dzl[0]) )
+		      k_loc = Dzl[0]+K-1;
+		    else
+		      k_loc = Dzl[0]+1;
+		  }
+		}
+		if( !is_multilayer )
+		  array_ind = i;
+		else
+		  array_ind = (I_tot+1)*k_loc+i;
+
+		//use the average of material parameters between nodes
+		if( materials[k][j][i] || materials[k][min(J_tot,j+1)][i] ){
+		  rho = 0.;
+		  if( !materials[k][j][i] ){
+		    Ca = Cax[array_ind];
+		    Cb = Cbx[array_ind];
+		    if(is_disp_ml)
+		      Cc = Ccx[array_ind];
+		    else
+		      Cc = 0;
+		  }
+		  else{
+		    Ca = Cmaterial_Cax[materials[k][j][i]-1];
+		    Cb = Cmaterial_Cbx[materials[k][j][i]-1];
+		    Cc = Cmaterial_Ccx[materials[k][j][i]-1];
+		  }
+		  if(intmatprops){
+		    if( !materials[k][min(J_tot,j+1)][i] ){
+		      Ca = Ca + Cax[array_ind];
+		      Cb = Cb + Cbx[array_ind];
+		      if(is_disp_ml)
+			Cc = Cc + Ccx[array_ind];
+		    }
+		    else{
+		      Ca = Ca + Cmaterial_Cax[materials[k][min(J_tot,j+1)][i]-1];
+		      Cb = Cb + Cmaterial_Cbx[materials[k][min(J_tot,j+1)][i]-1];
+		      Cc = Cc + Cmaterial_Ccx[materials[k][min(J_tot,j+1)][i]-1];
+		    }
+
+		    Ca = Ca/2.;
+		    Cb = Cb/2.;
+		    Cc = Cc/2.;
+		  }
+		}
+		else{
+		  Ca = Cax[array_ind];
+		  Cb = Cbx[array_ind];
+		  if(is_disp_ml)
+		    Cc = Ccx[array_ind];
+		  else
+		    Cc = 0.;
+		  if(is_cond)
+		    rho = rho_x[array_ind];
+		}
+
+		alpha_l = 0.;
+		beta_l  = 0.;
+		gamma_l = 0.;
+		kappa_l = 1.;
+		sigma_l = 0.;
+
+		if(is_disp || is_disp_ml){
+		  sigma_l = ml_sigma_x[array_ind];
+		  kappa_l = ml_kappa_x[array_ind];
+		  alpha_l = ml_alpha[k_loc];
+		  beta_l = ml_beta[k_loc];
+		  gamma_l = ml_gamma[k_loc];
+		  if( materials[k][j][i] || materials[k][min(J_tot,j+1)][i]){
+		    if(materials[k][j][i]){
+		      alpha_l = alpha[materials[k][j][i]-1];
+		      beta_l =  beta[materials[k][j][i]-1];
+		      gamma_l = gamma[materials[k][j][i]-1];
+		    }
+		    else{
+		      alpha_l = ml_alpha[k_loc];
+		      beta_l = ml_beta[k_loc];
+		      gamma_l = ml_gamma[k_loc];
+		    }
+
+		    if(materials[k][min(J_tot,j+1)][i]){
+		      alpha_l += alpha[materials[k][min(J_tot,j+1)][i]-1];
+		      beta_l +=  beta[materials[k][min(J_tot,j+1)][i]-1];
+		      gamma_l += gamma[materials[k][min(J_tot,j+1)][i]-1];
+		    }
+		    else{
+		      alpha_l += ml_alpha[k_loc];
+		      beta_l += ml_beta[k_loc];
+		      gamma_l += ml_gamma[k_loc];
+
+		    }
+		    alpha_l = alpha_l/2.;
+		    beta_l = beta_l/2.;
+		    gamma_l = gamma_l/2.;
+
+		  }
+		}
+
+
+		//Enp1 = Ca*Eyx[k][j][i]+Cb*(Hzx[k][j][i-1] + Hzy[k][j][i-1] - Hzx[k][j][i] - Hzy[k][j][i]);
+		if( (is_disp || is_disp_ml) && gamma_l)
+		  Enp1 += Cc*Eyx_nm1[k][j][i] - 1./2.*Cb*dx*((1+alpha_l)*Jyx[k][j][i] + beta_l*Jyx_nm1[k][j][i]);
+		if(is_cond && rho)
+		  Enp1 += Cb*dx*Jcyx[k][j][i];
+		if( (is_disp || is_disp_ml) && gamma_l){
+		  Jnp1  = alpha_l*Jyx[k][j][i] + beta_l*Jyx_nm1[k][j][i] + kappa_l*gamma_l/(2.*params.dt)*(Enp1 - Eyx_nm1[k][j][i]);
+		  Jnp1 += sigma_l/eo*gamma_l*Eyx[k][j][i];
+		  Eyx_nm1[k][j][i] = Eyx[k][j][i];
+		  Jyx_nm1[k][j][i] = Jyx[k][j][i];
+		  Jyx[k][j][i]     = Jnp1;
+		}
+		if(is_cond && rho){
+		  Jcyx[k][j][i] -= rho*(Enp1 + Eyx[k][j][i]);
+		}
+
+		eh_vec[omp_get_thread_num()][i][0] = Hzx[k][j][i] + Hzy[k][j][i];eh_vec[omp_get_thread_num()][i][1] = 0.;
+		ca_vec[omp_get_thread_num()][i-1] = Ca;
+		cb_vec[omp_get_thread_num()][i-1] = Cb;
+
+	      }
+	      i=0;
+	      eh_vec[omp_get_thread_num()][i][0] = Hzx[k][j][i] + Hzy[k][j][i];eh_vec[omp_get_thread_num()][i][1] = 0.;
+
+	      first_derivative( eh_vec[omp_get_thread_num()], eh_vec[omp_get_thread_num()],
+				dk_e_x, N_e_x , pf_eyx[omp_get_thread_num()], pb_eyx[omp_get_thread_num()]);
+
+	      for(i=1;i<I_tot;i++){
+		Eyx[k][j][i] = ca_vec[omp_get_thread_num()][i-1]*Eyx[k][j][i] - cb_vec[omp_get_thread_num()][i-1]*eh_vec[omp_get_thread_num()][i][0]/((double) N_e_x);
+		//Eyx[k][j][i] = Enp1;
+	      }
+	    }
+	}//PSTD, Eyx
+
+	//fprintf(stderr,"Pos 06:\n");
+	//Eyz updates
+	if( useCD ){//FDTD, Eyz
+#pragma omp for
+	  for(k=1;k<K_tot;k++)
+	    for(j=0;j<J_tot_bound;j++)
+	      for(i=0;i<(I_tot+1);i++){
+		rho = 0.;
+		k_loc = k;
+		if( is_structure )
+		  if( k>Dzl[0] && k<(Dzl[0]+K) ){
+		    if( (k-structure[i][1])<(K+Dzl[0]) && (k-structure[i][1])>Dzl[0] )
+		      k_loc = k - structure[i][1];
+		    else if( (k-structure[i][1])>=(K+Dzl[0]) )
+		      k_loc = Dzl[0]+K-1;
+		    else
+		      k_loc = Dzl[0]+1;
+		  }
+		if( materials[k][j][i] || materials[k][min(J_tot,j+1)][i] ){
+		  rho = 0.;
+		  if( !materials[k][j][i] ){
+		    Ca = Caz[k_loc];
+		    Cb = Cbz[k_loc];
+		    if(is_disp_ml)
+		      Cc = Ccz[k_loc];
+		    else
+		      Cc = 0.;
+		  }
+		  else{
+		    Ca = Cmaterial_Caz[materials[k][j][i]-1];
+		    Cb = Cmaterial_Cbz[materials[k][j][i]-1];
+		    Cc = Cmaterial_Ccz[materials[k][j][i]-1];
+		  }
+
+		  if(intmatprops){
+		    if( !materials[k][min(J_tot,j+1)][i] ){
+		      Ca = Ca + Caz[k_loc];
+		      Cb = Cb + Cbz[k_loc];
+		      if(is_disp_ml)
+			Cc = Cc + Ccz[k_loc];
+		    }
+		    else{
+		      Ca = Ca + Cmaterial_Caz[materials[k][min(J_tot,j+1)][i]-1];
+		      Cb = Cb + Cmaterial_Cbz[materials[k][min(J_tot,j+1)][i]-1];
+		      Cc = Cc + Cmaterial_Ccz[materials[k][min(J_tot,j+1)][i]-1];
+		    }
+
+		    Ca = Ca/2.;
+		    Cb = Cb/2.;
+		    Cc = Cc/2.;
+		  }
+		}
+		else{
+		  Ca = Caz[k_loc];
+		  Cb = Cbz[k_loc];
+		  if(is_disp_ml)
+		    Cc = Ccz[k_loc];
+		  else
+		    Cc = 0.;
+		  if(is_cond)
+		    rho = rho_z[k_loc];
+		}
+
+		alpha_l = 0.;
+		beta_l  = 0.;
+		gamma_l = 0.;
+		kappa_l = 1.;
+		sigma_l = 0.;
+
+		if(is_disp || is_disp_ml){
+		  sigma_l = ml_sigma_z[k_loc];
+		  kappa_l = ml_kappa_z[k_loc];
+		  alpha_l = ml_alpha[k_loc];
+		  beta_l = ml_beta[k_loc];
+		  gamma_l = ml_gamma[k_loc];
+		  if( materials[k][j][i] || materials[k][min(J_tot,j+1)][i]){
+		    if(materials[k][j][i]){
+		      alpha_l = alpha[materials[k][j][i]-1];
+		      beta_l =  beta[materials[k][j][i]-1];
+		      gamma_l = gamma[materials[k][j][i]-1];
+		    }
+		    else{
+		      alpha_l = ml_alpha[k_loc];
+		      beta_l = ml_beta[k_loc];
+		      gamma_l = ml_gamma[k_loc];
+		    }
+
+		    if(materials[k][min(J_tot,j+1)][i]){
+		      alpha_l += alpha[materials[k][min(J_tot,j+1)][i]-1];
+		      beta_l +=  beta[materials[k][min(J_tot,j+1)][i]-1];
+		      gamma_l += gamma[materials[k][min(J_tot,j+1)][i]-1];
+		    }
+		    else{
+		      alpha_l += ml_alpha[k_loc];
+		      beta_l += ml_beta[k_loc];
+		      gamma_l += ml_gamma[k_loc];
+
+		    }
+		    alpha_l = alpha_l/2.;
+		    beta_l = beta_l/2.;
+		    gamma_l = gamma_l/2.;
+		  }
+		}
+
+		//fprintf(stderr,"[%d %d %d]Ca: %e, Cb: %e, Cc: %e, alpha: %e, beta: %e, gamme: %e\n",i,j,k,Ca,Cb,Cc,alpha_l,beta_l,gamma_l);
+		Enp1 = Ca*Eyz[k][j][i]+Cb*(Hxy[k][j][i] + Hxz[k][j][i] - Hxy[k-1][j][i] - Hxz[k-1][j][i]);
+		if( (is_disp || is_disp_ml) && gamma_l)
+		  Enp1 += Cc*Eyz_nm1[k][j][i] - 1./2.*Cb*dz*((1+alpha_l)*Jyz[k][j][i] + beta_l*Jyz_nm1[k][j][i]);
+		if(is_cond && rho)
+		  Enp1 += Cb*dz*Jcyz[k][j][i];
+
+		if( (is_disp || is_disp_ml) && gamma_l){
+		  Jnp1  = alpha_l*Jyz[k][j][i] + beta_l*Jyz_nm1[k][j][i] + kappa_l*gamma_l/(2.*params.dt)*(Enp1 - Eyz_nm1[k][j][i]);
+		  Jnp1 += sigma_l/eo*gamma_l*Eyz[k][j][i];
+		  Eyz_nm1[k][j][i] = Eyz[k][j][i];
+		  Jyz_nm1[k][j][i] = Jyz[k][j][i];
+		  Jyz[k][j][i]     = Jnp1;
+		  //	      if(i==40 && j==40 && k==40)
+		  //		fprintf(outfile,"%e %e %e\n",Eyz_nm1[k][j][i],Jyz_nm1[k][j][i],Jyz[k][j][i]);
+		  //	      fflush(outfile);
+		}
+		if(is_cond && rho){
+		  Jcyz[k][j][i] -= rho*(Enp1 + Eyz[k][j][i]);
+		}
+
+		Eyz[k][j][i] = Enp1;
+
+	      }
+	}//FDTD, Eyz
+	else{//PSTD, Eyz
+#pragma omp for
+	  for(j=0;j<J_tot_bound;j++)
+	    for(i=0;i<(I_tot+1);i++){
+	      for(k=1;k<K_tot;k++){
+		rho = 0.;
+		k_loc = k;
+		if( is_structure )
+		  if( k>Dzl[0] && k<(Dzl[0]+K) ){
+		    if( (k-structure[i][1])<(K+Dzl[0]) && (k-structure[i][1])>Dzl[0] )
+		      k_loc = k - structure[i][1];
+		    else if( (k-structure[i][1])>=(K+Dzl[0]) )
+		      k_loc = Dzl[0]+K-1;
+		    else
+		      k_loc = Dzl[0]+1;
+		  }
+		if( materials[k][j][i] || materials[k][min(J_tot,j+1)][i] ){
+		  rho = 0.;
+		  if( !materials[k][j][i] ){
+		    Ca = Caz[k_loc];
+		    Cb = Cbz[k_loc];
+		    if(is_disp_ml)
+		      Cc = Ccz[k_loc];
+		    else
+		      Cc = 0.;
+		  }
+		  else{
+		    Ca = Cmaterial_Caz[materials[k][j][i]-1];
+		    Cb = Cmaterial_Cbz[materials[k][j][i]-1];
+		    Cc = Cmaterial_Ccz[materials[k][j][i]-1];
+		  }
+
+		  if(intmatprops){
+		    if( !materials[k][min(J_tot,j+1)][i] ){
+		      Ca = Ca + Caz[k_loc];
+		      Cb = Cb + Cbz[k_loc];
+		      if(is_disp_ml)
+			Cc = Cc + Ccz[k_loc];
+		    }
+		    else{
+		      Ca = Ca + Cmaterial_Caz[materials[k][min(J_tot,j+1)][i]-1];
+		      Cb = Cb + Cmaterial_Cbz[materials[k][min(J_tot,j+1)][i]-1];
+		      Cc = Cc + Cmaterial_Ccz[materials[k][min(J_tot,j+1)][i]-1];
+		    }
+
+		    Ca = Ca/2.;
+		    Cb = Cb/2.;
+		    Cc = Cc/2.;
+		  }
+		}
+		else{
+		  Ca = Caz[k_loc];
+		  Cb = Cbz[k_loc];
+		  if(is_disp_ml)
+		    Cc = Ccz[k_loc];
+		  else
+		    Cc = 0.;
+		  if(is_cond)
+		    rho = rho_z[k_loc];
+		}
+
+		alpha_l = 0.;
+		beta_l  = 0.;
+		gamma_l = 0.;
+		kappa_l = 1.;
+		sigma_l = 0.;
+
+		if(is_disp || is_disp_ml){
+		  sigma_l = ml_sigma_z[k_loc];
+		  kappa_l = ml_kappa_z[k_loc];
+		  alpha_l = ml_alpha[k_loc];
+		  beta_l = ml_beta[k_loc];
+		  gamma_l = ml_gamma[k_loc];
+		  if( materials[k][j][i] || materials[k][min(J_tot,j+1)][i]){
+		    if(materials[k][j][i]){
+		      alpha_l = alpha[materials[k][j][i]-1];
+		      beta_l =  beta[materials[k][j][i]-1];
+		      gamma_l = gamma[materials[k][j][i]-1];
+		    }
+		    else{
+		      alpha_l = ml_alpha[k_loc];
+		      beta_l = ml_beta[k_loc];
+		      gamma_l = ml_gamma[k_loc];
+		    }
+
+		    if(materials[k][min(J_tot,j+1)][i]){
+		      alpha_l += alpha[materials[k][min(J_tot,j+1)][i]-1];
+		      beta_l +=  beta[materials[k][min(J_tot,j+1)][i]-1];
+		      gamma_l += gamma[materials[k][min(J_tot,j+1)][i]-1];
+		    }
+		    else{
+		      alpha_l += ml_alpha[k_loc];
+		      beta_l += ml_beta[k_loc];
+		      gamma_l += ml_gamma[k_loc];
+
+		    }
+		    alpha_l = alpha_l/2.;
+		    beta_l = beta_l/2.;
+		    gamma_l = gamma_l/2.;
+		  }
+		}
+
+		//fprintf(stderr,"[%d %d %d]Ca: %e, Cb: %e, Cc: %e, alpha: %e, beta: %e, gamme: %e\n",i,j,k,Ca,Cb,Cc,alpha_l,beta_l,gamma_l);
+		//Enp1 = Ca*Eyz[k][j][i]+Cb*(Hxy[k][j][i] + Hxz[k][j][i] - Hxy[k-1][j][i] - Hxz[k-1][j][i]);
+		if( (is_disp || is_disp_ml) && gamma_l)
+		  Enp1 += Cc*Eyz_nm1[k][j][i] - 1./2.*Cb*dz*((1+alpha_l)*Jyz[k][j][i] + beta_l*Jyz_nm1[k][j][i]);
+		if(is_cond && rho)
+		  Enp1 += Cb*dz*Jcyz[k][j][i];
+
+		if( (is_disp || is_disp_ml) && gamma_l){
+		  Jnp1  = alpha_l*Jyz[k][j][i] + beta_l*Jyz_nm1[k][j][i] + kappa_l*gamma_l/(2.*params.dt)*(Enp1 - Eyz_nm1[k][j][i]);
+		  Jnp1 += sigma_l/eo*gamma_l*Eyz[k][j][i];
+		  Eyz_nm1[k][j][i] = Eyz[k][j][i];
+		  Jyz_nm1[k][j][i] = Jyz[k][j][i];
+		  Jyz[k][j][i]     = Jnp1;
+		  //	      if(i==40 && j==40 && k==40)
+		  //		fprintf(outfile,"%e %e %e\n",Eyz_nm1[k][j][i],Jyz_nm1[k][j][i],Jyz[k][j][i]);
+		  //	      fflush(outfile);
+		}
+		if(is_cond && rho){
+		  Jcyz[k][j][i] -= rho*(Enp1 + Eyz[k][j][i]);
+		}
+
+		eh_vec[omp_get_thread_num()][k][0] = Hxy[k][j][i] + Hxz[k][j][i];eh_vec[omp_get_thread_num()][k][1] = 0.;
+		ca_vec[omp_get_thread_num()][k-1] = Ca;
+		cb_vec[omp_get_thread_num()][k-1] = Cb;
+
+	      }
+	      k = 0;
+	      eh_vec[omp_get_thread_num()][k][0] = Hxy[k][j][i] + Hxz[k][j][i];eh_vec[omp_get_thread_num()][k][1] = 0.;
+	      first_derivative( eh_vec[omp_get_thread_num()], eh_vec[omp_get_thread_num()],
+				dk_e_z, N_e_z , pf_eyz[omp_get_thread_num()], pb_eyz[omp_get_thread_num()]);
+
+
+	      for(k=1;k<K_tot;k++){
+		Eyz[k][j][i] = ca_vec[omp_get_thread_num()][k-1]*Eyz[k][j][i] + cb_vec[omp_get_thread_num()][k-1]*eh_vec[omp_get_thread_num()][k][0]/((double) N_e_z);
+		//Eyz[k][j][i] = Enp1;
+	      }
+	    }
+	}//PSTD, Eyz
+      }//if(dimension==THREE || dimension==TE)
+
+      //fprintf(stderr,"Pos 07:\n");
+      if(dimension==THREE || dimension==TE){
+	if( useCD ){//FDTD, Ezx
+#pragma omp for
+	  //Ezx updates
+	  for(k=0;k<K_tot;k++)
+	    for(j=0;j<J_tot_p1_bound;j++)
+	      for(i=1;i<I_tot;i++){
+		rho = 0.;
+		k_loc = k;
+		if( is_structure )
+		  if( k>Dzl[0] && k<(Dzl[0]+K) ){
+		    if( (k-structure[i][1])<(K+Dzl[0]) && (k-structure[i][1])>Dzl[0] )
+		      k_loc = k - structure[i][1];
+		    else if( (k-structure[i][1])>=(K+Dzl[0]) )
+		      k_loc = Dzl[0]+K-1;
+		    else
+		      k_loc = Dzl[0]+1;
+		  }
+		if( !is_multilayer )
+		  array_ind = i;
+		else
+		  array_ind = (I_tot+1)*k_loc+i;
+
+		//use the average of material parameters between nodes
+		if( materials[k][j][i] || materials[k+1][j][i]){
+		  rho = 0.;
+		  if( !materials[k][j][i] ){
+		    Ca = Cax[array_ind];
+		    Cb = Cbx[array_ind];
+		    if(is_disp_ml)
+		      Cc = Ccx[array_ind];
+		    else
+		      Cc = 0.;
+		  }
+		  else{
+		    Ca = Cmaterial_Cax[materials[k][j][i]-1];
+		    Cb = Cmaterial_Cbx[materials[k][j][i]-1];
+		    Cc = Cmaterial_Ccx[materials[k][j][i]-1];
+		  }
+
+		  if(intmatprops){
+		    if( !materials[k+1][j][i] ){
+		      Ca = Ca + Cax[array_ind];
+		      Cb = Cb + Cbx[array_ind];
+		      if(is_disp_ml)
+			Cc = Cc + Ccx[array_ind];
+		    }
+		    else{
+		      Ca = Ca + Cmaterial_Cax[materials[k+1][j][i]-1];
+		      Cb = Cb + Cmaterial_Cbx[materials[k+1][j][i]-1];
+		      Cc = Cc + Cmaterial_Ccx[materials[k+1][j][i]-1];
+		    }
+
+		    Ca = Ca/2.;
+		    Cb = Cb/2.;
+		    Cc = Cc/2.;
+		  }
+		}
+		else{
+		  Ca = Cax[array_ind];
+		  Cb = Cbx[array_ind];
+		  if(is_disp_ml)
+		    Cc = Ccx[array_ind];
+		  else
+		    Cc = 0.;
+		  if(is_cond)
+		    rho = rho_x[array_ind];
+		}
+
+		alpha_l = 0.;
+		beta_l  = 0.;
+		gamma_l = 0.;
+		kappa_l = 1.;
+		sigma_l = 0.;
+
+		if(is_disp || is_disp_ml){
+		  sigma_l = ml_sigma_x[array_ind];
+		  kappa_l = ml_kappa_x[array_ind];
+		  alpha_l = ml_alpha[k_loc];
+		  beta_l = ml_beta[k_loc];
+		  gamma_l = ml_gamma[k_loc];
+		  if( materials[k][j][i] || materials[k+1][j][i]){
+		    if(materials[k][j][i]){
+		      alpha_l = alpha[materials[k][j][i]-1];
+		      beta_l =  beta[materials[k][j][i]-1];
+		      gamma_l = gamma[materials[k][j][i]-1];
+		    }
+		    else{
+		      alpha_l = ml_alpha[k_loc];
+		      beta_l = ml_beta[k_loc];
+		      gamma_l = ml_gamma[k_loc];
+		    }
+
+		    if(materials[k+1][j][i]){
+		      alpha_l += alpha[materials[k+1][j][i]-1];
+		      beta_l +=  beta[materials[k+1][j][i]-1];
+		      gamma_l += gamma[materials[k+1][j][i]-1];
+		    }
+		    else{
+		      alpha_l += ml_alpha[k_loc];
+		      beta_l += ml_beta[k_loc];
+		      gamma_l += ml_gamma[k_loc];
+
+		    }
+
+		    alpha_l = alpha_l/2.;
+		    beta_l = beta_l/2.;
+		    gamma_l = gamma_l/2.;
+		  }
+		}
+
+		/*if( materials[k][j][i] || materials[k][j][i+1])
+		  fprintf(stdout,"(%d,%d,%d), Ca= %e, Cb=%e, is_cond:%d, rho: %e, is_disp: %d, is_disp_ml: %d\n",i,j,k,Ca,Cb,is_cond,rho,is_disp,is_disp_ml);*/
+		Enp1 = Ca*Ezx[k][j][i]+Cb*(Hyx[k][j][i] + Hyz[k][j][i] - Hyx[k][j][i-1] - Hyz[k][j][i-1]);
+		if( (is_disp || is_disp_ml) && gamma_l)
+		  Enp1 += Cc*Ezx_nm1[k][j][i] - 1./2.*Cb*dx*((1+alpha_l)*Jzx[k][j][i] + beta_l*Jzx_nm1[k][j][i]);
+		if(is_cond && rho)
+		  Enp1 += Cb*dx*Jczx[k][j][i];
+		if( (is_disp || is_disp_ml) && gamma_l){
+		  Jnp1  = alpha_l*Jzx[k][j][i] + beta_l*Jzx_nm1[k][j][i] + kappa_l*gamma_l/(2.*params.dt)*(Enp1 - Ezx_nm1[k][j][i]);
+		  Jnp1 += sigma_l/eo*gamma_l*Ezx[k][j][i];
+		  Ezx_nm1[k][j][i] = Ezx[k][j][i];
+		  Jzx_nm1[k][j][i] = Jzx[k][j][i];
+		  Jzx[k][j][i]     = Jnp1;
+		}
+		if(is_cond && rho){
+		  Jczx[k][j][i] -= rho*(Enp1 + Ezx[k][j][i]);
+		}
+
+		Ezx[k][j][i] = Enp1;
+	      }
+	}//FDTD, Ezx
+	else{//PSTD, Ezx
+#pragma omp for
+	  for(k=0;k<K_tot;k++)
+	    for(j=0;j<J_tot_p1_bound;j++){
+	      for(i=1;i<I_tot;i++){
+		rho = 0.;
+		k_loc = k;
+		if( is_structure )
+		  if( k>Dzl[0] && k<(Dzl[0]+K) ){
+		    if( (k-structure[i][1])<(K+Dzl[0]) && (k-structure[i][1])>Dzl[0] )
+		      k_loc = k - structure[i][1];
+		    else if( (k-structure[i][1])>=(K+Dzl[0]) )
+		      k_loc = Dzl[0]+K-1;
+		    else
+		      k_loc = Dzl[0]+1;
+		  }
+		if( !is_multilayer )
+		  array_ind = i;
+		else
+		  array_ind = (I_tot+1)*k_loc+i;
+
+		//use the average of material parameters between nodes
+		if( materials[k][j][i] || materials[k+1][j][i]){
+		  rho = 0.;
+		  if( !materials[k][j][i] ){
+		    Ca = Cax[array_ind];
+		    Cb = Cbx[array_ind];
+		    if(is_disp_ml)
+		      Cc = Ccx[array_ind];
+		    else
+		      Cc = 0.;
+		  }
+		  else{
+		    Ca = Cmaterial_Cax[materials[k][j][i]-1];
+		    Cb = Cmaterial_Cbx[materials[k][j][i]-1];
+		    Cc = Cmaterial_Ccx[materials[k][j][i]-1];
+		  }
+
+	  	  if(intmatprops){
+		    if( !materials[k+1][j][i] ){
+		      Ca = Ca + Cax[array_ind];
+		      Cb = Cb + Cbx[array_ind];
+		      if(is_disp_ml)
+			Cc = Cc + Ccx[array_ind];
+		    }
+		    else{
+		      Ca = Ca + Cmaterial_Cax[materials[k+1][j][i]-1];
+		      Cb = Cb + Cmaterial_Cbx[materials[k+1][j][i]-1];
+		      Cc = Cc + Cmaterial_Ccx[materials[k+1][j][i]-1];
+		    }
+
+		    Ca = Ca/2.;
+		    Cb = Cb/2.;
+		    Cc = Cc/2.;
+		  }
+		}
+		else{
+		  Ca = Cax[array_ind];
+		  Cb = Cbx[array_ind];
+		  if(is_disp_ml)
+		    Cc = Ccx[array_ind];
+		  else
+		    Cc = 0.;
+		  if(is_cond)
+		    rho = rho_x[array_ind];
+		}
+
+		alpha_l = 0.;
+		beta_l  = 0.;
+		gamma_l = 0.;
+		kappa_l = 1.;
+		sigma_l = 0.;
+
+		if(is_disp || is_disp_ml){
+		  sigma_l = ml_sigma_x[array_ind];
+		  kappa_l = ml_kappa_x[array_ind];
+		  alpha_l = ml_alpha[k_loc];
+		  beta_l = ml_beta[k_loc];
+		  gamma_l = ml_gamma[k_loc];
+		  if( materials[k][j][i] || materials[k+1][j][i]){
+		    if(materials[k][j][i]){
+		      alpha_l = alpha[materials[k][j][i]-1];
+		      beta_l =  beta[materials[k][j][i]-1];
+		      gamma_l = gamma[materials[k][j][i]-1];
+		    }
+		    else{
+		      alpha_l = ml_alpha[k_loc];
+		      beta_l = ml_beta[k_loc];
+		      gamma_l = ml_gamma[k_loc];
+		    }
+
+		    if(materials[k+1][j][i]){
+		      alpha_l += alpha[materials[k+1][j][i]-1];
+		      beta_l +=  beta[materials[k+1][j][i]-1];
+		      gamma_l += gamma[materials[k+1][j][i]-1];
+		    }
+		    else{
+		      alpha_l += ml_alpha[k_loc];
+		      beta_l += ml_beta[k_loc];
+		      gamma_l += ml_gamma[k_loc];
+
+		    }
+
+		    alpha_l = alpha_l/2.;
+		    beta_l = beta_l/2.;
+		    gamma_l = gamma_l/2.;
+		  }
+		}
+
+		/*if( materials[k][j][i] || materials[k][j][i+1])
+		  fprintf(stdout,"(%d,%d,%d), Ca= %e, Cb=%e, is_cond:%d, rho: %e, is_disp: %d, is_disp_ml: %d\n",i,j,k,Ca,Cb,is_cond,rho,is_disp,is_disp_ml);*/
+		//Enp1 = Ca*Ezx[k][j][i]+Cb*(Hyx[k][j][i] + Hyz[k][j][i] - Hyx[k][j][i-1] - Hyz[k][j][i-1]);
+		if( (is_disp || is_disp_ml) && gamma_l)
+		  Enp1 += Cc*Ezx_nm1[k][j][i] - 1./2.*Cb*dx*((1+alpha_l)*Jzx[k][j][i] + beta_l*Jzx_nm1[k][j][i]);
+		if(is_cond && rho)
+		  Enp1 += Cb*dx*Jczx[k][j][i];
+		if( (is_disp || is_disp_ml) && gamma_l){
+		  Jnp1  = alpha_l*Jzx[k][j][i] + beta_l*Jzx_nm1[k][j][i] + kappa_l*gamma_l/(2.*params.dt)*(Enp1 - Ezx_nm1[k][j][i]);
+		  Jnp1 += sigma_l/eo*gamma_l*Ezx[k][j][i];
+		  Ezx_nm1[k][j][i] = Ezx[k][j][i];
+		  Jzx_nm1[k][j][i] = Jzx[k][j][i];
+		  Jzx[k][j][i]     = Jnp1;
+		}
+		if(is_cond && rho){
+		  Jczx[k][j][i] -= rho*(Enp1 + Ezx[k][j][i]);
+		}
+
+		eh_vec[omp_get_thread_num()][i][0] = Hyx[k][j][i] + Hyz[k][j][i];eh_vec[omp_get_thread_num()][i][1] = 0.;
+		ca_vec[omp_get_thread_num()][i-1] = Ca;
+		cb_vec[omp_get_thread_num()][i-1] = Cb;
+
+	      }
+	      i=0;
+	      eh_vec[omp_get_thread_num()][i][0] = Hyx[k][j][i] + Hyz[k][j][i];eh_vec[omp_get_thread_num()][i][1] = 0.;
+
+	      first_derivative( eh_vec[omp_get_thread_num()], eh_vec[omp_get_thread_num()],
+				dk_e_x, N_e_x , pf_ezx[omp_get_thread_num()], pb_ezx[omp_get_thread_num()]);
+
+	      for(i=1;i<I_tot;i++){
+		Ezx[k][j][i] = ca_vec[omp_get_thread_num()][i-1]*Ezx[k][j][i] + cb_vec[omp_get_thread_num()][i-1]*eh_vec[omp_get_thread_num()][i][0]/((double) N_e_x);
+		//Ezx[k][j][i] = Enp1;
+	      }
+	    }
+	}//PSTD, Ezx
+      }//(dimension==THREE || dimension==TE)
+      else{
+#pragma omp for
+	//Ezx updates
+	for(k=0;k<=K_tot;k++)
+	  for(j=0;j<(J_tot+1);j++)
+	    for(i=1;i<I_tot;i++){
+	      rho = 0.;
+	      k_loc = k;
+	      if( is_structure )
+		if( k>Dzl[0] && k<(Dzl[0]+K) ){
+		  if( (k-structure[i][1])<(K+Dzl[0]) && (k-structure[i][1])>Dzl[0] )
+		    k_loc = k - structure[i][1];
+		  else if( (k-structure[i][1])>=(K+Dzl[0]) )
+		    k_loc = Dzl[0]+K-1;
+		  else
+		    k_loc = Dzl[0]+1;
+		}
+	      if( !is_multilayer )
+		array_ind = i;
+	      else
+		array_ind = (I_tot+1)*k_loc+i;
+
+	      //use the average of material parameters between nodes
+	      if( !materials[k][j][i] ){
+		Ca = Cax[array_ind];
+		Cb = Cbx[array_ind];
+		if(is_disp_ml)
+		  Cc = Ccx[array_ind];
+		else
+		  Cc = 0.;
+		if(is_cond)
+		  rho = rho_x[i];
+	      }
+	      else{
+		rho = 0.;
+		Ca = Cmaterial_Cax[materials[k][j][i]-1];
+		Cb = Cmaterial_Cbx[materials[k][j][i]-1];
+		Cc = Cmaterial_Ccx[materials[k][j][i]-1];
+	      }
+
+	      alpha_l = 0.;
+	      beta_l  = 0.;
+	      gamma_l = 0.;
+	      kappa_l = 1.;
+	      sigma_l = 0.;
+
+
+	      if(is_disp|| is_disp_ml){
+		sigma_l = ml_sigma_x[array_ind];
+		kappa_l = ml_kappa_x[array_ind];
+		alpha_l = ml_alpha[k_loc];
+		beta_l = ml_beta[k_loc];
+		gamma_l = ml_gamma[k_loc];
+
+		if( materials[k][j][i] ){
+		  alpha_l = alpha[materials[k][j][i]-1];
+		  beta_l  = beta[materials[k][j][i]-1];
+		  gamma_l = gamma[materials[k][j][i]-1];
+
+		}
+		else{
+		  alpha_l = ml_alpha[k_loc];
+		  beta_l = ml_beta[k_loc];
+		  gamma_l = ml_gamma[k_loc];
+		}
+	      }
+
+	      Enp1 = Ca*Ezx[k][j][i]+Cb*(Hyx[k][j][i] + Hyz[k][j][i] - Hyx[k][j][i-1] - Hyz[k][j][i-1]);
+	      if( (is_disp || is_disp_ml) && gamma_l)
+		Enp1 += Cc*Ezx_nm1[k][j][i] - 1./2.*Cb*dx*((1+alpha_l)*Jzx[k][j][i] + beta_l*Jzx_nm1[k][j][i]);
+	      if(is_cond && rho)
+		Enp1 += Cb*dx*Jczx[k][j][i];
+
+	      if( (is_disp || is_disp_ml) && gamma_l){
+		Jnp1  = alpha_l*Jzx[k][j][i] + beta_l*Jzx_nm1[k][j][i] + kappa_l*gamma_l/(2.*params.dt)*(Enp1 - Ezx_nm1[k][j][i]);
+		Jnp1 += sigma_l/eo*gamma_l*Ezx[k][j][i];
+		Ezx_nm1[k][j][i] = Ezx[k][j][i];
+		Jzx_nm1[k][j][i] = Jzx[k][j][i];
+		Jzx[k][j][i]     = Jnp1;
+	      }
+	      if(is_cond && rho){
+		Jczx[k][j][i] -= rho*(Enp1 + Ezx[k][j][i]);
+	      }
+
+	      Ezx[k][j][i] = Enp1;
+	    }
+      }
+      //fprintf(stderr,"Pos 08:\n");
+      if(dimension==THREE || dimension==TE){
+	if( useCD ){//FDTD, Ezy
+#pragma omp for
+	  //Ezy updates
+	  for(k=0;k<K_tot;k++)
+	    for(j=1;j<J_tot;j++)
+	      for(i=0;i<(I_tot+1);i++){
+		rho = 0.;
+		k_loc = k;
+		if( is_structure )
+		  if( k>Dzl[0] && k<(Dzl[0]+K) ){
+		    if( (k-structure[i][1])<(K+Dzl[0]) && (k-structure[i][1])>Dzl[0] )
+		      k_loc = k - structure[i][1];
+		    else if( (k-structure[i][1])>=(K+Dzl[0]) )
+		      k_loc = Dzl[0]+K-1;
+		    else
+		      k_loc = Dzl[0]+1;
+		  }
+		if( !is_multilayer )
+		  array_ind = j;
+		else
+		  array_ind = (J_tot+1)*k_loc+j;
+
+		//use the average of material parameters between nodes
+		if( materials[k][j][i] || materials[k+1][j][i]){
+		  rho = 0.;
+		  if( !materials[k][j][i] ){
+		    Ca = Cay[array_ind];
+		    Cb = Cby[array_ind];
+		    if(is_disp_ml)
+		      Cc = Ccy[array_ind];
+		    else
+		      Cc = 0.;
+		  }
+		  else{
+		    Ca = Cmaterial_Cay[materials[k][j][i]-1];
+		    Cb = Cmaterial_Cby[materials[k][j][i]-1];
+		    Cc = Cmaterial_Ccy[materials[k][j][i]-1];
+		  }
+
+		  if(intmatprops){
+		    if( !materials[k+1][j][i] ){
+		      Ca = Ca + Cay[array_ind];
+		      Cb = Cb + Cby[array_ind];
+		      if(is_disp_ml)
+			Cc = Cc + Ccy[array_ind];
+		    }
+		    else{
+		      Ca = Ca + Cmaterial_Cay[materials[k+1][j][i]-1];
+		      Cb = Cb + Cmaterial_Cby[materials[k+1][j][i]-1];
+		      Cc = Cc + Cmaterial_Ccy[materials[k+1][j][i]-1];
+		    }
+		    Ca = Ca/2.;
+		    Cb = Cb/2.;
+		    Cc = Cc/2.;
+		  }
+
+		}
+		else{
+		  Ca = Cay[array_ind];
+		  Cb = Cby[array_ind];
+		  if(is_disp_ml)
+		    Cc = Ccy[array_ind];
+		  else
+		    Cc = 0;
+		  if(is_cond)
+		    rho = rho_y[array_ind];
+		}
+
+		alpha_l = 0.;
+		beta_l  = 0.;
+		gamma_l = 0.;
+		kappa_l = 1.;
+		sigma_l = 0.;
+
+		if(is_disp || is_disp_ml){
+		  sigma_l = ml_sigma_y[array_ind];
+		  kappa_l = ml_kappa_y[array_ind];
+		  alpha_l = ml_alpha[k_loc];
+		  beta_l = ml_beta[k_loc];
+		  gamma_l = ml_gamma[k_loc];
+		  if( materials[k][j][i] || materials[k+1][j][i]){
+		    if(materials[k][j][i]){
+		      alpha_l = alpha[materials[k][j][i]-1];
+		      beta_l =  beta[materials[k][j][i]-1];
+		      gamma_l = gamma[materials[k][j][i]-1];
+		    }
+		    else{
+		      alpha_l = ml_alpha[k_loc];
+		      beta_l = ml_beta[k_loc];
+		      gamma_l = ml_gamma[k_loc];
+		    }
+
+		    if(materials[k+1][j][i]){
+		      alpha_l += alpha[materials[k+1][j][i]-1];
+		      beta_l +=  beta[materials[k+1][j][i]-1];
+		      gamma_l += gamma[materials[k+1][j][i]-1];
+		    }
+		    else{
+		      alpha_l += ml_alpha[k_loc];
+		      beta_l += ml_beta[k_loc];
+		      gamma_l += ml_gamma[k_loc];
+		    }
+		    alpha_l = alpha_l/2.;
+		    beta_l = beta_l/2.;
+		    gamma_l = gamma_l/2.;
+		  }
+		}
+
+
+
+		Enp1 = Ca*Ezy[k][j][i]+Cb*(Hxy[k][j-1][i] + Hxz[k][j-1][i] - Hxy[k][j][i] - Hxz[k][j][i]);
+		if( (is_disp || is_disp_ml) && gamma_l)
+		  Enp1 += Cc*Ezy_nm1[k][j][i] - 1./2.*Cb*dy*((1+alpha_l)*Jzy[k][j][i] + beta_l*Jzy_nm1[k][j][i]);
+		if(is_cond && rho)
+		  Enp1 += Cb*dy*Jczy[k][j][i];
+
+		if( (is_disp || is_disp_ml) && gamma_l){
+		  Jnp1  = alpha_l*Jzy[k][j][i] + beta_l*Jzy_nm1[k][j][i] + kappa_l*gamma_l/(2.*params.dt)*(Enp1 - Ezy_nm1[k][j][i]);
+
+		  Jnp1 += sigma_l/eo*gamma_l*Ezy[k][j][i];
+		  Ezy_nm1[k][j][i] = Ezy[k][j][i];
+		  Jzy_nm1[k][j][i] = Jzy[k][j][i];
+		  Jzy[k][j][i]     = Jnp1;
+		}
+		if(is_cond && rho){
+		  Jczy[k][j][i] -= rho*(Enp1 + Ezy[k][j][i]);
+		}
+		Ezy[k][j][i] = Enp1;
+	      }
+	}//FDTD, Ezy
+	else{//PSTD, Ezy
+#pragma omp for
+	  //Ezy updates
+	  for(k=0;k<K_tot;k++)
+	    for(i=0;i<(I_tot+1);i++){
+	      for(j=1;j<J_tot;j++){
+		rho = 0.;
+		k_loc = k;
+		if( is_structure )
+		  if( k>Dzl[0] && k<(Dzl[0]+K) ){
+		    if( (k-structure[i][1])<(K+Dzl[0]) && (k-structure[i][1])>Dzl[0] )
+		      k_loc = k - structure[i][1];
+		    else if( (k-structure[i][1])>=(K+Dzl[0]) )
+		      k_loc = Dzl[0]+K-1;
+		    else
+		      k_loc = Dzl[0]+1;
+		  }
+		if( !is_multilayer )
+		  array_ind = j;
+		else
+		  array_ind = (J_tot+1)*k_loc+j;
+
+		//use the average of material parameters between nodes
+		if( materials[k][j][i] || materials[k+1][j][i]){
+		  rho = 0.;
+		  if( !materials[k][j][i] ){
+		    Ca = Cay[array_ind];
+		    Cb = Cby[array_ind];
+		    if(is_disp_ml)
+		      Cc = Ccy[array_ind];
+		    else
+		      Cc = 0.;
+		  }
+		  else{
+		    Ca = Cmaterial_Cay[materials[k][j][i]-1];
+		    Cb = Cmaterial_Cby[materials[k][j][i]-1];
+		    Cc = Cmaterial_Ccy[materials[k][j][i]-1];
+		  }
+
+		  if(intmatprops){
+		    if( !materials[k+1][j][i] ){
+		      Ca = Ca + Cay[array_ind];
+		      Cb = Cb + Cby[array_ind];
+		      if(is_disp_ml)
+			Cc = Cc + Ccy[array_ind];
+		    }
+		    else{
+		      Ca = Ca + Cmaterial_Cay[materials[k+1][j][i]-1];
+		      Cb = Cb + Cmaterial_Cby[materials[k+1][j][i]-1];
+		      Cc = Cc + Cmaterial_Ccy[materials[k+1][j][i]-1];
+		    }
+		    Ca = Ca/2.;
+		    Cb = Cb/2.;
+		    Cc = Cc/2.;
+		  }
+
+		}
+		else{
+		  Ca = Cay[array_ind];
+		  Cb = Cby[array_ind];
+		  if(is_disp_ml)
+		    Cc = Ccy[array_ind];
+		  else
+		    Cc = 0;
+		  if(is_cond)
+		    rho = rho_y[array_ind];
+		}
+
+		alpha_l = 0.;
+		beta_l  = 0.;
+		gamma_l = 0.;
+		kappa_l = 1.;
+		sigma_l = 0.;
+
+		if(is_disp || is_disp_ml){
+		  sigma_l = ml_sigma_y[array_ind];
+		  kappa_l = ml_kappa_y[array_ind];
+		  alpha_l = ml_alpha[k_loc];
+		  beta_l = ml_beta[k_loc];
+		  gamma_l = ml_gamma[k_loc];
+		  if( materials[k][j][i] || materials[k+1][j][i]){
+		    if(materials[k][j][i]){
+		      alpha_l = alpha[materials[k][j][i]-1];
+		      beta_l =  beta[materials[k][j][i]-1];
+		      gamma_l = gamma[materials[k][j][i]-1];
+		    }
+		    else{
+		      alpha_l = ml_alpha[k_loc];
+		      beta_l = ml_beta[k_loc];
+		      gamma_l = ml_gamma[k_loc];
+		    }
+
+		    if(materials[k+1][j][i]){
+		      alpha_l += alpha[materials[k+1][j][i]-1];
+		      beta_l +=  beta[materials[k+1][j][i]-1];
+		      gamma_l += gamma[materials[k+1][j][i]-1];
+		    }
+		    else{
+		      alpha_l += ml_alpha[k_loc];
+		      beta_l += ml_beta[k_loc];
+		      gamma_l += ml_gamma[k_loc];
+		    }
+		    alpha_l = alpha_l/2.;
+		    beta_l = beta_l/2.;
+		    gamma_l = gamma_l/2.;
+		  }
+		}
+
+
+
+		//Enp1 = Ca*Ezy[k][j][i]+Cb*(Hxy[k][j-1][i] + Hxz[k][j-1][i] - Hxy[k][j][i] - Hxz[k][j][i]);
+		if( (is_disp || is_disp_ml) && gamma_l)
+		  Enp1 += Cc*Ezy_nm1[k][j][i] - 1./2.*Cb*dy*((1+alpha_l)*Jzy[k][j][i] + beta_l*Jzy_nm1[k][j][i]);
+		if(is_cond && rho)
+		  Enp1 += Cb*dy*Jczy[k][j][i];
+
+		if( (is_disp || is_disp_ml) && gamma_l){
+		  Jnp1  = alpha_l*Jzy[k][j][i] + beta_l*Jzy_nm1[k][j][i] + kappa_l*gamma_l/(2.*params.dt)*(Enp1 - Ezy_nm1[k][j][i]);
+
+		  Jnp1 += sigma_l/eo*gamma_l*Ezy[k][j][i];
+		  Ezy_nm1[k][j][i] = Ezy[k][j][i];
+		  Jzy_nm1[k][j][i] = Jzy[k][j][i];
+		  Jzy[k][j][i]     = Jnp1;
+		}
+		if(is_cond && rho){
+		  Jczy[k][j][i] -= rho*(Enp1 + Ezy[k][j][i]);
+		}
+
+		eh_vec[omp_get_thread_num()][j][0] = Hxy[k][j][i] + Hxz[k][j][i];eh_vec[omp_get_thread_num()][j][1] = 0.;
+		ca_vec[omp_get_thread_num()][j-1] = Ca;
+		cb_vec[omp_get_thread_num()][j-1] = Cb;
+
+	      }
+	      if(J_tot>1){
+		j = 0;
+		eh_vec[omp_get_thread_num()][j][0] = Hxy[k][j][i] + Hxz[k][j][i];eh_vec[omp_get_thread_num()][j][1] = 0.;
+		first_derivative( eh_vec[omp_get_thread_num()], eh_vec[omp_get_thread_num()],
+				  dk_e_y, N_e_y , pf_ezy[omp_get_thread_num()], pb_ezy[omp_get_thread_num()]);
+	      }
+	      for(j=1;j<J_tot;j++){
+		Ezy[k][j][i] = ca_vec[omp_get_thread_num()][j-1]*Ezy[k][j][i] - cb_vec[omp_get_thread_num()][j-1]*eh_vec[omp_get_thread_num()][j][0]/((double) N_e_y);
+		//Ezy[k][j][i] = Enp1;
+	      }
+	    }
+	}//PSTD, Ezy
+      }//(dimension==THREE || dimension==TE)
+      else{
+#pragma omp for
+	for(k=0;k<=K_tot;k++)
+	  for(j=1;j<J_tot;j++)
+	    for(i=0;i<(I_tot+1);i++){
+	      rho = 0.;
+	      k_loc = k;
+	      if( is_structure )
+		if( k>Dzl[0] && k<(Dzl[0]+K) ){
+		  if( (k-structure[i][1])<(K+Dzl[0]) && (k-structure[i][1])>Dzl[0] )
+		    k_loc = k - structure[i][1];
+		  else if( (k-structure[i][1])>=(K+Dzl[0]) )
+		    k_loc = Dzl[0]+K-1;
+		  else
+		    k_loc = Dzl[0]+1;
+		}
+	      if( !is_multilayer )
+		array_ind = j;
+	      else
+		array_ind = (J_tot+1)*k_loc+j;
+
+	      //use the average of material parameters between nodes
+	      if( !materials[k][j][i] ){
+		Ca = Cay[array_ind];
+		Cb = Cby[array_ind];
+		if(is_disp_ml)
+		  Cc = Ccy[array_ind];
+		else
+		  Cc = 0.;
+		if(is_cond)
+		  rho = rho_y[array_ind];
+	      }
+	      else{
+		rho = 0.;
+		Ca = Cmaterial_Cay[materials[k][j][i]-1];
+		Cb = Cmaterial_Cby[materials[k][j][i]-1];
+		Cc = Cmaterial_Ccy[materials[k][j][i]-1];
+	      }
+
+	      alpha_l = 0.;
+	      beta_l  = 0.;
+	      gamma_l = 0.;
+	      kappa_l = 1.;
+	      sigma_l = 0.;
+
+	      if(is_disp || is_disp_ml){
+		kappa_l = ml_kappa_y[array_ind];
+		sigma_l = ml_sigma_y[array_ind];
+		alpha_l = ml_alpha[k_loc];
+		beta_l  = ml_beta[k_loc];
+		gamma_l = ml_gamma[k_loc];
+
+		if( !materials[k][j][i] ){
+		  alpha_l = 0.;
+		  beta_l  = 0.;
+		  gamma_l = 0.;
+		}
+		else{
+		  alpha_l = ml_alpha[k_loc];
+		  beta_l  = ml_beta[k_loc];
+		  gamma_l = ml_gamma[k_loc];
+		}
+	      }
+
+
+
+
+
+	      Enp1 = Ca*Ezy[k][j][i]+Cb*(Hxy[k][j-1][i] + Hxz[k][j-1][i] - Hxy[k][j][i] - Hxz[k][j][i]);
+	      if( (is_disp || is_disp_ml) && gamma_l)
+		Enp1 += Cc*Ezy_nm1[k][j][i] - 1./2.*Cb*dy*((1+alpha_l)*Jzy[k][j][i] + beta_l*Jzy_nm1[k][j][i]);
+	      if(is_cond && rho)
+		Enp1 += Cb*dy*Jczy[k][j][i];
+
+	      if( (is_disp || is_disp_ml) && gamma_l){
+		Jnp1  = alpha_l*Jzy[k][j][i] + beta_l*Jzy_nm1[k][j][i] + kappa_l*gamma_l/(2.*params.dt)*(Enp1 - Ezy_nm1[k][j][i]);
+
+		Jnp1 += sigma_l/eo*gamma_l*Ezy[k][j][i];
+		Ezy_nm1[k][j][i] = Ezy[k][j][i];
+		Jzy_nm1[k][j][i] = Jzy[k][j][i];
+		Jzy[k][j][i]     = Jnp1;
+	      }
+	      if(is_cond && rho){
+		Jczy[k][j][i] -= rho*(Enp1 + Ezy[k][j][i]);
+	      }
+
+	      Ezy[k][j][i] = Enp1;
+	    }
+      }
+    }//end of parallel section
+    //fprintf(stderr,"Pos 09:\n");
+    if(TIME_EXEC){
+      timer.click();
+    }
+    /********************/
+
+    //update terms for self consistency across scattered/total interface - E updates##
+    if(sourcemode == sm_steadystate){//steadystate
+      auto commonPhase = exp(-I*fmod(omega_an[0]*time_H,2.*dcpi));
+      commonAmplitude = linearRamp(time_H, 1./(*omega_an/(2*dcpi)), ramp_width);
+      for(k=((int)K0[0]);k<=((int)K1[0]);k++)
+	for(j=((int)J0[0]);j<=((int)J1[0]);j++){
+	  if( (int)I0[1] ){//Perform across I0
+
+	    if( !is_multilayer )
+	      array_ind = (int)I0[0];
+	    else
+	      array_ind = (I_tot+1)*k+(int)I0[0];
+
+	    if( k < ((int)K1[0]) || dimension==TM ){
+	      Ezx[k][j][(int)I0[0]] = Ezx[k][j][(int)I0[0]] - Cbx[array_ind]*real(commonAmplitude*commonPhase*(IsourceR[k-((int)K0[0])][j-((int)J0[0])][2] + I*IsourceI[k-((int)K0[0])][j-((int)J0[0])][2]));
+	      if(is_cond)
+		Jczx[k][j][(int)I0[0]] += rho_x[array_ind]*Cbx[array_ind]*real(commonAmplitude*commonPhase*(IsourceR[k-((int)K0[0])][j-((int)J0[0])][2] + I*IsourceI[k-((int)K0[0])][j-((int)J0[0])][2]));
+	      if(is_disp_ml)
+		Jzx[k][j][(int)I0[0]] += ml_kappa_x[array_ind]*ml_gamma[k]/(2.*params.dt)*Cbx[array_ind]*real(commonAmplitude*commonPhase*(IsourceR[k-((int)K0[0])][j-((int)J0[0])][2] + I*IsourceI[k-((int)K0[0])][j-((int)J0[0])][2]));
+	    }
+	    if( j < ((int)J1[0]) ){
+	      Eyx[k][j][(int)I0[0]] = Eyx[k][j][(int)I0[0]] + Cbx[array_ind]*real(commonAmplitude*commonPhase*(IsourceR[k-((int)K0[0])][j-((int)J0[0])][3] + I*IsourceI[k-((int)K0[0])][j-((int)J0[0])][3]));
+	      if(is_cond)
+		Jcyx[k][j][(int)I0[0]] -= rho_x[array_ind]*Cbx[array_ind]*real(commonAmplitude*commonPhase*(IsourceR[k-((int)K0[0])][j-((int)J0[0])][3] + I*IsourceI[k-((int)K0[0])][j-((int)J0[0])][3]));
+	      if(is_disp_ml)
+		Jyx[k][j][(int)I0[0]] -= ml_kappa_x[array_ind]*ml_gamma[k]/(2.*params.dt)*Cbx[array_ind]*real(commonAmplitude*commonPhase*(IsourceR[k-((int)K0[0])][j-((int)J0[0])][3] + I*IsourceI[k-((int)K0[0])][j-((int)J0[0])][3]));
+	    }
+	  }
+	  if( (int)I1[1] ){//Perform across I1
+
+	    if( !is_multilayer )
+	      array_ind = (int)I1[0];
+	    else
+	      array_ind = (I_tot+1)*k+(int)I1[0];
+
+	    if( k < ((int)K1[0]) || dimension==TM ){
+	      Ezx[k][j][(int)I1[0]] = Ezx[k][j][(int)I1[0]] + Cbx[array_ind]*real(commonAmplitude*commonPhase*(IsourceR[k-((int)K0[0])][j-((int)J0[0])][6] + I*IsourceI[k-((int)K0[0])][j-((int)J0[0])][6]));
+	      if(is_cond)
+		Jczx[k][j][(int)I1[0]] -= rho_x[array_ind]*Cbx[array_ind]*real(commonAmplitude*commonPhase*(IsourceR[k-((int)K0[0])][j-((int)J0[0])][6] + I*IsourceI[k-((int)K0[0])][j-((int)J0[0])][6]));
+	      if(is_disp_ml)
+		Jzx[k][j][(int)I1[0]] -= ml_kappa_x[array_ind]*ml_gamma[k]/(2.*params.dt)*Cbx[array_ind]*real(commonAmplitude*commonPhase*(IsourceR[k-((int)K0[0])][j-((int)J0[0])][6] + I*IsourceI[k-((int)K0[0])][j-((int)J0[0])][6]));
+	    }
+	    if( j < ((int)J1[0]) ){
+	      Eyx[k][j][(int)I1[0]] = Eyx[k][j][(int)I1[0]] - Cbx[array_ind]*real(commonAmplitude*commonPhase*(IsourceR[k-((int)K0[0])][j-((int)J0[0])][7] + I*IsourceI[k-((int)K0[0])][j-((int)J0[0])][7]));
+	      if(is_cond)
+		Jcyx[k][j][(int)I1[0]] += rho_x[array_ind]*Cbx[array_ind]*real(commonAmplitude*commonPhase*(IsourceR[k-((int)K0[0])][j-((int)J0[0])][7] + I*IsourceI[k-((int)K0[0])][j-((int)J0[0])][7]));
+	      if(is_disp_ml)
+		Jyx[k][j][(int)I1[0]] += ml_kappa_x[array_ind]*ml_gamma[k]/(2.*params.dt)*Cbx[array_ind]*real(commonAmplitude*commonPhase*(IsourceR[k-((int)K0[0])][j-((int)J0[0])][7] + I*IsourceI[k-((int)K0[0])][j-((int)J0[0])][7]));
+	    }
+	  }
+	}
+
+      for(k=((int)K0[0]);k<=((int)K1[0]);k++)
+	for(i=((int)I0[0]);i<=((int)I1[0]);i++){
+	  if( (int)J0[1] ){//Perform across J0
+	    if( k < ((int)K1[0]) || dimension==TM ){
+
+	      if( !is_multilayer )
+		array_ind = (int)J0[0];
+	      else
+		array_ind = (J_tot+1)*k+(int)J0[0];
+
+	      Ezy[k][((int)J0[0])][i] = Ezy[k][((int)J0[0])][i] + Cby[array_ind]*real(commonAmplitude*commonPhase*(JsourceR[k-((int)K0[0])][i-((int)I0[0])][2] + I*JsourceI[k-((int)K0[0])][i-((int)I0[0])][2]));
+	      if(is_cond)
+		Jczy[k][((int)J0[0])][i] -= rho_y[array_ind]*Cby[array_ind]*real(commonAmplitude*commonPhase*(JsourceR[k-((int)K0[0])][i-((int)I0[0])][2] + I*JsourceI[k-((int)K0[0])][i-((int)I0[0])][2]));
+	      if(is_disp_ml)
+		Jzy[k][((int)J0[0])][i] -= ml_kappa_y[array_ind]*ml_gamma[k]/(2.*params.dt)*Cby[array_ind]*real(commonAmplitude*commonPhase*(JsourceR[k-((int)K0[0])][i-((int)I0[0])][2] + I*JsourceI[k-((int)K0[0])][i-((int)I0[0])][2]));
+	    }
+	    if( i < ((int)I1[0]) ){
+	      Exy[k][((int)J0[0])][i] = Exy[k][((int)J0[0])][i] - Cby[array_ind]*real(commonAmplitude*commonPhase*(JsourceR[k-((int)K0[0])][i-((int)I0[0])][3] + I*JsourceI[k-((int)K0[0])][i-((int)I0[0])][3]));
+	      if(is_cond)
+		Jcxy[k][((int)J0[0])][i] += rho_y[array_ind]*Cby[array_ind]*real(commonAmplitude*commonPhase*(JsourceR[k-((int)K0[0])][i-((int)I0[0])][3] + I*JsourceI[k-((int)K0[0])][i-((int)I0[0])][3]));
+	      if(is_disp_ml)
+		Jxy[k][((int)J0[0])][i] += ml_kappa_y[array_ind]*ml_gamma[k]/(2.*params.dt)*Cby[array_ind]*real(commonAmplitude*commonPhase*(JsourceR[k-((int)K0[0])][i-((int)I0[0])][3] + I*JsourceI[k-((int)K0[0])][i-((int)I0[0])][3]));
+	    }
+	  }
+	  if( (int)J1[1] ){//Perform across J1
+
+	    if( !is_multilayer )
+	      array_ind = (int)J1[0];
+	    else
+	      array_ind = (J_tot+1)*k+(int)J1[0];
+
+	    if( k < ((int)K1[0]) || dimension==TM ){
+	      Ezy[k][((int)J1[0])][i] = Ezy[k][((int)J1[0])][i] - Cby[array_ind]*real(commonAmplitude*commonPhase*(JsourceR[k-((int)K0[0])][i-((int)I0[0])][6] + I*JsourceI[k-((int)K0[0])][i-((int)I0[0])][6]));
+	      if(is_cond)
+		Jczy[k][((int)J1[0])][i] += rho_y[array_ind]*Cby[array_ind]*real(commonAmplitude*commonPhase*(JsourceR[k-((int)K0[0])][i-((int)I0[0])][6] + I*JsourceI[k-((int)K0[0])][i-((int)I0[0])][6]));
+	      if(is_disp_ml)
+		Jzy[k][((int)J1[0])][i] -= ml_kappa_y[array_ind]*ml_gamma[k]/(2.*params.dt)*Cby[array_ind]*real(commonAmplitude*commonPhase*(JsourceR[k-((int)K0[0])][i-((int)I0[0])][6] + I*JsourceI[k-((int)K0[0])][i-((int)I0[0])][6]));
+	    }
+	    if( i < ((int)I1[0]) ){
+	      Exy[k][((int)J1[0])][i] = Exy[k][((int)J1[0])][i] + Cby[array_ind]*real(commonAmplitude*commonPhase*(JsourceR[k-((int)K0[0])][i-((int)I0[0])][7] + I*JsourceI[k-((int)K0[0])][i-((int)I0[0])][7]));
+	      if(is_cond)
+		Jcxy[k][((int)J1[0])][i] -= rho_y[array_ind]*Cby[array_ind]*real(commonAmplitude*commonPhase*(JsourceR[k-((int)K0[0])][i-((int)I0[0])][7] + I*JsourceI[k-((int)K0[0])][i-((int)I0[0])][7]));
+	      if(is_disp_ml)
+		Jxy[k][((int)J1[0])][i] += ml_kappa_y[array_ind]*ml_gamma[k]/(2.*params.dt)*Cby[array_ind]*real(commonAmplitude*commonPhase*(JsourceR[k-((int)K0[0])][i-((int)I0[0])][7] + I*JsourceI[k-((int)K0[0])][i-((int)I0[0])][7]));
+	    }
+	  }
+	}
+
+      for(j=((int)J0[0]);j<=((int)J1[0]);j++)
+	for(i=((int)I0[0]);i<=((int)I1[0]);i++){
+	  if( (int)K0[1] ){//Perform across K0
+	    if( j < ((int)J1[0]) ){
+	      Eyz[((int)K0[0])][j][i] = Eyz[((int)K0[0])][j][i] - Cbz[(int)K0[0]]*real(commonAmplitude*commonPhase*(KsourceR[j-((int)J0[0])][i-((int)I0[0])][2] + I*KsourceI[j-((int)J0[0])][i-((int)I0[0])][2]));
+	      if(is_cond)
+		Jcyz[((int)K0[0])][j][i] += rho_z[((int)K0[0])]*Cbz[(int)K0[0]]*real(commonAmplitude*commonPhase*(KsourceR[j-((int)J0[0])][i-((int)I0[0])][2] + I*KsourceI[j-((int)J0[0])][i-((int)I0[0])][2]));
+	      if(is_disp_ml)
+		Jyz[((int)K0[0])][j][i] -= ml_kappa_z[((int)K0[0])]*ml_gamma[k]/(2.*params.dt)*Cbz[(int)K0[0]]*real(commonAmplitude*commonPhase*(KsourceR[j-((int)J0[0])][i-((int)I0[0])][2] + I*KsourceI[j-((int)J0[0])][i-((int)I0[0])][2]));
+	    }
+	    if( i < ((int)I1[0]) ){
+	      Exz[((int)K0[0])][j][i] = Exz[((int)K0[0])][j][i] + Cbz[(int)K0[0]]*real(commonAmplitude*commonPhase*(KsourceR[j-((int)J0[0])][i-((int)I0[0])][3] + I*KsourceI[j-((int)J0[0])][i-((int)I0[0])][3]));
+	      if(is_cond)
+		Jcxz[((int)K0[0])][j][i]  -= rho_z[((int)K0[0])]*Cbz[(int)K0[0]]*real(commonAmplitude*commonPhase*(KsourceR[j-((int)J0[0])][i-((int)I0[0])][3] + I*KsourceI[j-((int)J0[0])][i-((int)I0[0])][3]));
+	      if(is_disp_ml)
+		Jxz[((int)K0[0])][j][i] += ml_kappa_z[((int)K0[0])]*ml_gamma[k]/(2.*params.dt)*Cbz[(int)K0[0]]*real(commonAmplitude*commonPhase*(KsourceR[j-((int)J0[0])][i-((int)I0[0])][3] + I*KsourceI[j-((int)J0[0])][i-((int)I0[0])][3]));
+	    }
+	  }
+	  if( (int)K1[1] ){//Perform across K1
+	    if( j < ((int)J1[0]) ){
+	      Eyz[((int)K1[0])][j][i] = Eyz[((int)K1[0])][j][i] + Cbz[(int)K1[0]]*real(commonAmplitude*commonPhase*(KsourceR[j-((int)J0[0])][i-((int)I0[0])][6] + I*KsourceI[j-((int)J0[0])][i-((int)I0[0])][6]));
+	      if(is_cond)
+		Jcyz[((int)K1[0])][j][i] -= rho_z[((int)K1[0])]*Cbz[(int)K1[0]]*real(commonAmplitude*commonPhase*(KsourceR[j-((int)J0[0])][i-((int)I0[0])][6] + I*KsourceI[j-((int)J0[0])][i-((int)I0[0])][6]));
+	      if(is_disp_ml)
+		Jyz[((int)K1[0])][j][i] += ml_kappa_z[((int)K1[0])]*ml_gamma[k]/(2.*params.dt)*Cbz[(int)K1[0]]*real(commonAmplitude*commonPhase*(KsourceR[j-((int)J0[0])][i-((int)I0[0])][6] + I*KsourceI[j-((int)J0[0])][i-((int)I0[0])][6]));
+	    }
+	    if( i < ((int)I1[0]) ){
+	      Exz[((int)K1[0])][j][i] = Exz[((int)K1[0])][j][i] - Cbz[(int)K1[0]]*real(commonAmplitude*commonPhase*(KsourceR[j-((int)J0[0])][i-((int)I0[0])][7] + I*KsourceI[j-((int)J0[0])][i-((int)I0[0])][7]));
+	      if(is_cond)
+		Jcxz[((int)K1[0])][j][i] += rho_z[((int)K1[0])]*Cbz[(int)K1[0]]*real(commonAmplitude*commonPhase*(KsourceR[j-((int)J0[0])][i-((int)I0[0])][7] + I*KsourceI[j-((int)J0[0])][i-((int)I0[0])][7]));
+	      if(is_disp_ml)
+		Jxz[((int)K1[0])][j][i] -= ml_kappa_z[((int)K1[0])]*ml_gamma[k]/(2.*params.dt)*Cbz[(int)K1[0]]*real(commonAmplitude*commonPhase*(KsourceR[j-((int)J0[0])][i-((int)I0[0])][7] + I*KsourceI[j-((int)J0[0])][i-((int)I0[0])][7]));
+	    }
+	  }
+	}
+      fth = real(commonAmplitude*commonPhase);
+    }
+    else if(sourcemode==1){//pulsed
+
+      if(J_tot==0){
+	j=0;
+	for(i=0;i<(I_tot+1);i++){
+	  Eyz[(int)K0[0]][j][i] = Eyz[(int)K0[0]][j][i] - Cbz[(int)K0[0]]*real((KsourceR[0][i-((int)I0[0])][2] + I*KsourceI[0][i-((int)I0[0])][2])*(-1.0*I)*exp(-I*fmod(omega_an[0]*(time_H - to_l[0]),2.*dcpi)))*exp( -1.0*dcpi*pow((time_H - to_l[0] + dz/light_v/2.)/(hwhm[0]),2));
+	  //Eyz[(int)K0[0]][j][i] = Eyz[(int)K0[0]][j][i] - Cbz[(int)K0[0]]*real((KsourceR[0][i-((int)I0[0])][2] + I*KsourceI[0][i-((int)I0[0])][2])*(-1.0*I)*exp(-I*fmod(omega_an[0]*(time_H - to_l[0]),2.*dcpi)))*exp( -1.0*dcpi*pow((time_H - to_l[0])/(hwhm[0]),2));
+	  if(is_cond)
+	    Jcyz[(int)K0[0]][j][i] += rho_z[(int)K0[0]]*Cbz[(int)K0[0]]*real((KsourceR[0][i-((int)I0[0])][2] + I*KsourceI[0][i-((int)I0[0])][2])*(-1.0*I)*exp(-I*fmod(omega_an[0]*(time_H - to_l[0]),2.*dcpi)))*exp( -1.0*dcpi*pow((time_H - to_l[0] + dz/light_v/2.)/(hwhm[0]),2));
+	  //Jcyz[(int)K0[0]][j][i] += rho_z[(int)K0[0]]*Cbz[(int)K0[0]]*real((KsourceR[0][i-((int)I0[0])][2] + I*KsourceI[0][i-((int)I0[0])][2])*(-1.0*I)*exp(-I*fmod(omega_an[0]*(time_H - to_l[0]),2.*dcpi)))*exp( -1.0*dcpi*pow((time_H - to_l[0])/(hwhm[0]),2));
+	  if(is_disp_ml){
+	    Jyz[(int)K0[0]][j][i] -= ml_kappa_z[(int)K0[0]]*ml_gamma[(int)K0[0]]/(2.*params.dt)*Cbz[(int)K0[0]]*real((KsourceR[0][i-((int)I0[0])][2] + I*KsourceI[0][i-((int)I0[0])][2])*(-1.0*I)*exp(-I*fmod(omega_an[0]*(time_H - to_l[0]),2.*dcpi)))*exp( -1.0*dcpi*pow((time_H - to_l[0] + dz/light_v/2.)/(hwhm[0]),2));
+	    //Jyz[(int)K0[0]][j][i] -= ml_kappa_z[(int)K0[0]]*ml_gamma[(int)K0[0]]/(2.*params.dt)*Cbz[(int)K0[0]]*real((KsourceR[0][i-((int)I0[0])][2] + I*KsourceI[0][i-((int)I0[0])][2])*(-1.0*I)*exp(-I*fmod(omega_an[0]*(time_H - to_l[0]),2.*dcpi)))*exp( -1.0*dcpi*pow((time_H - to_l[0])/(hwhm[0]),2));
+
+	  }
+	}
+      }
+      else
+	for(j=0;j<J_tot;j++)
+	  for(i=0;i<(I_tot+1);i++){
+	    /*
+	      if(i==41 & j==41)
+	      fprintf(stderr,"Cbz = %.10e, Re(K) = %.10e, Im(K) = %.10e, time_H= %.10e, to_l[0]=%.10e, dz/light_v/2=%.10e, hwhm = %.10e, dE=%.10e\n",Cbz[(int)K0[0]],KsourceR[j-((int)J0[0])][i-((int)I0[0])][2],KsourceI[j-((int)J0[0])][i-((int)I0[0])][2],time_H,to_l[0],dz/light_v/2,hwhm[0],Cbz[(int)K0[0]]*real((KsourceR[j-((int)J0[0])][i-((int)I0[0])][2] + I*KsourceI[j-((int)J0[0])][i-((int)I0[0])][2])*(-1.0*I)*exp(-I*fmod(omega_an[0]*(time_H - to_l[0]),2.*dcpi)))*exp( -1.0*dcpi*pow((time_H - to_l[0] + dz/light_v/2.)/(hwhm[0]),2)));
+	    */
+	    Eyz[(int)K0[0]][j][i] = Eyz[(int)K0[0]][j][i] - Cbz[(int)K0[0]]*real((KsourceR[j-((int)J0[0])][i-((int)I0[0])][2] + I*KsourceI[j-((int)J0[0])][i-((int)I0[0])][2])*(-1.0*I)*exp(-I*fmod(omega_an[0]*(time_H - to_l[0]),2.*dcpi)))*exp( -1.0*dcpi*pow((time_H - to_l[0] + dz/light_v/2.)/(hwhm[0]),2));
+	    //Eyz[(int)K0[0]][j][i] = Eyz[(int)K0[0]][j][i] - Cbz[(int)K0[0]]*real((KsourceR[j-((int)J0[0])][i-((int)I0[0])][2] + I*KsourceI[j-((int)J0[0])][i-((int)I0[0])][2])*(-1.0*I)*exp(-I*fmod(omega_an[0]*(time_H - to_l[0]),2.*dcpi)))*exp( -1.0*dcpi*pow((time_H - to_l[0])/(hwhm[0]),2));
+	    if(is_cond)
+	      Jcyz[(int)K0[0]][j][i] += rho_z[(int)K0[0]]*Cbz[(int)K0[0]]*real((KsourceR[j-((int)J0[0])][i-((int)I0[0])][2] + I*KsourceI[j-((int)J0[0])][i-((int)I0[0])][2])*(-1.0*I)*exp(-I*fmod(omega_an[0]*(time_H - to_l[0]),2.*dcpi)))*exp( -1.0*dcpi*pow((time_H - to_l[0] + dz/light_v/2.)/(hwhm[0]),2));
+	    //Jcyz[(int)K0[0]][j][i] += rho_z[(int)K0[0]]*Cbz[(int)K0[0]]*real((KsourceR[j-((int)J0[0])][i-((int)I0[0])][2] + I*KsourceI[j-((int)J0[0])][i-((int)I0[0])][2])*(-1.0*I)*exp(-I*fmod(omega_an[0]*(time_H - to_l[0]),2.*dcpi)))*exp( -1.0*dcpi*pow((time_H - to_l[0])/(hwhm[0]),2));
+	    if(is_disp_ml){
+	      Jyz[(int)K0[0]][j][i] -= ml_kappa_z[(int)K0[0]]*ml_gamma[(int)K0[0]]/(2.*params.dt)*Cbz[(int)K0[0]]*real((KsourceR[j-((int)J0[0])][i-((int)I0[0])][2] + I*KsourceI[j-((int)J0[0])][i-((int)I0[0])][2])*(-1.0*I)*exp(-I*fmod(omega_an[0]*(time_H - to_l[0]),2.*dcpi)))*exp( -1.0*dcpi*pow((time_H - to_l[0] + dz/light_v/2.)/(hwhm[0]),2));
+	      //Jyz[(int)K0[0]][j][i] -= ml_kappa_z[(int)K0[0]]*ml_gamma[(int)K0[0]]/(2.*params.dt)*Cbz[(int)K0[0]]*real((KsourceR[j-((int)J0[0])][i-((int)I0[0])][2] + I*KsourceI[j-((int)J0[0])][i-((int)I0[0])][2])*(-1.0*I)*exp(-I*fmod(omega_an[0]*(time_H - to_l[0]),2.*dcpi)))*exp( -1.0*dcpi*pow((time_H - to_l[0])/(hwhm[0]),2));
+
+	    }
+	  }
+      for(j=0;j<(J_tot+1);j++)
+	for(i=0;i<I_tot;i++){
+	  Exz[(int)K0[0]][j][i] = Exz[(int)K0[0]][j][i] + Cbz[(int)K0[0]]*real((KsourceR[j-((int)J0[0])][i-((int)I0[0])][3] + I*KsourceI[j-((int)J0[0])][i-((int)I0[0])][3])*(-1.0*I)*exp(-I*fmod(omega_an[0]*(time_H - to_l[0]),2*dcpi)))*exp( -1.0*dcpi*pow((time_H - to_l[0] + dz/light_v/2.)/(hwhm[0]),2 ));
+	  //Exz[(int)K0[0]][j][i] = Exz[(int)K0[0]][j][i] + Cbz[(int)K0[0]]*real((KsourceR[j-((int)J0[0])][i-((int)I0[0])][3] + I*KsourceI[j-((int)J0[0])][i-((int)I0[0])][3])*(-1.0*I)*exp(-I*fmod(omega_an[0]*(time_H - to_l[0]),2*dcpi)))*exp( -1.0*dcpi*pow((time_H - to_l[0])/(hwhm[0]),2 ));
+	  if(is_cond)
+	    Jcxz[(int)K0[0]][j][i] -= rho_z[(int)K0[0]]*Cbz[(int)K0[0]]*real((KsourceR[j-((int)J0[0])][i-((int)I0[0])][3] + I*KsourceI[j-((int)J0[0])][i-((int)I0[0])][3])*(-1.0*I)*exp(-I*fmod(omega_an[0]*(time_H - to_l[0]),2*dcpi)))*exp( -1.0*dcpi*pow((time_H - to_l[0] + dz/light_v/2.)/(hwhm[0]),2 ));
+	  //Jcxz[(int)K0[0]][j][i] -= rho_z[(int)K0[0]]*Cbz[(int)K0[0]]*real((KsourceR[j-((int)J0[0])][i-((int)I0[0])][3] + I*KsourceI[j-((int)J0[0])][i-((int)I0[0])][3])*(-1.0*I)*exp(-I*fmod(omega_an[0]*(time_H - to_l[0]),2*dcpi)))*exp( -1.0*dcpi*pow((time_H - to_l[0])/(hwhm[0]),2 ));
+	  if(is_disp_ml)
+	    Jxz[(int)K0[0]][j][i] += ml_kappa_z[(int)K0[0]]*ml_gamma[(int)K0[0]]/(2.*params.dt)*Cbz[(int)K0[0]]*real((KsourceR[j-((int)J0[0])][i-((int)I0[0])][3] + I*KsourceI[j-((int)J0[0])][i-((int)I0[0])][3])*(-1.0*I)*exp(-I*fmod(omega_an[0]*(time_H - to_l[0]),2*dcpi)))*exp( -1.0*dcpi*pow((time_H - to_l[0] + dz/light_v/2.)/(hwhm[0]),2 ));
+	  //Jxz[(int)K0[0]][j][i] += ml_kappa_z[(int)K0[0]]*ml_gamma[(int)K0[0]]/(2.*params.dt)*Cbz[(int)K0[0]]*real((KsourceR[j-((int)J0[0])][i-((int)I0[0])][3] + I*KsourceI[j-((int)J0[0])][i-((int)I0[0])][3])*(-1.0*I)*exp(-I*fmod(omega_an[0]*(time_H - to_l[0]),2*dcpi)))*exp( -1.0*dcpi*pow((time_H - to_l[0])/(hwhm[0]),2 ));
+	}
+      //fth = real((-1.0*I)*exp(-I*fmod(omega_an[0]*(time_H - to_l[0]),2.*dcpi)))*exp( -1.0*dcpi*pow((time_H - to_l[0])/(hwhm[0]),2));
+      fth = real((-1.0*I)*exp(-I*fmod(omega_an[0]*(time_H - to_l[0]),2.*dcpi)))*exp( -1.0*dcpi*pow((time_H - to_l[0] + dz/light_v/2.)/(hwhm[0]),2));
+      //fth = real((-1.0*I)*exp(-I*fmod(omega_an[0]*(time_H - to_l[0]),2.*dcpi)))*exp( -1.0*dcpi*pow((time_H - to_l[0])/(hwhm[0]),2));
+
+    }
+    //fprintf(stderr,"Pos 10:\n");
+    /**Debugging**/
+    //    for(k=0;k<(K_tot+1);k++)
+    //      fprintf(outfile,"%e ",Jxz[k][30][30]+Jxy[k][30][30]);
+    //for(k=0;k<(K_tot+1);k++)
+    //    fprintf(outfile,"%e ",Exz[k][30][30]+Exy[k][30][30]);
+    //   fprintf(outfile,"\n");
+    /**End Debugging**/
+    //fprintf(stderr,"Pos 11a:\n");
+
+    //end of source terms
+    if(TIME_EXEC){
+      timer.click();
+    }
+
+    /********************/
+    //begin parallel
+#pragma omp parallel default(shared)  private(i,j,k,k_loc,array_ind)//,ca_vec,cb_vec,cc_vec,eh_vec)
+    {
+      if(dimension==THREE || dimension==TE){
+	if( useCD ){//FDTD, Hxz
+#pragma omp for
+	  //Hxz updates
+	  for(k=0;k<K_tot;k++)
+	    for(j=0;j<J_tot_bound;j++)
+	      for(i=0;i<(I_tot+1);i++){
+		k_loc = k;
+		if( is_structure )
+		  if( k>Dzl[0] && k<(Dzl[0]+K) ){
+		    if( (k-structure[i][1])<(K+Dzl[0]) && (k-structure[i][1])>Dzl[0] )
+		      k_loc = k - structure[i][1];
+		    else if( (k-structure[i][1])>=(K+Dzl[0]) )
+		      k_loc = Dzl[0]+K-1;
+		    else
+		      k_loc = Dzl[0]+1;
+		  }
+
+		if(  !materials[k][j][i])
+		  Hxz[k][j][i] = Daz[k_loc]*Hxz[k][j][i]+Dbz[k_loc]*(Eyx[k+1][j][i] + Eyz[k+1][j][i] - Eyx[k][j][i] - Eyz[k][j][i]);
+		else
+		  Hxz[k][j][i] = Dmaterial_Daz[materials[k][j][i]-1]*Hxz[k][j][i]+Dmaterial_Dbz[materials[k][j][i]-1]*(Eyx[k+1][j][i] + Eyz[k+1][j][i] - Eyx[k][j][i] - Eyz[k][j][i]);
+
+	      }
+	}//FDTD, Hxz
+	else{//PSTD, Hxz
+#pragma omp for
+	  //Hxz updates
+	  for(j=0;j<J_tot_bound;j++)
+	    for(i=0;i<(I_tot+1);i++){
+	      for(k=0;k<K_tot;k++){
+		k_loc = k;
+		if( is_structure )
+		  if( k>Dzl[0] && k<(Dzl[0]+K) ){
+		    if( (k-structure[i][1])<(K+Dzl[0]) && (k-structure[i][1])>Dzl[0] )
+		      k_loc = k - structure[i][1];
+		    else if( (k-structure[i][1])>=(K+Dzl[0]) )
+		      k_loc = Dzl[0]+K-1;
+		    else
+		      k_loc = Dzl[0]+1;
+		  }
+
+		if(  !materials[k][j][i]){
+		  ca_vec[omp_get_thread_num()][k]=Daz[k_loc];
+		  cb_vec[omp_get_thread_num()][k]=Dbz[k_loc];
+		  //Hxz[k][j][i] = Daz[k_loc]*Hxz[k][j][i]+Dbz[k_loc]*(Eyx[k+1][j][i] + Eyz[k+1][j][i] - Eyx[k][j][i] - Eyz[k][j][i]);
+		}
+		else{
+		  ca_vec[omp_get_thread_num()][k]=Dmaterial_Daz[materials[k][j][i]-1];
+		  cb_vec[omp_get_thread_num()][k]=Dmaterial_Dbz[materials[k][j][i]-1];
+		  //Hxz[k][j][i] = Dmaterial_Daz[materials[k][j][i]-1]*Hxz[k][j][i]+Dmaterial_Dbz[materials[k][j][i]-1]*(Eyx[k+1][j][i] + Eyz[k+1][j][i] - Eyx[k][j][i] - Eyz[k][j][i]);
+		}
+
+		eh_vec[omp_get_thread_num()][k][0] = Eyx[k][j][i] + Eyz[k][j][i];eh_vec[omp_get_thread_num()][k][1] = 0.;
+
+	      }
+	      k = K_tot;
+	      eh_vec[omp_get_thread_num()][k][0] = Eyx[k][j][i] + Eyz[k][j][i];eh_vec[omp_get_thread_num()][k][1] = 0.;
+
+	      first_derivative( eh_vec[omp_get_thread_num()], eh_vec[omp_get_thread_num()],
+				dk_h_z, N_h_z , pf_hxz[omp_get_thread_num()], pb_hxz[omp_get_thread_num()]);
+
+	      for(k=0;k<K_tot;k++){
+		Hxz[k][j][i] = ca_vec[omp_get_thread_num()][k]*Hxz[k][j][i] + cb_vec[omp_get_thread_num()][k]*eh_vec[omp_get_thread_num()][k][0]/((double) N_h_z);
+	      }
+	    }
+
+	}//PSTD, Hxz
+
+	if( useCD ){//FDTD, Hxy
+#pragma omp for
+	  //Hxy updates
+	  for(k=0;k<K_tot;k++)
+	    for(j=0;j<J_tot;j++)
+	      for(i=0;i<(I_tot+1);i++){
+		k_loc = k;
+		if( is_structure )
+		  if( k>Dzl[0] && k<(Dzl[0]+K) ){
+		    if( (k-structure[i][1])<(K+Dzl[0]) && (k-structure[i][1])>Dzl[0] )
+		      k_loc = k - structure[i][1];
+		    else if( (k-structure[i][1])>=(K+Dzl[0]) )
+		      k_loc = Dzl[0]+K-1;
+		    else
+		      k_loc = Dzl[0]+1;
+		  }
+		if( !is_multilayer )
+		  array_ind = j;
+		else
+		  array_ind = (J_tot+1)*k_loc+j;
+		if(  !materials[k][j][i])
+		  Hxy[k][j][i] = Day[array_ind]*Hxy[k][j][i]+Dby[array_ind]*(Ezy[k][j][i] + Ezx[k][j][i] - Ezy[k][j+1][i] - Ezx[k][j+1][i]);
+		else
+		  Hxy[k][j][i] = Dmaterial_Day[materials[k][j][i]-1]*Hxy[k][j][i]+Dmaterial_Dby[materials[k][j][i]-1]*(Ezy[k][j][i] + Ezx[k][j][i] - Ezy[k][j+1][i] - Ezx[k][j+1][i]);
+	      }
+	}//FDTD, Hxy
+	else{//PSTD, Hxy
+#pragma omp for
+	  //Hxy updates
+	  for(k=0;k<K_tot;k++)
+	    for(i=0;i<(I_tot+1);i++){
+	      for(j=0;j<J_tot;j++){
+		k_loc = k;
+		if( is_structure )
+		  if( k>Dzl[0] && k<(Dzl[0]+K) ){
+		    if( (k-structure[i][1])<(K+Dzl[0]) && (k-structure[i][1])>Dzl[0] )
+		      k_loc = k - structure[i][1];
+		    else if( (k-structure[i][1])>=(K+Dzl[0]) )
+		      k_loc = Dzl[0]+K-1;
+		    else
+		      k_loc = Dzl[0]+1;
+		  }
+		if( !is_multilayer )
+		  array_ind = j;
+		else
+		  array_ind = (J_tot+1)*k_loc+j;
+		if(  !materials[k][j][i]){
+		  ca_vec[omp_get_thread_num()][j] = Day[array_ind];
+		  cb_vec[omp_get_thread_num()][j] = Dby[array_ind];
+		  //		Hxy[k][j][i] = Day[array_ind]*Hxy[k][j][i]+Dby[array_ind]*(Ezy[k][j][i] + Ezx[k][j][i] - Ezy[k][j+1][i] - Ezx[k][j+1][i]);
+		}
+		else{
+		  ca_vec[omp_get_thread_num()][j] = Dmaterial_Day[materials[k][j][i]-1];
+		  cb_vec[omp_get_thread_num()][j] = Dmaterial_Dby[materials[k][j][i]-1];
+		  //		Hxy[k][j][i] = Dmaterial_Day[materials[k][j][i]-1]*Hxy[k][j][i]+Dmaterial_Dby[materials[k][j][i]-1]*(Ezy[k][j][i] + Ezx[k][j][i] - Ezy[k][j+1][i] - Ezx[k][j+1][i]);
+		}
+
+		eh_vec[omp_get_thread_num()][j][0] = Ezy[k][j][i] + Ezx[k][j][i];eh_vec[omp_get_thread_num()][j][1] = 0.;
+
+	      }
+	      j=J_tot;
+	      eh_vec[omp_get_thread_num()][j][0] = Ezy[k][j][i] + Ezx[k][j][i];eh_vec[omp_get_thread_num()][j][1] = 0.;
+
+	      first_derivative( eh_vec[omp_get_thread_num()], eh_vec[omp_get_thread_num()],
+				dk_h_y, N_h_y , pf_hxy[omp_get_thread_num()], pb_hxy[omp_get_thread_num()]);
+
+	      for(j=0;j<J_tot;j++){
+		Hxy[k][j][i] = ca_vec[omp_get_thread_num()][j]*Hxy[k][j][i] - cb_vec[omp_get_thread_num()][j]*eh_vec[omp_get_thread_num()][j][0]/((double) N_h_y);
+	      }
+
+	      /*
+		if( i==12 && k==24){
+		fprintf(stdout,"tind: %d\n",tind);
+		fprintf(stdout,"Da: ");
+		for(j=0;j<J_tot;j++)
+		fprintf(stdout,"%e ",ca_vec[omp_get_thread_num()][j]);
+		fprintf(stdout,"\nDb: ");
+		for(j=0;j<J_tot;j++)
+		fprintf(stdout,"%e ",cb_vec[omp_get_thread_num()][j]);
+
+		fprintf(stdout,"\neh_vec: ");
+		for(j=0;j<J_tot;j++)
+		fprintf(stdout,"%e ",eh_vec[omp_get_thread_num()][j][0]/((double) N_e_y));
+		fprintf(stdout,"\n");
+		}
+	      */
+	    }
+	}//PSTD, Hxy
+
+	if( useCD ){//FDTD, Hyx
+#pragma omp for
+	  //Hyx updates
+	  for(k=0;k<K_tot;k++)
+	    for(j=0;j<J_tot_p1_bound;j++)
+	      for(i=0;i<I_tot;i++){
+		k_loc = k;
+		if( is_structure )
+		  if( k>Dzl[0] && k<(Dzl[0]+K) ){
+		    if( (k-structure[i][1])<(K+Dzl[0]) && (k-structure[i][1])>Dzl[0] )
+		      k_loc = k - structure[i][1];
+		    else if( (k-structure[i][1])>=(K+Dzl[0]) )
+		      k_loc = Dzl[0]+K-1;
+		    else
+		      k_loc = Dzl[0]+1;
+		  }
+		if( !is_multilayer )
+		  array_ind = i;
+		else
+		  array_ind = (I_tot+1)*k_loc+i;
+		if(  !materials[k][j][i])
+		  Hyx[k][j][i] = Dax[array_ind]*Hyx[k][j][i]+Dbx[array_ind]*(Ezx[k][j][i+1] + Ezy[k][j][i+1] - Ezx[k][j][i] - Ezy[k][j][i]);
+		else{
+		  Hyx[k][j][i] = Dmaterial_Dax[materials[k][j][i]-1]*Hyx[k][j][i]+Dmaterial_Dbx[materials[k][j][i]-1]*(Ezx[k][j][i+1] + Ezy[k][j][i+1] - Ezx[k][j][i] - Ezy[k][j][i]);
+		}
+
+	      }
+	}//FDTD, Hyx
+	else{//PSTD, Hyx
+#pragma omp for
+	  //Hyx updates
+	  for(k=0;k<K_tot;k++)
+	    for(j=0;j<J_tot_p1_bound;j++){
+	      for(i=0;i<I_tot;i++){
+		k_loc = k;
+		if( is_structure )
+		  if( k>Dzl[0] && k<(Dzl[0]+K) ){
+		    if( (k-structure[i][1])<(K+Dzl[0]) && (k-structure[i][1])>Dzl[0] )
+		      k_loc = k - structure[i][1];
+		    else if( (k-structure[i][1])>=(K+Dzl[0]) )
+		      k_loc = Dzl[0]+K-1;
+		    else
+		      k_loc = Dzl[0]+1;
+		  }
+		if( !is_multilayer )
+		  array_ind = i;
+		else
+		  array_ind = (I_tot+1)*k_loc+i;
+		if(  !materials[k][j][i]){
+		  ca_vec[omp_get_thread_num()][i] = Dax[array_ind];
+		  cb_vec[omp_get_thread_num()][i] = Dbx[array_ind];
+		  //		Hyx[k][j][i] = Dax[array_ind]*Hyx[k][j][i]+Dbx[array_ind]*(Ezx[k][j][i+1] + Ezy[k][j][i+1] - Ezx[k][j][i] - Ezy[k][j][i]);
+		}
+		else{
+		  ca_vec[omp_get_thread_num()][i] = Dmaterial_Dax[materials[k][j][i]-1];
+		  cb_vec[omp_get_thread_num()][i] = Dmaterial_Dbx[materials[k][j][i]-1];
+		  //	Hyx[k][j][i] = Dmaterial_Dax[materials[k][j][i]-1]*Hyx[k][j][i]+Dmaterial_Dbx[materials[k][j][i]-1]*(Ezx[k][j][i+1] + Ezy[k][j][i+1] - Ezx[k][j][i] - Ezy[k][j][i]);
+		}
+
+		eh_vec[omp_get_thread_num()][i][0] = Ezx[k][j][i] + Ezy[k][j][i];eh_vec[omp_get_thread_num()][i][1] = 0.;
+
+	      }
+	      i = I_tot;
+	      eh_vec[omp_get_thread_num()][i][0] = Ezx[k][j][i] + Ezy[k][j][i];eh_vec[omp_get_thread_num()][i][1] = 0.;
+
+	      first_derivative( eh_vec[omp_get_thread_num()], eh_vec[omp_get_thread_num()],
+				dk_h_x, N_h_x , pf_hyx[omp_get_thread_num()], pb_hyx[omp_get_thread_num()]);
+
+	      for(i=0;i<I_tot;i++){
+		Hyx[k][j][i] = ca_vec[omp_get_thread_num()][i]*Hyx[k][j][i] + cb_vec[omp_get_thread_num()][i]*eh_vec[omp_get_thread_num()][i][0]/((double) N_h_x);
+	      }
+	    }
+	}//PSTD, Hyx
+
+	if( useCD ){//FDTD, Hyz
+#pragma omp for
+	  //Hyz updates
+	  for(k=0;k<K_tot;k++){
+	    for(j=0;j<J_tot_p1_bound;j++)
+	      for(i=0;i<I_tot;i++){
+		k_loc = k;
+		if( is_structure )
+		  if( k>Dzl[0] && k<(Dzl[0]+K) ){
+		    if( (k-structure[i][1])<(K+Dzl[0]) && (k-structure[i][1])>Dzl[0] )
+		      k_loc = k - structure[i][1];
+		    else if( (k-structure[i][1])>=(K+Dzl[0]) )
+		      k_loc = Dzl[0]+K-1;
+		    else
+		      k_loc = Dzl[0]+1;
+		  }
+		if(  !materials[k][j][i]){
+		  /*if(tind==0)
+		    fprintf(stdout,"%d %d %e %e\n",i,k,Daz[k_loc], Dbz[k_loc]);*/
+		  Hyz[k][j][i] = Daz[k_loc]*Hyz[k][j][i]+Dbz[k_loc]*(Exy[k][j][i] + Exz[k][j][i] - Exy[k+1][j][i] - Exz[k+1][j][i]);
+		}
+		else{
+		  /*if(tind==0)
+		    fprintf(stdout,"%d %d %e %e\n",i,k,Dmaterial_Daz[materials[k][j][i]-1],Dmaterial_Dbz[materials[k][j][i]-1]);*/
+		  Hyz[k][j][i] = Dmaterial_Daz[materials[k][j][i]-1]*Hyz[k][j][i]+Dmaterial_Dbz[materials[k][j][i]-1]*(Exy[k][j][i] + Exz[k][j][i] - Exy[k+1][j][i] - Exz[k+1][j][i]);
+		}
+	      }
+	  }
+	}//FDTD, Hyz
+	else{//PSTD, Hyz
+	  //#pragma omp for
+	  //Hyz updates
+	  for(j=0;j<J_tot_p1_bound;j++)
+	    #pragma omp for
+	    for(i=0;i<I_tot;i++){
+	      for(k=0;k<K_tot;k++){
+		k_loc = k;
+		if( is_structure )
+		  if( k>Dzl[0] && k<(Dzl[0]+K) ){
+		    if( (k-structure[i][1])<(K+Dzl[0]) && (k-structure[i][1])>Dzl[0] )
+		      k_loc = k - structure[i][1];
+		    else if( (k-structure[i][1])>=(K+Dzl[0]) )
+		      k_loc = Dzl[0]+K-1;
+		    else
+		      k_loc = Dzl[0]+1;
+		  }
+		if(  !materials[k][j][i]){
+		  ca_vec[omp_get_thread_num()][k] = Daz[k_loc];
+		  cb_vec[omp_get_thread_num()][k] = Dbz[k_loc];
+		  /*if(tind==0)
+		    fprintf(stdout,"%d %d %e %e\n",i,k,Daz[k_loc], Dbz[k_loc]);*/
+		  //Hyz[k][j][i] = Daz[k_loc]*Hyz[k][j][i]+Dbz[k_loc]*(Exy[k][j][i] + Exz[k][j][i] - Exy[k+1][j][i] - Exz[k+1][j][i]);
+		}
+		else{
+		  ca_vec[omp_get_thread_num()][k] = Dmaterial_Daz[materials[k][j][i]-1];
+		  cb_vec[omp_get_thread_num()][k] = Dmaterial_Dbz[materials[k][j][i]-1];
+		  /*if(tind==0)
+		    fprintf(stdout,"%d %d %e %e\n",i,k,Dmaterial_Daz[materials[k][j][i]-1],Dmaterial_Dbz[materials[k][j][i]-1]);*/
+		  //Hyz[k][j][i] = Dmaterial_Daz[materials[k][j][i]-1]*Hyz[k][j][i]+Dmaterial_Dbz[materials[k][j][i]-1]*(Exy[k][j][i] + Exz[k][j][i] - Exy[k+1][j][i] - Exz[k+1][j][i]);
+		}
+
+		eh_vec[omp_get_thread_num()][k][0] = Exy[k][j][i] + Exz[k][j][i];eh_vec[omp_get_thread_num()][k][1] = 0.;
+
+	      }
+	      k=K_tot;
+	      eh_vec[omp_get_thread_num()][k][0] = Exy[k][j][i] + Exz[k][j][i];eh_vec[omp_get_thread_num()][k][1] = 0.;
+
+	      /*
+		if( i==12 & j==12 ){
+		for(k=0;k<K_tot;k++)
+		fprintf(stdout,"%.10e ",eh_vec[omp_get_thread_num()][k][0]);
+		fprintf(stdout,"\n");
+		}
+	      */
+
+	      first_derivative( eh_vec[omp_get_thread_num()], eh_vec[omp_get_thread_num()],
+				dk_h_z, N_h_z , pf_hyz[omp_get_thread_num()], pb_hyz[omp_get_thread_num()]);
+
+	      for(k=0;k<K_tot;k++){
+		Hyz[k][j][i] = ca_vec[omp_get_thread_num()][k]*Hyz[k][j][i] - cb_vec[omp_get_thread_num()][k]*eh_vec[omp_get_thread_num()][k][0]/((double) N_h_z);
+	      }
+	    }
+
+	}//PSTD, Hyz
+      }//(dimension==THREE || dimension==TE)
+      else{
+
+#pragma omp for
+	for(k=0;k<=K_tot;k++)
+	  for(j=0;j<J_tot;j++)
+	    for(i=0;i<(I_tot+1);i++)
+	      if(  !materials[k][j][i])
+		Hxz[k][j][i] = 0.;
+	      else
+		Hxz[k][j][i] = 0.;
+
+#pragma omp for
+	//Hxy update
+	for(k=0;k<=K_tot;k++)
+	  for(j=0;j<J_tot;j++)
+	    for(i=0;i<(I_tot+1);i++){
+	      k_loc = k;
+	      if( is_structure )
+		if( k>Dzl[0] && k<(Dzl[0]+K) ){
+		  if( (k-structure[i][1])<(K+Dzl[0]) && (k-structure[i][1])>Dzl[0] )
+		    k_loc = k - structure[i][1];
+		  else if( (k-structure[i][1])>=(K+Dzl[0]) )
+		    k_loc = Dzl[0]+K-1;
+		  else
+		    k_loc = Dzl[0]+1;
+		}
+	      if( !is_multilayer )
+		array_ind = j;
+	      else
+		array_ind = (J_tot+1)*k_loc+j;
+	      if(  !materials[k][j][i])
+		Hxy[k][j][i] = Day[array_ind]*Hxy[k][j][i]+Dby[array_ind]*(Ezy[k][j][i] + Ezx[k][j][i] - Ezy[k][j+1][i] - Ezx[k][j+1][i]);
+	      else
+		Hxy[k][j][i] = Dmaterial_Day[materials[k][j][i]-1]*Hxy[k][j][i]+Dmaterial_Dby[materials[k][j][i]-1]*(Ezy[k][j][i] + Ezx[k][j][i] - Ezy[k][j+1][i] - Ezx[k][j+1][i]);
+	    }
+
+#pragma omp for
+	//Hyx update
+	for(k=0;k<=K_tot;k++)
+	  for(j=0;j<(J_tot+1);j++)
+	    for(i=0;i<I_tot;i++){
+	      k_loc = k;
+	      if( is_structure )
+		if( k>Dzl[0] && k<(Dzl[0]+K) ){
+		  if( (k-structure[i][1])<(K+Dzl[0]) && (k-structure[i][1])>Dzl[0] )
+		    k_loc = k - structure[i][1];
+		  else if( (k-structure[i][1])>=(K+Dzl[0]) )
+		    k_loc = Dzl[0]+K-1;
+		  else
+		    k_loc = Dzl[0]+1;
+		}
+	      if( !is_multilayer )
+		array_ind = i;
+	      else
+		array_ind = (I_tot+1)*k_loc+i;
+	      if(  !materials[k][j][i])
+		Hyx[k][j][i] = Dax[array_ind]*Hyx[k][j][i]+Dbx[array_ind]*(Ezx[k][j][i+1] + Ezy[k][j][i+1] - Ezx[k][j][i] - Ezy[k][j][i]);
+	      else
+		Hyx[k][j][i] = Dmaterial_Dax[materials[k][j][i]-1]*Hyx[k][j][i]+Dmaterial_Dbx[materials[k][j][i]-1]*(Ezx[k][j][i+1] + Ezy[k][j][i+1] - Ezx[k][j][i] - Ezy[k][j][i]);
+	    }
+
+#pragma omp for
+	for(k=0;k<=K_tot;k++){
+	  for(j=0;j<(J_tot+1);j++)
+	    for(i=0;i<I_tot;i++)
+	      if(  !materials[k][j][i])
+		Hyz[k][j][i] = 0.;
+	      else
+		Hyz[k][j][i] = 0.;
+	}
+      }
+
+      if(dimension==THREE || dimension==TE){
+	if( useCD ){//FDTD, Hzy
+#pragma omp for
+	  //Hzy update
+	  for(k=0;k<(K_tot+1);k++)
+	    for(j=0;j<J_tot;j++)
+	      for(i=0;i<I_tot;i++){
+		k_loc = k;
+		if( is_structure )
+		  if( k>Dzl[0] && k<(Dzl[0]+K) ){
+		    if( (k-structure[i][1])<(K+Dzl[0]) && (k-structure[i][1])>Dzl[0] )
+		      k_loc = k - structure[i][1];
+		    else if( (k-structure[i][1])>=(K+Dzl[0]) )
+		      k_loc = Dzl[0]+K-1;
+		    else
+		      k_loc = Dzl[0]+1;
+		  }
+		if( !is_multilayer )
+		  array_ind = j;
+		else
+		  array_ind = (J_tot+1)*k_loc+j;
+		if(  !materials[k][j][i])
+		  Hzy[k][j][i] = Day[array_ind]*Hzy[k][j][i]+Dby[array_ind]*(Exy[k][j+1][i] + Exz[k][j+1][i] - Exy[k][j][i] - Exz[k][j][i]);
+		else
+		  Hzy[k][j][i] = Dmaterial_Day[materials[k][j][i]-1]*Hzy[k][j][i]+Dmaterial_Dby[materials[k][j][i]-1]*(Exy[k][j+1][i] + Exz[k][j+1][i] - Exy[k][j][i] - Exz[k][j][i]);
+	      }
+	}//FDTD, Hzy
+	else{//PSTD, Hzy
+#pragma omp for
+	  //Hzy update
+	  for(k=0;k<(K_tot+1);k++)
+	    for(i=0;i<I_tot;i++){
+	      for(j=0;j<J_tot;j++){
+		k_loc = k;
+		if( is_structure )
+		  if( k>Dzl[0] && k<(Dzl[0]+K) ){
+		    if( (k-structure[i][1])<(K+Dzl[0]) && (k-structure[i][1])>Dzl[0] )
+		      k_loc = k - structure[i][1];
+		    else if( (k-structure[i][1])>=(K+Dzl[0]) )
+		      k_loc = Dzl[0]+K-1;
+		    else
+		      k_loc = Dzl[0]+1;
+		  }
+		if( !is_multilayer )
+		  array_ind = j;
+		else
+		  array_ind = (J_tot+1)*k_loc+j;
+		if(  !materials[k][j][i]){
+		  ca_vec[omp_get_thread_num()][j] = Day[array_ind];
+		  cb_vec[omp_get_thread_num()][j] = Dby[array_ind];
+		  //	      Hzy[k][j][i] = Day[array_ind]*Hzy[k][j][i]+Dby[array_ind]*(Exy[k][j+1][i] + Exz[k][j+1][i] - Exy[k][j][i] - Exz[k][j][i]);
+		}
+		else{
+		  ca_vec[omp_get_thread_num()][j] = Dmaterial_Day[materials[k][j][i]-1];
+		  cb_vec[omp_get_thread_num()][j] = Dmaterial_Dby[materials[k][j][i]-1];
+		  //	      Hzy[k][j][i] = Dmaterial_Day[materials[k][j][i]-1]*Hzy[k][j][i]+Dmaterial_Dby[materials[k][j][i]-1]*(Exy[k][j+1][i] + Exz[k][j+1][i] - Exy[k][j][i] - Exz[k][j][i]);
+		}
+
+		eh_vec[omp_get_thread_num()][j][0] = Exy[k][j][i] + Exz[k][j][i];eh_vec[omp_get_thread_num()][j][1] = 0.;
+	      }
+	      j=J_tot;
+	      eh_vec[omp_get_thread_num()][j][0] = Exy[k][j][i] + Exz[k][j][i];eh_vec[omp_get_thread_num()][j][1] = 0.;
+
+	      first_derivative( eh_vec[omp_get_thread_num()], eh_vec[omp_get_thread_num()],
+				dk_h_y, N_h_y , pf_hzy[omp_get_thread_num()], pb_hzy[omp_get_thread_num()]);
+
+	      for(j=0;j<J_tot;j++){
+		Hzy[k][j][i] = ca_vec[omp_get_thread_num()][j]*Hzy[k][j][i] + cb_vec[omp_get_thread_num()][j]*eh_vec[omp_get_thread_num()][j][0]/((double) N_h_y);
+	      }
+	    }
+	}//PSTD, Hzy
+
+	if( useCD ){//FDTD, Hzx
+#pragma omp for
+	  //Hzx update
+	  for(k=0;k<(K_tot+1);k++)
+	    for(j=0;j<J_tot_bound;j++)
+	      for(i=0;i<I_tot;i++){
+		k_loc = k;
+		if( is_structure )
+		  if( k>Dzl[0] && k<(Dzl[0]+K) ){
+		    if( (k-structure[i][1])<(K+Dzl[0]) && (k-structure[i][1])>Dzl[0] )
+		      k_loc = k - structure[i][1];
+		    else if( (k-structure[i][1])>=(K+Dzl[0]) )
+		      k_loc = Dzl[0]+K-1;
+		    else
+		      k_loc = Dzl[0]+1;
+		  }
+		if( !is_multilayer )
+		  array_ind = i;
+		else
+		  array_ind = (I_tot+1)*k_loc+i;
+		if(  !materials[k][j][i])
+		  Hzx[k][j][i] = Dax[array_ind]*Hzx[k][j][i]+Dbx[array_ind]*(Eyx[k][j][i] + Eyz[k][j][i] - Eyx[k][j][i+1] - Eyz[k][j][i+1]);
+		else
+		  Hzx[k][j][i] = Dmaterial_Dax[materials[k][j][i]-1]*Hzx[k][j][i]+Dmaterial_Dbx[materials[k][j][i]-1]*(Eyx[k][j][i] + Eyz[k][j][i] - Eyx[k][j][i+1] - Eyz[k][j][i+1]);
+	      }
+	}//FDTD, Hzx
+	else{//PSTD, Hzx
+#pragma omp for
+	  //Hzx update
+	  for(k=0;k<(K_tot+1);k++)
+	    for(j=0;j<J_tot_bound;j++){
+	      for(i=0;i<I_tot;i++){
+		k_loc = k;
+		if( is_structure )
+		  if( k>Dzl[0] && k<(Dzl[0]+K) ){
+		    if( (k-structure[i][1])<(K+Dzl[0]) && (k-structure[i][1])>Dzl[0] )
+		      k_loc = k - structure[i][1];
+		    else if( (k-structure[i][1])>=(K+Dzl[0]) )
+		      k_loc = Dzl[0]+K-1;
+		    else
+		      k_loc = Dzl[0]+1;
+		  }
+		if( !is_multilayer )
+		  array_ind = i;
+		else
+		  array_ind = (I_tot+1)*k_loc+i;
+		if(  !materials[k][j][i]){
+		  //		Hzx[k][j][i] = Dax[array_ind]*Hzx[k][j][i]+Dbx[array_ind]*(Eyx[k][j][i] + Eyz[k][j][i] - Eyx[k][j][i+1] - Eyz[k][j][i+1]);
+		  ca_vec[omp_get_thread_num()][i] = Dax[array_ind];
+		  cb_vec[omp_get_thread_num()][i] = Dbx[array_ind];
+		}
+		else{
+		  //		Hzx[k][j][i] = Dmaterial_Dax[materials[k][j][i]-1]*Hzx[k][j][i]+Dmaterial_Dbx[materials[k][j][i]-1]*(Eyx[k][j][i] + Eyz[k][j][i] - Eyx[k][j][i+1] - Eyz[k][j][i+1]);
+		  ca_vec[omp_get_thread_num()][i] = Dmaterial_Dax[materials[k][j][i]-1];
+		  cb_vec[omp_get_thread_num()][i] = Dmaterial_Dbx[materials[k][j][i]-1];
+		}
+
+		eh_vec[omp_get_thread_num()][i][0] = Eyx[k][j][i] + Eyz[k][j][i];eh_vec[omp_get_thread_num()][i][1] = 0.;
+	      }
+	      i=I_tot;
+	      eh_vec[omp_get_thread_num()][i][0] = Eyx[k][j][i] + Eyz[k][j][i];eh_vec[omp_get_thread_num()][i][1] = 0.;
+
+
+	      first_derivative( eh_vec[omp_get_thread_num()], eh_vec[omp_get_thread_num()],
+				dk_h_x, N_h_x , pf_hzx[omp_get_thread_num()], pb_hzx[omp_get_thread_num()]);
+
+	      for(i=0;i<I_tot;i++){
+		Hzx[k][j][i] = ca_vec[omp_get_thread_num()][i]*Hzx[k][j][i] - cb_vec[omp_get_thread_num()][i]*eh_vec[omp_get_thread_num()][i][0]/((double) N_h_x);
+	      }
+
+	    }
+	}//PSTD, Hzx
+      }//(dimension==THREE || dimension==TE)
+    }//end parallel
+    if(TIME_EXEC){
+      timer.click();
+    }
+
+    //fprintf(stderr,"Pos 11b:\n");
+    //update terms for self consistency across scattered/total interface - E updates
+    if(sourcemode == sm_steadystate){//steadystate
+      auto commonPhase = exp(-I*fmod(omega_an[0]*time_E,2.*dcpi));
+      commonAmplitude = linearRamp(time_E, 1./(*omega_an/(2*dcpi)), ramp_width);
+      for(k=((int)K0[0]);k<=((int)K1[0]);k++)
+	for(j=((int)J0[0]);j<=((int)J1[0]);j++){
+	  if( (int)I0[1] ){//Perform across I0
+
+	    if( !is_multilayer )
+	      array_ind = (int)I0[0] - 1;
+	    else
+	      array_ind = (I_tot+1)*k+(int)I0[0] - 1;
+
+	    if( j < ((int)J1[0]) )
+	      Hzx[k][j][((int)I0[0])-1] = Hzx[k][j][((int)I0[0])-1] + Dbx[array_ind]*real(commonAmplitude*commonPhase*(IsourceR[k-((int)K0[0])][j-((int)J0[0])][0] + I*IsourceI[k-((int)K0[0])][j-((int)J0[0])][0]));
+	    if( k < ((int)K1[0]) || dimension==TM )
+	      Hyx[k][j][((int)I0[0])-1] = Hyx[k][j][((int)I0[0])-1] - Dbx[array_ind]*real(commonAmplitude*commonPhase*(IsourceR[k-((int)K0[0])][j-((int)J0[0])][1] + I*IsourceI[k-((int)K0[0])][j-((int)J0[0])][1]));
+
+	  }
+	  if( (int)I1[1] ){//Perform across I1
+
+	    if( !is_multilayer )
+	      array_ind = (int)I1[0];
+	    else
+	      array_ind = (I_tot+1)*k+(int)I1[0];
+
+	    if( j < ((int)J1[0]) )
+	      Hzx[k][j][((int)I1[0])] = Hzx[k][j][((int)I1[0])] - Dbx[array_ind]*real(commonAmplitude*commonPhase*(IsourceR[k-((int)K0[0])][j-((int)J0[0])][4] + I*IsourceI[k-((int)K0[0])][j-((int)J0[0])][4]));
+	    if( k < ((int)K1[0]) || dimension==TM )
+	      Hyx[k][j][((int)I1[0])] = Hyx[k][j][((int)I1[0])] + Dbx[array_ind]*real(commonAmplitude*commonPhase*(IsourceR[k-((int)K0[0])][j-((int)J0[0])][5] + I*IsourceI[k-((int)K0[0])][j-((int)J0[0])][5]));
+	  }
+	}
+
+      for(k=((int)K0[0]);k<=((int)K1[0]);k++)
+	for(i=((int)I0[0]);i<=((int)I1[0]);i++){
+	  if( (int)J0[1] ){//Perform across J0
+
+	    if( !is_multilayer )
+	      array_ind = (int)J0[0];
+	    else
+	      array_ind = (J_tot+1)*k+(int)J0[0];
+
+	    if( i < ((int)I1[0]) )
+	      Hzy[k][((int)J0[0])-1][i] = Hzy[k][((int)J0[0])-1][i] - Dby[array_ind]*real(commonAmplitude*commonPhase*(JsourceR[k-((int)K0[0])][i-((int)I0[0])][0] + I*JsourceI[k-((int)K0[0])][i-((int)I0[0])][0]));
+
+	    if( k < ((int)K1[0]) || dimension==TM )
+	      Hxy[k][((int)J0[0])-1][i] = Hxy[k][((int)J0[0])-1][i] + Dby[array_ind]*real(commonAmplitude*commonPhase*(JsourceR[k-((int)K0[0])][i-((int)I0[0])][1] + I*JsourceI[k-((int)K0[0])][i-((int)I0[0])][1]));
+	  }
+	  if( (int)J1[1] ){//Perform across J1
+
+	    if( !is_multilayer )
+	      array_ind = (int)J1[0];
+	    else
+	      array_ind = (J_tot+1)*k+(int)J1[0];
+
+	    if( i < ((int)I1[0]) )
+	      Hzy[k][((int)J1[0])][i] = Hzy[k][((int)J1[0])][i] + Dby[array_ind]*real(commonAmplitude*commonPhase*(JsourceR[k-((int)K0[0])][i-((int)I0[0])][4] + I*JsourceI[k-((int)K0[0])][i-((int)I0[0])][4]));
+	    if( k < ((int)K1[0]) || dimension==TM )
+	      Hxy[k][((int)J1[0])][i] = Hxy[k][((int)J1[0])][i] - Dby[array_ind]*real(commonAmplitude*commonPhase*(JsourceR[k-((int)K0[0])][i-((int)I0[0])][5] + I*JsourceI[k-((int)K0[0])][i-((int)I0[0])][5]));
+	  }
+	}
+
+      for(j=((int)J0[0]);j<=((int)J1[0]);j++)
+	for(i=((int)I0[0]);i<=((int)I1[0]);i++){
+	  if( (int)K0[1] ){//Perform across K0
+	    if( i < ((int)I1[0]) )
+	      Hyz[((int)K0[0])-1][j][i] = Hyz[((int)K0[0])-1][j][i] + Dbz[((int)K0[0])-1]*real(commonAmplitude*commonPhase*(KsourceR[j-((int)J0[0])][i-((int)I0[0])][0] + I*KsourceI[j-((int)J0[0])][i-((int)I0[0])][0]));
+	    if( j < ((int)J1[0]) )
+	      Hxz[((int)K0[0])-1][j][i] = Hxz[((int)K0[0])-1][j][i] - Dbz[((int)K0[0])-1]*real(commonAmplitude*commonPhase*(KsourceR[j-((int)J0[0])][i-((int)I0[0])][1] + I*KsourceI[j-((int)J0[0])][i-((int)I0[0])][1]));
+	  }
+	  if( (int)K1[1] ){//Perform across K1
+	    if( i < ((int)I1[0]) )
+	      Hyz[((int)K1[0])][j][i] = Hyz[((int)K1[0])][j][i] - Dbz[((int)K1[0])]*real(commonAmplitude*commonPhase*(KsourceR[j-((int)J0[0])][i-((int)I0[0])][4] + I*KsourceI[j-((int)J0[0])][i-((int)I0[0])][4]));
+	    if( j < ((int)J1[0]) )
+	      Hxz[((int)K1[0])][j][i] = Hxz[((int)K1[0])][j][i] + Dbz[((int)K1[0])]*real(commonAmplitude*commonPhase*(KsourceR[j-((int)J0[0])][i-((int)I0[0])][5] + I*KsourceI[j-((int)J0[0])][i-((int)I0[0])][5]));
+	  }
+	}
+      fte = real(commonAmplitude*commonPhase);
+    }
+    else if(sourcemode==1){//pulsed
+      //fprintf(stderr,"Pos 11c\n");
+      if(J_tot==0){
+	//fprintf(stderr,"Pos 11d\n");
+	j=0;
+	for(i=0;i<(I_tot+1);i++){
+	  Hxz[((int)K0[0])-1][j][i] = Hxz[((int)K0[0])-1][j][i] - Dbz[((int)K0[0])-1]*real((KsourceR[0][i-((int)I0[0])][1] + I*KsourceI[0][i-((int)I0[0])][1])*(-1.*I)*exp(-I*fmod(omega_an[0]*(time_E - to_l[0]),2*dcpi)))*exp(-1.*dcpi*pow((time_E - to_l[0])/(hwhm[0]),2. ));
+	  //broadband source term
+	  if(eyi_present)
+	    Hxz[((int)K0[0])-1][j][i] = Hxz[((int)K0[0])-1][j][i] - Dbz[((int)K0[0])-1]*eyi[tind][j][i];
+	}
+	//fprintf(stderr,"Pos 11e\n");
+	for(i=0;i<I_tot;i++){
+	  Hyz[((int)K0[0])-1][j][i] = Hyz[((int)K0[0])-1][j][i] + Dbz[((int)K0[0])-1]*real((KsourceR[0][i-((int)I0[0])][0] + I*KsourceI[0][i-((int)I0[0])][0])*(-1.*I)*exp(-I*fmod(omega_an[0]*(time_E - to_l[0]),2*dcpi)))*exp(-1.*dcpi*pow((time_E - to_l[0])/(hwhm[0]) ,2.));
+	  //broadband source term
+	  if(exi_present)
+	    Hyz[((int)K0[0])-1][j][i] = Hyz[((int)K0[0])-1][j][i] + Dbz[((int)K0[0])-1]*exi[tind][j][i];
+	  //if(i==511)
+	  //  fprintf(stdout,"%e\n",Dbz[((int)K0[0])-1]*exi[tind][j][i]);
+	}
+	//fprintf(stderr,"Pos 11f\n");
+      }
+      else{
+	//fprintf(stderr,"Pos 11g\n");
+	for(j=0;j<J_tot;j++)
+	  for(i=0;i<(I_tot+1);i++){
+	    Hxz[((int)K0[0])-1][j][i] = Hxz[((int)K0[0])-1][j][i] - Dbz[((int)K0[0])-1]*real((KsourceR[j-((int)J0[0])][i-((int)I0[0])][1] + I*KsourceI[j-((int)J0[0])][i-((int)I0[0])][1])*(-1.*I)*exp(-I*fmod(omega_an[0]*(time_E - to_l[0]),2*dcpi)))*exp(-1.*dcpi*pow((time_E - to_l[0])/(hwhm[0]),2. ));
+	    //broadband source term
+	    if(eyi_present)
+	      Hxz[((int)K0[0])-1][j][i] = Hxz[((int)K0[0])-1][j][i] - Dbz[((int)K0[0])-1]*eyi[tind][j][i];
+	  }
+	//fprintf(stderr,"Pos 11h\n");
+	for(j=0;j<(J_tot+1);j++)
+	  for(i=0;i<I_tot;i++){
+	    Hyz[((int)K0[0])-1][j][i] = Hyz[((int)K0[0])-1][j][i] + Dbz[((int)K0[0])-1]*real((KsourceR[j-((int)J0[0])][i-((int)I0[0])][0] + I*KsourceI[j-((int)J0[0])][i-((int)I0[0])][0])*(-1.*I)*exp(-I*fmod(omega_an[0]*(time_E - to_l[0]),2*dcpi)))*exp(-1.*dcpi*pow((time_E - to_l[0])/(hwhm[0]) ,2.));
+	    //broadband source term
+	    if(exi_present)
+	      Hyz[((int)K0[0])-1][j][i] = Hyz[((int)K0[0])-1][j][i] + Dbz[((int)K0[0])-1]*exi[tind][j][i];
+	  }
+	//fprintf(stderr,"Pos 11i\n");
+      }
+      fte = real((-1.*I)*exp(-I*fmod(omega_an[0]*(time_E - to_l[0]),2*dcpi)))*exp(-1.*dcpi*pow((time_E - to_l[0])/(hwhm[0]) ,2.));
+      //fprintf(stderr,"Pos 11j\n");
+    }
+    if(TIME_EXEC){
+      timer.click();
+    }
+
+    if( exphasorssurface || exphasorsvolume || exdetintegral || (nvertices > 0) ){
+      if(sourcemode==sm_steadystate){
+	/*
+	  Each time a new acquisition period of harmonic illumination begins, all complex amplitudes (volume, surface etc.) are set back to 0 since the discrete Fourier transforms used to acquire these complex amplitudes starts again. In particular, the returned complex amplitudes will have been acquired during a single acquisition period of harmonic illumination. Note that, as explained above, the acquisition period is actually three periods of the harmonic waves fundamental period. The complex amplitudes are reset to 0 using calls such as: 
+
+initialiseDouble3DArray(ExR, dims[0], dims[1], dims[2]);
+
+However, the normalisation factors are reset to 0 here.
+	 */
+	
+	if( (tind % Nsteps)==0 ){
+	  E.angular_norm = 0.0;
+	  H.angular_norm = 0.0;
+
+	  for(int ifx=0;ifx<N_f_ex_vec;ifx++){
+	    E_norm[ifx] = 0.;
+	    H_norm[ifx] = 0.;
+	  }
+	}
+
+	/*In the calls below, the following two lines of code are equivalent up to numerical precision:
+
+	  E.add_to_angular_norm(fte, tind, Nsteps, params);
+	  E.add_to_angular_norm(fte, tind % Nsteps, Nsteps, params);
+
+	  To understand why, first consult the lines of code above:
+
+	  Nsteps_tmp = ceil(2.*dcpi/omega_an[0]/dt[0]*3);
+	  dt[0] = 2.*dcpi/omega_an[0]*3/Nsteps_tmp;
+	  Nsteps = (int)lround(Nsteps_tmp);
+
+	  Where dt and Nsteps are set. The reason for the factor of 3 is that we will perform complex amplitude extraction over 3 fundamental periods of the monochromatic source. We can then make the following statement:
+
+	  T/dt*3=1/(f*dt)*3=Nsteps
+
+	  where T and f (omega=2*pi*f) are the period and frequency of the monochromatic source, respectively.
+
+	  Then consider the argument of the exponentional function on phasor_norm, called by add_to_angular_norm, where tind=n is used:
+
+	  i*omega*((double) (n+1))*dt (where fmod(.,2*dcpi) is ignored since this will not affect the result)
+
+	  The argument of this function simplifies to:
+
+	  i*omega*(tind+1)*dt=i*2*pi*f*(tind+1)*dt=i*2*pi*(tind+1)*3/Nsteps (using f*dt=3/Nsteps)
+
+	  Then, without loss of generallity, let tind = p*Nsteps + q, substituting into the above
+
+	  i*2*pi*(tind+1)*3/Nsteps = i*2*pi*(p*Nsteps + q)*3/Nsteps = i*2*pi*3*p + i*2*pi*q*3/Nsteps
+
+	  In which case exp(i*2*pi*3*p + i*2*pi*q*3/Nsteps) = exp(i*2*pi*q*3/Nsteps)
+
+	  If instead we use tind % Nsteps=n, we see that n=q, leading to the same exponential function as above. So the two cases are equivalent.
+	  
+	 */
+	
+        E.add_to_angular_norm(fte, tind, Nsteps, params);
+        H.add_to_angular_norm(fth, tind, Nsteps, params);
+
+        for(int ifx=0;ifx<N_f_ex_vec;ifx++){
+          extractPhasorENorm(&E_norm[ifx], fte, tind, f_ex_vec[ifx]*2*dcpi, params.dt, Nsteps);
+          extractPhasorHNorm(&H_norm[ifx], fth, tind, f_ex_vec[ifx]*2*dcpi, params.dt, Nsteps);
+        }
+      }
+      else{
+        if( (tind-start_tind) % Np == 0){
+
+          E.add_to_angular_norm(fte, tind, Npe, params);
+          H.add_to_angular_norm(fth, tind, Npe, params);
+
+          for(int ifx=0;ifx<N_f_ex_vec;ifx++){
+            extractPhasorENorm(&E_norm[ifx], fte, tind, f_ex_vec[ifx]*2*dcpi, params.dt, Npe);
+            extractPhasorHNorm(&H_norm[ifx], fth, tind, f_ex_vec[ifx]*2*dcpi, params.dt, Npe);
+          }
+        }
+      }
+    }
+    if(TIME_EXEC){
+      timer.click();
+    }
+
+    if(  (((double)time(NULL)) - t0)>1 ){
+
+      maxfield = 0.;
+      for(k=0;k<(K_tot+1);k++) {
+        for (j = 0; j < (J_tot + 1); j++) {
+          for (i = 0; i < (I_tot + 1); i++) {
+            tempfield = fabs(Exy[k][j][i] + Exz[k][j][i]);
+            if (maxfield < tempfield) {
+              maxfield = tempfield;
+            }
+            tempfield = fabs(Eyx[k][j][i] + Eyz[k][j][i]);
+            if (maxfield < tempfield) {
+              maxfield = tempfield;
+            }
+            tempfield = fabs(Ezx[k][j][i] + Ezy[k][j][i]);
+            if (maxfield < tempfield) {
+              maxfield = tempfield;
+            }
+            tempfield = fabs(Hxy[k][j][i] + Hxz[k][j][i]);
+            if (maxfield < tempfield) {
+              maxfield = tempfield;
+            }
+            tempfield = fabs(Hyx[k][j][i] + Hyz[k][j][i]);
+            if (maxfield < tempfield) {
+              maxfield = tempfield;
+            }
+            tempfield = fabs(Hzx[k][j][i] + Hzy[k][j][i]);
+            if (maxfield < tempfield) {
+              maxfield = tempfield;
+            }
+          }
+        }
+      }
+
+fprintf(stdout,"Iterating: %d %e\n",tind,maxfield);
+//fprintf(stderr,"Post-iter 1\n");
+//     fprintf(stdout,"Iterating: %d\n",tind);
+      t0 = double(time(NULL));
+      //fprintf(stderr,"Post-iter 2\n");
+    }
+//fprintf(stderr,"Post-iter 3\n");
+    if((sourcemode==sm_steadystate)&&(tind == (Nt[0]-1))&&(runmode==rm_complete)&& exphasorsvolume ){
+      fprintf(stdout, "Iteration limit reached, setting output fields to last complete DFT\n");
+      copyPhasors(mxGetPr( (mxArray *)dummy_array[0]),mxGetPi( (mxArray *)dummy_array[0]),mxGetPr( (mxArray *)dummy_array[1]),mxGetPi( (mxArray *)dummy_array[1]),mxGetPr( (mxArray *)dummy_array[2]),mxGetPi( (mxArray *)dummy_array[2]),
+		  mxGetPr( (mxArray *)plhs[0]),mxGetPi( (mxArray *)plhs[0]),mxGetPr( (mxArray *)plhs[1]),mxGetPi( (mxArray *)plhs[1]),mxGetPr( (mxArray *)plhs[2]),mxGetPi( (mxArray *)plhs[2]),
+		  (int)mxGetNumberOfElements( (mxArray *)plhs[0]));
+    }
+//fprintf(stderr,"Post-iter 4\n");
+    fflush(stdout);
+//fprintf(stderr,"Post-iter 5\n");
+    //fprintf(stderr,"%s %d %d\n",tdfdirstr, strcmp(tdfdirstr,""),!strcmp(tdfdirstr,""));
+    if( strcmp(tdfdirstr,"") ){
+      //fprintf(stderr,"tind:%d\n",tind);
+      if((tind % Np)==0){
+      MATFile *toutfile;
+      char toutputfilename[512];
+      int kc=0;
+      int ic=0;
+      //fprintf(stderr,"Pos td01\n");
+      for(i=0;i<I_tot;i++){
+	kc = 0;
+	if( (i % skip_tdf) == 0){
+	  for(k=0;k<K_tot;k++)
+	    if( (k % skip_tdf) == 0){
+	      ex_tdf[kc++][ic] = Exy[k][0][i] + Exz[k][0][i];
+	      //fprintf(stderr,"%d %d\n",kc,ic);
+	    }
+	ic++;
+	}
+      }
+      //fprintf(stderr,"Pos td02\n");
+
+      sprintf(toutputfilename,"%s/ex_%06d.mat",tdfdirstr,tind);
+      //fprintf(stderr,"Pos td03\n");
+      fprintf(stderr,"time domain output: %s\n",toutputfilename);
+      toutfile = matOpen(toutputfilename, "w");
+      //fprintf(stderr,"Pos td04\n");
+      matPutVariable(toutfile, "ex_tdf", (mxArray *)ex_tdf_array);
+      //fprintf(stderr,"Pos td05\n");
+      matClose(toutfile);
+      //fprintf(stderr,"Pos td06\n");
+
+      }
+    }
+//fprintf(stderr,"Post-iter 6\n");
+    /*write out fdtdgrid to a file*/
+    /*
+     MATFile *toutfile;
+     char toutputfilename[100];
+     if(tind % Np == 0){
+     //if(tind <= 1000){
+       sprintf(toutputfilename,"tdata/fdtdgrid_%04d.mat",tind);
+       toutfile = matOpen(toutputfilename, "w");
+       matPutVariable(toutfile, "fdtdgrid", (mxArray *)prhs[0]);
+       matClose(toutfile);
+       }
+    */
+    /*write out fdtdgrid to a file*/
+
+  }//end of main iteration loop
+  if(TIME_MAIN_LOOP){
+    //fprintf(stderr,"Post-iter 7\n");
+    main_loop_timer.end();
+    //fprintf(stderr,"Post-iter 8\n");
+    fprintf(stdout,"# Time elasped in main loop: %e\n",
+            main_loop_timer.delta_seconds());
+    //fprintf(stderr,"Post-iter 9\n");
+  }
+  //save state of fdtdgrid
+
+  //fprintf(stderr,"Pos 12\n");
+  if(runmode == rm_complete && exphasorsvolume){
+    normaliseVolume(ExR,ExI,EyR,EyI,EzR,EzI,
+		    pind_il,pind_iu,
+		    pind_jl,pind_ju,
+		    pind_kl,pind_ku,
+		    E.angular_norm);
+
+    normaliseVolume(HxR,HxI,HyR,HyI,HzR,HzI,
+		    pind_il,pind_iu,
+		    pind_jl,pind_ju,
+		    pind_kl,pind_ku,
+		    H.angular_norm);
+  }
+
+  //fprintf(stderr,"Pos 13\n");
+  if(runmode == rm_complete && exphasorssurface)
+    for(int ifx=0;ifx<N_f_ex_vec;ifx++){
+      normaliseSurface( surface_EHr[ifx], surface_EHi[ifx],
+			surface_vertices, n_surface_vertices, E_norm[ifx], H_norm[ifx]);
+      //fprintf(stderr,"E_norm[%d]: %e %e\n",ifx,real(E_norm[ifx]),imag(E_norm[ifx]));
+    }
+
+if(runmode == rm_complete && (nvertices>0) )
+   for(int ifx=0;ifx<N_f_ex_vec;ifx++){
+      normaliseVertices( camplitudesR[ifx], camplitudesI[ifx],
+			vertices, nvertices,
+			 components, ncomponents,
+			 E_norm[ifx], H_norm[ifx]);
+      fprintf(stderr,"E_norm[%d]: %e %e\n",ifx,real(E_norm[ifx]),imag(E_norm[ifx]));
+    }
+
+
+  //fprintf(stderr,"Pos 14\n");
+  if( sourcemode==sm_pulsed && runmode==rm_complete && exdetintegral ){
+    for(int im=0;im<Ndetmodes;im++)
+      for(int ifx=0;ifx<N_f_ex_vec;ifx++){
+	Idx[ifx][im]=Idx[ifx][im]/E_norm[ifx];
+	Idy[ifx][im]=Idy[ifx][im]/E_norm[ifx];
+
+	Idx_re[ifx][im] = real(Idx[ifx][im]);
+	Idx_im[ifx][im] = imag(Idx[ifx][im]);
+
+	Idy_re[ifx][im] = real(Idy[ifx][im]);
+	Idy_im[ifx][im] = imag(Idy[ifx][im]);
+
+      }
+  }
+
+  //now find the maximum absolute value of residual field in the grid
+  // after resetting the maxfield value calculated in the main loop
+  maxfield = 0.0;
+  for(k=0;k<(K_tot+1);k++) {
+    for (j = 0; j < (J_tot + 1); j++) {
+      for (i = 0; i < (I_tot + 1); i++) {
+        tempfield = fabs(Exy[k][j][i] + Exz[k][j][i]);
+        if (maxfield < tempfield) {
+          maxfield = tempfield;
+        }
+        tempfield = fabs(Eyx[k][j][i] + Eyz[k][j][i]);
+        if (maxfield < tempfield) {
+          maxfield = tempfield;
+        }
+        tempfield = fabs(Ezx[k][j][i] + Ezy[k][j][i]);
+        if (maxfield < tempfield) {
+          maxfield = tempfield;
+        }
+        tempfield = fabs(Hxy[k][j][i] + Hxz[k][j][i]);
+        if (maxfield < tempfield) {
+          maxfield = tempfield;
+        }
+        tempfield = fabs(Hyx[k][j][i] + Hyz[k][j][i]);
+        if (maxfield < tempfield) {
+          maxfield = tempfield;
+        }
+        tempfield = fabs(Hzx[k][j][i] + Hzy[k][j][i]);
+        if (maxfield < tempfield) {
+          maxfield = tempfield;
+        }
+      }
+    }
+  }
+
+  //fprintf(stderr,"Pos 15\n");
+  //noe set the output
+  ndims   = 2;
+  dims[0] = 1;
+  dims[1] = 1;
+  plhs[25] = mxCreateNumericArray( ndims, (const mwSize *)dims, mxDOUBLE_CLASS, mxREAL);
+  *mxGetPr( (mxArray *)plhs[25]) = maxfield;
+
+  if( runmode == rm_complete && exphasorsvolume )
+    setGridLabels(x_grid_labels     ,y_grid_labels     ,z_grid_labels,
+		  x_grid_labels_out ,y_grid_labels_out ,z_grid_labels_out,
+		  pind_il           ,pind_iu           ,pind_jl          ,pind_ju ,pind_kl ,pind_ku);
+
+  //fprintf(stderr,"Pos 15_m1\n");
+  if( runmode==rm_complete && exphasorsvolume){
+    //now interpolate over the extracted phasors
+    if(dimension==THREE){
+      fprintf(stderr,"mxInterpolateFieldCentralE: %d %d %d \n",pind_iu - pind_il - 1,pind_ju - pind_jl - 1,pind_ku - pind_kl - 1);
+      //fprintf(stderr,"Pos 15_m1a\n");
+      mxInterpolateFieldCentralE( plhs[0]   , plhs[1]  , plhs[2]  ,
+				  &plhs[13] ,&plhs[14] , &plhs[15],
+				  2, pind_iu - pind_il - 1, 2, pind_ju - pind_jl - 1, 2, pind_ku - pind_kl - 1);
+      //fprintf(stderr,"Pos 15_m1b\n");
+
+    }
+    else if(dimension==TE)
+      mxInterpolateFieldCentralE_TE( plhs[0]   , plhs[1]  , plhs[2]  ,
+				     &plhs[13] ,&plhs[14] , &plhs[15],
+				     2, pind_iu - pind_il - 1, 2, pind_ju - pind_jl - 1, 0, 0);
+    else
+      mxInterpolateFieldCentralE_TM( plhs[0]   , plhs[1]  , plhs[2]  ,
+				     &plhs[13] ,&plhs[14] , &plhs[15],
+				     2, pind_iu - pind_il - 1, 2, pind_ju - pind_jl - 1, 0, 0);
+    if(dimension==THREE)
+      mxInterpolateFieldCentralH( plhs[3]   , plhs[4]  , plhs[5],
+				  &plhs[16] ,&plhs[17] , &plhs[18],
+				  2, pind_iu - pind_il - 1, 2, pind_ju - pind_jl - 1, 2, pind_ku - pind_kl - 1);
+    else if(dimension==TE)
+      mxInterpolateFieldCentralH_TE( plhs[3]   , plhs[4]  , plhs[5],
+				     &plhs[16] ,&plhs[17] , &plhs[18],
+				     2, pind_iu - pind_il - 1, 2, pind_ju - pind_jl - 1, 0, 0);
+    else
+      mxInterpolateFieldCentralH_TM( plhs[3]   , plhs[4]  , plhs[5],
+				     &plhs[16] ,&plhs[17] , &plhs[18],
+				     2, pind_iu - pind_il - 1, 2, pind_ju - pind_jl - 1, 0, 0);
+
+    //fprintf(stderr,"Pos 15a\n");
+    //now set up the grid labels for the interpolated fields
+    label_dims[0] = 1;
+    label_dims[1] = pind_iu - pind_il - 2;
+    plhs[19] = mxCreateNumericArray( 2, (const mwSize *)label_dims, mxDOUBLE_CLASS, mxREAL); //x
+    //fprintf(stderr,"Pos 15b\n");
+    label_dims[0] = 1;
+    label_dims[1] = pind_ju - pind_jl - 2;
+    if(label_dims[1]<1)
+      label_dims[1] = 1;
+    //fprintf(stderr,"creating plhs[20]: %d,%d\n",label_dims[0],label_dims[1]);
+    plhs[20] = mxCreateNumericArray( 2, (const mwSize *)label_dims, mxDOUBLE_CLASS, mxREAL); //y
+    //fprintf(stderr,"Pos 15c\n");
+    label_dims[0] = 1;
+    if(dimension==THREE)
+      label_dims[1] = pind_ku - pind_kl - 2;
+    else
+      label_dims[1] = 1;
+    //fprintf(stderr,"Pos 15d\n");
+    plhs[21] = mxCreateNumericArray( 2, (const mwSize *)label_dims, mxDOUBLE_CLASS, mxREAL); //z
+    //fprintf(stderr,"Pos 15e\n");
+    if(dimension==THREE){
+      //fprintf(stderr,"Pos 15a-1\n");
+      setGridLabels(x_grid_labels_out ,y_grid_labels_out ,z_grid_labels_out,
+		    mxGetPr( (mxArray *)plhs[19]) ,mxGetPr( (mxArray *)plhs[20]) ,mxGetPr( (mxArray *)plhs[21]),
+		    2, pind_iu - pind_il - 1, 2, pind_ju - pind_jl - 1, 2, pind_ku - pind_kl - 1);
+    }
+    else
+      setGridLabels(x_grid_labels_out ,y_grid_labels_out ,z_grid_labels_out,
+		    mxGetPr( (mxArray *)plhs[19]) ,mxGetPr( (mxArray *)plhs[20]) ,mxGetPr( (mxArray *)plhs[21]),
+		    2, pind_iu - pind_il - 1, 2, pind_ju - pind_jl - 1, 0, 0);
+    //fprintf(stderr,"Pos 15f\n");
+  }
+  else{
+    mwSize *emptydims;
+    emptydims = (mwSize *)malloc(2*sizeof(mwSize));
+    int emptyloop;
+    emptydims[0] = 0;
+    emptydims[1] = 0;
+    for(emptyloop=13;emptyloop<=18;emptyloop++)
+      plhs[emptyloop] = mxCreateNumericArray( 2, (const mwSize *)emptydims, mxDOUBLE_CLASS, mxCOMPLEX);
+    for(emptyloop=19;emptyloop<=21;emptyloop++)
+      plhs[emptyloop] = mxCreateNumericArray( 2, (const mwSize *)emptydims, mxDOUBLE_CLASS, mxCOMPLEX);
+    free(emptydims);
+
+  }
+
+
+  //fprintf(stderr,"Pos 16\n");
+  /*Now export 3 matrices, a vertex list, a matrix of complex amplitudes at
+    these vertices and a list of facets*/
+  if( exphasorssurface && runmode==rm_complete ){
+    //first regenerate the mesh since we threw away the facet list before iterating
+    mxArray *dummy_vertex_list;
+    if(J_tot==0)
+      conciseCreateBoundary(cuboid[0], cuboid[1],cuboid[4], cuboid[5],
+			    &dummy_vertex_list, &mx_surface_facets);
+    else
+      conciseTriangulateCuboidSkip( cuboid[0], cuboid[1], cuboid[2], cuboid[3], cuboid[4], cuboid[5],
+				    phasorinc[0],phasorinc[1],phasorinc[2],
+				    &dummy_vertex_list, &mx_surface_facets);
+    mxDestroyArray(dummy_vertex_list);
+    mxArray *vertex_list;
+    double **vertex_list_ptr;
+    ndims   = 2;
+    dims[0] = n_surface_vertices;
+    dims[1] = 3;
+    vertex_list = mxCreateNumericArray( ndims, (const mwSize *)dims, mxDOUBLE_CLASS, mxREAL);
+    vertex_list_ptr = castMatlab2DArray( mxGetPr( (mxArray *)vertex_list), dims[0], dims[1]);
+
+    //now populate the vertex list
+    for(i=0;i<n_surface_vertices;i++){
+
+      vertex_list_ptr[0][i] = x_grid_labels[ surface_vertices[0][i] ];
+      vertex_list_ptr[1][i] = y_grid_labels[ surface_vertices[1][i] ];
+      vertex_list_ptr[2][i] = z_grid_labels[ surface_vertices[2][i] ];
+    }
+    //assign outputs
+    plhs[22] = vertex_list;
+    plhs[23] = mx_surface_amplitudes;
+    plhs[24] = mx_surface_facets;
+
+    freeCastMatlab2DArray(vertex_list_ptr);
+  }
+  else{//still set outputs
+    ndims   = 2;
+    dims[0] = 0;
+    dims[1] = 0;
+    plhs[22] = mxCreateNumericArray( ndims, (const mwSize *)dims, mxDOUBLE_CLASS, mxREAL);
+    plhs[23] = mxCreateNumericArray( ndims, (const mwSize *)dims, mxDOUBLE_CLASS, mxREAL);
+    plhs[24] = mxCreateNumericArray( ndims, (const mwSize *)dims, mxDOUBLE_CLASS, mxREAL);
+  }
+
+
+  /*End of FDTD iteration*/
+
+  //fprintf(stderr,"Pos 17\n");
+  /*Free the additional data structures used to cast the matlab arrays*/
+  if( exphasorssurface && runmode==rm_complete ){
+    freeCastMatlab2DArrayInt(surface_vertices);
+    freeCastMatlab3DArray(surface_EHr,N_f_ex_vec);
+    freeCastMatlab3DArray(surface_EHi,N_f_ex_vec);
+
+    mxDestroyArray(mx_surface_vertices);
+  }
+
+  if(nvertices>0){
+    freeCastMatlab2DArrayInt(vertices);
+    freeCastMatlab3DArray(camplitudesR,N_f_ex_vec);
+    freeCastMatlab3DArray(camplitudesI,N_f_ex_vec);
+
+  }
+
+  if(exdetintegral==1){
+    freeCastMatlab2DArray(Pupil);
+    freeCastMatlab2DArray(Idx_re);freeCastMatlab2DArray(Idx_im);
+    freeCastMatlab2DArray(Idy_re);freeCastMatlab2DArray(Idy_im);
+    for(int ifx=0;ifx<N_f_ex_vec;ifx++){
+      free(Idx[ifx]);free(Idy[ifx]);
+    }
+    free(Idx);free(Idy);
+    for(int j=0;j<Nfy_vec;j++){
+      for(int i=0;i<Nfx_vec;i++){
+	free(Dx_tilde[j][i]);free(Dy_tilde[j][i]);
+      }
+      free(Dx_tilde[j]);free(Dy_tilde[j]);
+    }
+    free(Dx_tilde);free(Dy_tilde);
+
+    fftw_free(Ex_t);fftw_free(Ey_t);
+    fftw_destroy_plan(pey_t);
+    fftw_destroy_plan(pex_t);
+
+    /*
+      for(int j=0;j<(J_tot-*Dyl-*Dyu);j++){
+      free(Ex_t_cm[j]);free(Ey_t_cm[j]);
+      }
+      //fprintf(stderr,"Position 9\n");
+      free(Ex_t_cm);free(Ey_t_cm);
+      //fprintf(stderr,"Position 10\n");
+    */
+  }
+  if(exi_present)
+    freeCastMatlab3DArray(exi,*Nt);
+  if(eyi_present)
+    freeCastMatlab3DArray(eyi,*Nt);
+
+   if( strcmp(tdfdirstr,"") )
+     freeCastMatlab2DArray(ex_tdf);
+
+
+  //fprintf(stderr,"Pos 18\n");
+  if(dimension==THREE){
+    freeCastMatlab3DArray(Exy,K_tot+1);
+    freeCastMatlab3DArray(Exz,K_tot+1);
+    freeCastMatlab3DArray(Eyx,K_tot+1);
+    freeCastMatlab3DArray(Eyz,K_tot+1);
+    freeCastMatlab3DArray(Ezx,K_tot+1);
+    freeCastMatlab3DArray(Ezy,K_tot+1);
+
+    freeCastMatlab3DArray(Hxy,K_tot+1);
+    freeCastMatlab3DArray(Hxz,K_tot+1);
+    freeCastMatlab3DArray(Hyx,K_tot+1);
+    freeCastMatlab3DArray(Hyz,K_tot+1);
+    freeCastMatlab3DArray(Hzx,K_tot+1);
+    freeCastMatlab3DArray(Hzy,K_tot+1);
+  }
+  else{
+    freeCastMatlab3DArray(Exy,0);
+    freeCastMatlab3DArray(Exz,0);
+    freeCastMatlab3DArray(Eyx,0);
+    freeCastMatlab3DArray(Eyz,0);
+    freeCastMatlab3DArray(Ezx,0);
+    freeCastMatlab3DArray(Ezy,0);
+
+    freeCastMatlab3DArray(Hxy,0);
+    freeCastMatlab3DArray(Hxz,0);
+    freeCastMatlab3DArray(Hyx,0);
+    freeCastMatlab3DArray(Hyz,0);
+    freeCastMatlab3DArray(Hzx,0);
+    freeCastMatlab3DArray(Hzy,0);
+  }
+
+  //fprintf(stderr,"Pos 19\n");
+  //this should be fixed to take into account the change to steady state matrix size
+  //when we have a PML layer of zero thickness
+  if( runmode == rm_complete && exphasorsvolume ){
+    if( dimension==THREE ){
+      freeCastMatlab3DArray(ExR,K_tot - *Dzu - *Dzl - 3 + 1);
+      freeCastMatlab3DArray(ExI,K_tot - *Dzu - *Dzl - 3 + 1);
+      freeCastMatlab3DArray(EyR,K_tot - *Dzu - *Dzl - 3 + 1);
+      freeCastMatlab3DArray(EyI,K_tot - *Dzu - *Dzl - 3 + 1);
+      freeCastMatlab3DArray(EzR,K_tot - *Dzu - *Dzl - 3 + 1);
+      freeCastMatlab3DArray(EzI,K_tot - *Dzu - *Dzl - 3 + 1);
+
+      freeCastMatlab3DArray(HxR,K_tot - *Dzu - *Dzl - 3 + 1);
+      freeCastMatlab3DArray(HxI,K_tot - *Dzu - *Dzl - 3 + 1);
+      freeCastMatlab3DArray(HyR,K_tot - *Dzu - *Dzl - 3 + 1);
+      freeCastMatlab3DArray(HyI,K_tot - *Dzu - *Dzl - 3 + 1);
+      freeCastMatlab3DArray(HzR,K_tot - *Dzu - *Dzl - 3 + 1);
+      freeCastMatlab3DArray(HzI,K_tot - *Dzu - *Dzl - 3 + 1);
+    }
+    else{
+      freeCastMatlab3DArray(ExR,pind_ku - pind_kl + 1);
+      freeCastMatlab3DArray(ExI,pind_ku - pind_kl + 1);
+      freeCastMatlab3DArray(EyR,pind_ku - pind_kl + 1);
+      freeCastMatlab3DArray(EyI,pind_ku - pind_kl + 1);
+      freeCastMatlab3DArray(EzR,pind_ku - pind_kl + 1);
+      freeCastMatlab3DArray(EzI,pind_ku - pind_kl + 1);
+
+      freeCastMatlab3DArray(HxR,pind_ku - pind_kl + 1);
+      freeCastMatlab3DArray(HxI,pind_ku - pind_kl + 1);
+      freeCastMatlab3DArray(HyR,pind_ku - pind_kl + 1);
+      freeCastMatlab3DArray(HyI,pind_ku - pind_kl + 1);
+      freeCastMatlab3DArray(HzR,pind_ku - pind_kl + 1);
+      freeCastMatlab3DArray(HzI,pind_ku - pind_kl + 1);
+    }
+  }
+
+  //fprintf(stderr,"Pos 20\n");
+  if( (int)I0[1] || (int)I1[1] ){
+    freeCastMatlab3DArray(IsourceI,((int)(K1[0]-K0[0]+1.)));
+    freeCastMatlab3DArray(IsourceR,((int)(K1[0]-K0[0]+1.)));
+  }
+  if( (int)J0[1] || (int)J1[1] ){
+    freeCastMatlab3DArray(JsourceI,((int)(K1[0]-K0[0]+1.)));
+    freeCastMatlab3DArray(JsourceR,((int)(K1[0]-K0[0]+1.)));
+  }
+  if( (int)K0[1] || (int)K1[1] ){
+    freeCastMatlab3DArray(KsourceI,((int)(J1[0]-J0[0]+1.)));
+    freeCastMatlab3DArray(KsourceR,((int)(J1[0]-J0[0]+1.)));
+  }
+
+  if( !((N_fieldsample_i == 0) || (N_fieldsample_j == 0) || (N_fieldsample_k == 0) || (N_fieldsample_n == 0)) ){
+    freeCastMatlab4DArray( fieldsample, N_fieldsample_k,N_fieldsample_n);
+   }
+
+  freeCastMatlab2DArray(iwave_lEx_Rbs);
+  freeCastMatlab2DArray(iwave_lEx_Ibs);
+  freeCastMatlab2DArray(iwave_lEy_Rbs);
+  freeCastMatlab2DArray(iwave_lEy_Ibs);
+
+  freeCastMatlab2DArray(iwave_lHx_Rbs);
+  freeCastMatlab2DArray(iwave_lHx_Ibs);
+  freeCastMatlab2DArray(iwave_lHy_Rbs);
+  freeCastMatlab2DArray(iwave_lHy_Ibs);
+
+  //fprintf(stderr,"Pos 21\n");
+  if(is_structure)
+    freeCastMatlab2DArrayInt(structure);
+
+  if(dimension==THREE)
+    freeCastMatlab3DArrayUint8(materials, material_nlayers);
+  else
+    freeCastMatlab3DArrayUint8(materials, 0);
+  /*Free the additional memory which was allocated to store integers which were passed as doubles*/
+
+  if (!useCD){
+    for(i=0;i<omp_get_max_threads();i++){
+      free(ca_vec[i]);
+      free(cb_vec[i]);
+      free(cc_vec[i]);
+    }
+    free(ca_vec);
+    free(cb_vec);
+    free(cc_vec);
+
+    for(i=0;i<omp_get_max_threads();i++)
+      fftw_free(*(eh_vec+i));
+    free(eh_vec);
+
+    for(i=0;i<omp_get_max_threads();i++){
+
+      fftw_destroy_plan(pf_exy[i]);fftw_destroy_plan(pb_exy[i]);
+      fftw_destroy_plan(pf_exz[i]);fftw_destroy_plan(pb_exz[i]);
+      fftw_destroy_plan(pf_eyx[i]);fftw_destroy_plan(pb_eyx[i]);
+      fftw_destroy_plan(pf_eyz[i]);fftw_destroy_plan(pb_eyz[i]);
+      fftw_destroy_plan(pf_ezx[i]);fftw_destroy_plan(pb_ezx[i]);
+      fftw_destroy_plan(pf_ezy[i]);fftw_destroy_plan(pb_ezy[i]);
+
+      fftw_destroy_plan(pf_hxy[i]);fftw_destroy_plan(pb_hxy[i]);
+      fftw_destroy_plan(pf_hxz[i]);fftw_destroy_plan(pb_hxz[i]);
+      fftw_destroy_plan(pf_hyx[i]);fftw_destroy_plan(pb_hyx[i]);
+      fftw_destroy_plan(pf_hyz[i]);fftw_destroy_plan(pb_hyz[i]);
+      fftw_destroy_plan(pf_hzx[i]);fftw_destroy_plan(pb_hzx[i]);
+      fftw_destroy_plan(pf_hzy[i]);fftw_destroy_plan(pb_hzy[i]);
+    }
+
+    free(pf_exy);free(pb_exy);
+    free(pf_exz);free(pb_exz);
+    free(pf_eyx);free(pb_eyx);
+    free(pf_eyz);free(pb_eyz);
+    free(pf_ezx);free(pb_ezx);
+    free(pf_ezy);free(pb_ezy);
+
+    free(pf_hxy);free(pb_hxy);
+    free(pf_hxz);free(pb_hxz);
+    free(pf_hyx);free(pb_hyx);
+    free(pf_hyz);free(pb_hyz);
+    free(pf_hzx);free(pb_hzx);
+    free(pf_hzy);free(pb_hzy);
+
+    fftw_free(dk_e_x);
+    fftw_free(dk_e_y);
+    fftw_free(dk_e_z);
+
+    fftw_free(dk_h_x);
+    fftw_free(dk_h_y);
+    fftw_free(dk_h_z);
+
+  }
+
+  free(E_norm);
+  free(H_norm);
+  free(Dxl);
+  free(Dxu);
+  free(Dyl);
+  free(Dyu);
+  free(Dzl);
+  free(Dzu);
+  //  free(lower_boundary_update);
+  free(Nt);
+  free(I0);
+  free(I1);
+  free(J0);
+  free(J1);
+  free(K0);
+  free(K1);
+  free(dims);
+  free(label_dims);
+  if(is_disp || is_disp_ml){
+    destroy_auxilliary_mem(I_tot, J_tot, K_tot,
+			   &Exy_nm1, &Exz_nm1,
+			   &Eyx_nm1, &Eyz_nm1,
+			   &Ezx_nm1, &Ezy_nm1,
+			   &Jxy, &Jxz,
+			   &Jyx, &Jyz,
+			   &Jzx, &Jzy,
+			   &Jxy_nm1, &Jxz_nm1,
+			   &Jyx_nm1, &Jyz_nm1,
+			   &Jzx_nm1, &Jzy_nm1);
+
+  }
+
+  //fprintf(stderr,"Pos 22\n");
+  if(is_cond){
+    destroy_auxilliary_mem_conductive(I_tot, J_tot, K_tot,
+				      &Jcxy, &Jcxz,
+				      &Jcyx, &Jcyz,
+				      &Jczx, &Jczy);
+  }
+
+  if(sourcemode==sm_steadystate && runmode==rm_complete){
+    mxDestroyArray(dummy_array[0]);
+    mxDestroyArray(dummy_array[1]);
+    mxDestroyArray(dummy_array[2]);
+  }
+  if(poutfile)
+    fclose(outfile);
+  //  fclose(eyfile);
+  //  fclose(jyfile);
+  //must destroy mx_surface_amplitudes
+}
+
+/*Sets the contents of the 3 dimensional double array to zero
+  inArray - pointer to the array
+  i_lim - number of elements along the i dimension of the array
+  j_lim - number of elements along the j dimension of the array
+  k_lim - number of elements along the k dimension of the array
+
+  The array is assumed to be indexed according to inArray[k][j][i]
+
+*/
+
+void initialiseDouble3DArray(double ***inArray, int i_lim, int j_lim, int k_lim){
+  for(int k_var=0;k_var<k_lim;k_var++)
+    for(int j_var=0;j_var<j_lim;j_var++)
+      for(int i_var=0;i_var<i_lim;i_var++)
+	inArray[k_var][j_var][i_var] = 0.0;
+}
+
+/*Sets the contents of the 2 dimensional double array to zero
+  inArray - pointer to the array
+  i_lim - number of elements along the i dimension of the array
+  j_lim - number of elements along the j dimension of the array
+
+  The array is assumed to be indexed according to inArray[j][i]
+
+*/
+
+void initialiseDouble2DArray(double **inArray, int i_lim, int j_lim){
+  for(int j_var=0;j_var<j_lim;j_var++)
+    for(int i_var=0;i_var<i_lim;i_var++)
+      inArray[j_var][i_var] = 0.0;
+}
+
+//i_l is the index into the fdtd grid which is the first non-pml cell in the i direction
+//i_u is the index into the fdtd grid which is the last non-pml cell in the i direction
+//
+//result gives field according to the exp(-iwt) convention
+void extractPhasorsVolume(double ***ExR, double ***ExI, double ***EyR, double ***EyI, double ***EzR, double ***EzI,
+			  double ***Exy, double ***Exz, double ***Eyx, double ***Eyz, double ***Ezx, double ***Ezy,
+			  int i_l, int i_u, int j_l, int j_u, int k_l, int k_u, int n, double omega, double dt, int Nt){
+
+  complex<double> phaseTerm, subResult;
+  double ex_m, ey_m, ez_m;
+
+
+  
+  phaseTerm = fmod(omega*((double) n)*dt, 2*dcpi);
+  //  fprintf(stdout,"phi: %.10e, dt: %.10e, omega: %.10e\n",omega*((double) n)*dt,dt,omega);
+#pragma omp parallel default(shared)  private(ex_m,ey_m,ez_m,subResult)
+  {
+#pragma omp for
+    for(int k=k_l; k<= k_u; k++)
+      for(int j=j_l; j<= j_u; j++)
+	for(int i=i_l; i<= i_u; i++){
+
+	  /*
+	    ex_m = 0.5 * (Exy[k][j][i] + Exz[k][j][i] + Exy[k][j][i-1] + Exz[k][j][i-1]);
+	    ey_m = 0.5 * (Eyx[k][j][i] + Eyz[k][j][i] + Eyx[k][j-1][i] + Eyz[k][j-1][i]);
+	    ez_m = 0.5 * (Ezx[k][j][i] + Ezy[k][j][i] + Ezx[k-1][j][i] + Ezy[k-1][j][i]);
+	  */
+
+	  ex_m = Exy[k][j][i] + Exz[k][j][i];
+	  ey_m = Eyx[k][j][i] + Eyz[k][j][i];
+	  ez_m = Ezx[k][j][i] + Ezy[k][j][i];
+
+	  subResult = ex_m * exp(phaseTerm * I) * 1./((double) Nt);
+
+	  ExR[k-k_l][j-j_l][i-i_l] = ExR[k-k_l][j-j_l][i-i_l] + real(subResult);
+	  ExI[k-k_l][j-j_l][i-i_l] = ExI[k-k_l][j-j_l][i-i_l] + imag(subResult);
+
+	  subResult = ey_m * exp(phaseTerm * I) * 1./((double) Nt);
+
+	  EyR[k-k_l][j-j_l][i-i_l] = EyR[k-k_l][j-j_l][i-i_l] + real(subResult);
+	  EyI[k-k_l][j-j_l][i-i_l] = EyI[k-k_l][j-j_l][i-i_l] + imag(subResult);
+
+	  subResult = ez_m * exp(phaseTerm * I) * 1./((double) Nt);
+
+	  EzR[k-k_l][j-j_l][i-i_l] = EzR[k-k_l][j-j_l][i-i_l] + real(subResult);
+	  EzI[k-k_l][j-j_l][i-i_l] = EzI[k-k_l][j-j_l][i-i_l] + imag(subResult);
+
+
+
+	}
+  }//end of parallel region
+
+}
+
+void normaliseSurface( double **surface_EHr, double **surface_EHi ,
+		       int **surface_vertices, int n_surface_vertices,  complex<double> Enorm , complex<double> Hnorm ){
+  double norm_r, norm_i, denom, temp_r, temp_i;
+
+  norm_r = real(Enorm);
+  norm_i = imag(Enorm);
+  denom = norm_r*norm_r + norm_i*norm_i;
+
+  for(int vindex = 0; vindex<n_surface_vertices; vindex++)
+    for(int i=0; i<3; i++){
+      temp_r = surface_EHr[i][vindex];
+      temp_i = surface_EHi[i][vindex];
+
+      surface_EHr[i][vindex] = (norm_r*temp_r + norm_i*temp_i)/denom;
+      surface_EHi[i][vindex] = (norm_r*temp_i - norm_i*temp_r)/denom;
+    }
+
+  norm_r = real(Hnorm);
+  norm_i = imag(Hnorm);
+  denom = norm_r*norm_r + norm_i*norm_i;
+
+  for(int vindex = 0; vindex<n_surface_vertices; vindex++)
+    for(int i=3; i<6; i++){
+      temp_r = surface_EHr[i][vindex];
+      temp_i = surface_EHi[i][vindex];
+
+      surface_EHr[i][vindex] = (norm_r*temp_r + norm_i*temp_i)/denom;
+      surface_EHi[i][vindex] = (norm_r*temp_i - norm_i*temp_r)/denom;
+    }
+}
+
+
+void normaliseVertices( double **EHr, double **EHi ,
+			int **vertices, int nvertices,
+			int *components, int ncomponents,
+			complex<double> Enorm , complex<double> Hnorm ){
+
+  double norm_r, norm_i, denom, temp_r, temp_i;
+  int ii;
+
+  norm_r = real(Enorm);
+  norm_i = imag(Enorm);
+  denom = norm_r*norm_r + norm_i*norm_i;
+
+  for(int vindex = 0; vindex<nvertices; vindex++)
+    for(int i=0; i<3; i++){
+      ii = find( components, ncomponents, i+1);
+      if( ii>=0 ){
+	temp_r = EHr[ii][vindex];
+	temp_i = EHi[ii][vindex];
+
+	EHr[ii][vindex] = (norm_r*temp_r + norm_i*temp_i)/denom;
+	EHi[ii][vindex] = (norm_r*temp_i - norm_i*temp_r)/denom;
+      }
+    }
+
+  norm_r = real(Hnorm);
+  norm_i = imag(Hnorm);
+  denom = norm_r*norm_r + norm_i*norm_i;
+
+  for(int vindex = 0; vindex<nvertices; vindex++)
+    for(int i=3; i<6; i++){
+      ii = find( components, ncomponents, i+1);
+      if( ii>=0 ){
+	temp_r = EHr[ii][vindex];
+	temp_i = EHi[ii][vindex];
+
+	EHr[ii][vindex] = (norm_r*temp_r + norm_i*temp_i)/denom;
+	EHi[ii][vindex] = (norm_r*temp_i - norm_i*temp_r)/denom;
+      }
+    }
+}
+
+void normaliseVolume(double ***ExR, double ***ExI, double ***EyR, double ***EyI, double ***EzR, double ***EzI,
+		     int i_l, int i_u, int j_l, int j_u, int k_l, int k_u,  complex<double> norm){
+  double norm_r, norm_i, denom, temp_r, temp_i;
+
+  norm_r = real(norm);
+  norm_i = imag(norm);
+  denom = norm_r*norm_r + norm_i*norm_i;
+
+  for(int k=k_l; k<= k_u; k++)
+    for(int j=j_l; j<= j_u; j++)
+      for(int i=i_l; i<= i_u; i++){
+
+	temp_r = ExR[k-k_l][j-j_l][i-i_l];
+	temp_i = ExI[k-k_l][j-j_l][i-i_l];
+	ExR[k-k_l][j-j_l][i-i_l] = (norm_r*temp_r + norm_i*temp_i)/denom;
+	ExI[k-k_l][j-j_l][i-i_l] = (norm_r*temp_i - norm_i*temp_r)/denom;
+
+	temp_r = EyR[k-k_l][j-j_l][i-i_l];
+	temp_i = EyI[k-k_l][j-j_l][i-i_l];
+	EyR[k-k_l][j-j_l][i-i_l] = (norm_r*temp_r + norm_i*temp_i)/denom;
+	EyI[k-k_l][j-j_l][i-i_l] = (norm_r*temp_i - norm_i*temp_r)/denom;
+
+	temp_r = EzR[k-k_l][j-j_l][i-i_l];
+	temp_i = EzI[k-k_l][j-j_l][i-i_l];
+	EzR[k-k_l][j-j_l][i-i_l] = (norm_r*temp_r + norm_i*temp_i)/denom;
+	EzI[k-k_l][j-j_l][i-i_l] = (norm_r*temp_i - norm_i*temp_r)/denom;
+      }
+
+}
+
+void extractPhasorENorm(complex<double> *Enorm, double ft, int n, double omega, double dt, int Nt){
+  *Enorm += ft*exp( fmod(omega*((double) (n+1))*dt, 2*dcpi) * I) * 1./((double) Nt);
+}
+
+void extractPhasorHNorm(complex<double> *Hnorm, double ft, int n, double omega, double dt, int Nt){
+  *Hnorm += ft*exp( fmod(omega*((double) n + 0.5)*dt, 2*dcpi) * I) * 1./((double) Nt);
+}
+
+//these indices are set according to the electric part of the pml - since the index of the
+//first cell is different in the case of the electric update eqns.
+
+//i_l is the index into the fdtd grid which is the first non-pml cell in the i direction
+//i_u is the index into the fdtd grid which is the last non-pml cell in the i direction
+//
+//result gives field according to the exp(-iwt) convention
+void extractPhasorsVolumeH(double ***HxR, double ***HxI, double ***HyR, double ***HyI, double ***HzR, double ***HzI,
+			   double ***Hxy, double ***Hxz, double ***Hyx, double ***Hyz, double ***Hzx, double ***Hzy,
+			   int i_l, int i_u, int j_l, int j_u, int k_l, int k_u, int n, double omega, double dt, int Nt){
+
+  complex<double> phaseTerm, subResult;
+  double hx_m, hy_m, hz_m;
+
+  //a + 0.5 is added because we always know H half a time step
+  //after we know E.
+  phaseTerm = fmod(omega*((double) n + 0.5)*dt, 2*dcpi);
+#pragma omp parallel default(shared)  private(hx_m,hy_m,hz_m,subResult)
+  {
+#pragma omp for
+    for(int k=k_l; k<= k_u; k++)
+      for(int j=j_l; j<= j_u; j++)
+	for(int i=i_l; i<= i_u; i++){
+
+	  hx_m = Hxy[k][j][i] + Hxz[k][j][i];
+	  hy_m = Hyx[k][j][i] + Hyz[k][j][i];
+	  hz_m = Hzx[k][j][i] + Hzy[k][j][i];
+
+	  subResult = hx_m * exp(phaseTerm * I) * 1./((double) Nt);
+
+	  HxR[k-k_l][j-j_l][i-i_l] = HxR[k-k_l][j-j_l][i-i_l] + real(subResult);
+	  HxI[k-k_l][j-j_l][i-i_l] = HxI[k-k_l][j-j_l][i-i_l] + imag(subResult);
+
+	  subResult = hy_m * exp(phaseTerm * I) * 1./((double) Nt);
+
+	  HyR[k-k_l][j-j_l][i-i_l] = HyR[k-k_l][j-j_l][i-i_l] + real(subResult);
+	  HyI[k-k_l][j-j_l][i-i_l] = HyI[k-k_l][j-j_l][i-i_l] + imag(subResult);
+
+	  subResult = hz_m * exp(phaseTerm * I) * 1./((double) Nt);
+
+	  HzR[k-k_l][j-j_l][i-i_l] = HzR[k-k_l][j-j_l][i-i_l] + real(subResult);
+	  HzI[k-k_l][j-j_l][i-i_l] = HzI[k-k_l][j-j_l][i-i_l] + imag(subResult);
+
+	}
+  }//end parallel region
+}
+
+void extractPhasorsSurface( double **surface_EHr, double **surface_EHi,
+			    double ***Hxy, double ***Hxz, double ***Hyx, double ***Hyz, double ***Hzx, double ***Hzy,
+			    double ***Exy, double ***Exz, double ***Eyx, double ***Eyz, double ***Ezx, double ***Ezy,
+			    int **surface_vertices, int n_surface_vertices, int n, double omega, double dt, int Nt, int dimension,int J_tot,int intmethod ){
+  int vindex;
+  double Ex, Ey, Ez, Hx, Hy, Hz;
+  complex<double> phaseTermE, phaseTermH, subResultE, subResultH, cphaseTermE, cphaseTermH ;
+
+  phaseTermE = fmod(omega*((double) n)*dt, 2*dcpi);
+  phaseTermH  = fmod(omega*((double) n + 0.5)*dt, 2*dcpi);
+
+  cphaseTermH = exp(phaseTermH * I) * 1./((double) Nt);
+  cphaseTermE = exp(phaseTermE * I) * 1./((double) Nt);
+
+  //loop over every vertex in the list
+#pragma omp parallel default(shared)  private(Ex, Ey, Ez, Hx, Hy, Hz,phaseTermE, phaseTermH, subResultE, subResultH,vindex)
+  {
+#pragma omp for
+    for(vindex = 0; vindex<n_surface_vertices; vindex++){
+      //    fprintf(stderr,"vindex: %d: (%d %d %d)\n",vindex,surface_vertices[0][vindex],surface_vertices[1][vindex],surface_vertices[2][vindex]);
+      if(dimension==THREE)
+	if(J_tot==0){
+	  interpolateTimeDomainFieldCentralE_2Dy( Exy, Exz, Eyx, Eyz, Ezx, Ezy,
+						  surface_vertices[0][vindex], surface_vertices[1][vindex], surface_vertices[2][vindex],
+						  &Ex, &Ey, &Ez);
+	}
+	else
+	  if( intmethod==1 )
+			  interpolateTimeDomainFieldCentralE( Exy, Exz, Eyx, Eyz, Ezx, Ezy,
+							      surface_vertices[0][vindex], surface_vertices[1][vindex], surface_vertices[2][vindex],
+							      &Ex, &Ey, &Ez);
+	  else
+	    interpolateTimeDomainFieldCentralEBandLimited( Exy, Exz, Eyx, Eyz, Ezx, Ezy,
+							   surface_vertices[0][vindex], surface_vertices[1][vindex], surface_vertices[2][vindex],
+							   &Ex, &Ey, &Ez);
+      else if(dimension==TE)
+	interpolateTimeDomainFieldCentralE_TE( Exy, Exz, Eyx, Eyz, Ezx, Ezy,
+					       surface_vertices[0][vindex], surface_vertices[1][vindex], surface_vertices[2][vindex],
+					       &Ex, &Ey, &Ez);
+      else
+	interpolateTimeDomainFieldCentralE_TM( Exy, Exz, Eyx, Eyz, Ezx, Ezy,
+					       surface_vertices[0][vindex], surface_vertices[1][vindex], surface_vertices[2][vindex],
+					       &Ex, &Ey, &Ez);
+      //    fprintf(stderr,"1st interp donezn");
+      if(dimension==THREE)
+	if(J_tot==0){
+	  interpolateTimeDomainFieldCentralH_2Dy( Hxy, Hxz, Hyx, Hyz, Hzx, Hzy,
+						  surface_vertices[0][vindex], surface_vertices[1][vindex], surface_vertices[2][vindex],
+						  &Hx, &Hy, &Hz);
+	}
+	else
+	  if( intmethod==1 )
+			  interpolateTimeDomainFieldCentralH( Hxy, Hxz, Hyx, Hyz, Hzx, Hzy,
+							      surface_vertices[0][vindex], surface_vertices[1][vindex], surface_vertices[2][vindex],
+							      &Hx, &Hy, &Hz);
+	  else
+	    interpolateTimeDomainFieldCentralHBandLimited( Hxy, Hxz, Hyx, Hyz, Hzx, Hzy,
+							   surface_vertices[0][vindex], surface_vertices[1][vindex], surface_vertices[2][vindex],
+							   &Hx, &Hy, &Hz);
+      else if(dimension==TE)
+	interpolateTimeDomainFieldCentralH_TE( Hxy, Hxz, Hyx, Hyz, Hzx, Hzy,
+					       surface_vertices[0][vindex], surface_vertices[1][vindex], surface_vertices[2][vindex],
+					       &Hx, &Hy, &Hz);
+      else
+	interpolateTimeDomainFieldCentralH_TM( Hxy, Hxz, Hyx, Hyz, Hzx, Hzy,
+					       surface_vertices[0][vindex], surface_vertices[1][vindex], surface_vertices[2][vindex],
+					       &Hx, &Hy, &Hz);
+      //    fprintf(stderr,"2nd interp donezn");
+
+      /*Ex and Hx*/
+      subResultH = Hx * cphaseTermH;//exp(phaseTermH * I) * 1./((double) Nt);
+      subResultE = Ex * cphaseTermE;//exp(phaseTermE * I) * 1./((double) Nt);
+
+      //now update the master array
+      surface_EHr[0][vindex] = surface_EHr[0][vindex] + real(subResultE);
+      surface_EHi[0][vindex] = surface_EHi[0][vindex] + imag(subResultE);
+
+      surface_EHr[3][vindex] = surface_EHr[3][vindex] + real(subResultH);
+      surface_EHi[3][vindex] = surface_EHi[3][vindex] + imag(subResultH);
+
+      /*Ey and Hy*/
+      subResultH = Hy * cphaseTermH;//exp(phaseTermH * I) * 1./((double) Nt);
+      subResultE = Ey * cphaseTermE;//exp(phaseTermE * I) * 1./((double) Nt);
+
+      //now update the master array
+      surface_EHr[1][vindex] = surface_EHr[1][vindex] + real(subResultE);
+      surface_EHi[1][vindex] = surface_EHi[1][vindex] + imag(subResultE);
+
+      surface_EHr[4][vindex] = surface_EHr[4][vindex] + real(subResultH);
+      surface_EHi[4][vindex] = surface_EHi[4][vindex] + imag(subResultH);
+
+
+      /*Ez and Hz*/
+      subResultH = Hz * cphaseTermH;//exp(phaseTermH * I) * 1./((double) Nt);
+      subResultE = Ez * cphaseTermE;//exp(phaseTermE * I) * 1./((double) Nt);
+
+      //now update the master array
+      surface_EHr[2][vindex] = surface_EHr[2][vindex] + real(subResultE);
+      surface_EHi[2][vindex] = surface_EHi[2][vindex] + imag(subResultE);
+
+      surface_EHr[5][vindex] = surface_EHr[5][vindex] + real(subResultH);
+      surface_EHi[5][vindex] = surface_EHi[5][vindex] + imag(subResultH);
+    }
+  }//end parallel region
+}
+
+
+
+void extractPhasorsVertices( double **EHr, double **EHi,
+			     double ***Hxy, double ***Hxz, double ***Hyx, double ***Hyz, double ***Hzx, double ***Hzy,
+			     double ***Exy, double ***Exz, double ***Eyx, double ***Eyz, double ***Ezx, double ***Ezy,
+			     int **vertices, int nvertices, int *components, int ncomponents,
+			     int n, double omega, double dt, int Nt, int dimension,int J_tot,int intmethod ){
+  int vindex;
+  double Ex, Ey, Ez, Hx, Hy, Hz;
+  complex<double> phaseTermE, phaseTermH, subResultE, subResultH, cphaseTermE, cphaseTermH ;
+
+  phaseTermE = fmod(omega*((double) n)*dt, 2*dcpi);
+  phaseTermH  = fmod(omega*((double) n + 0.5)*dt, 2*dcpi);
+
+  cphaseTermH = exp(phaseTermH * I) * 1./((double) Nt);
+  cphaseTermE = exp(phaseTermE * I) * 1./((double) Nt);
+
+  //loop over every vertex in the list
+#pragma omp parallel default(shared)  private(Ex, Ey, Ez, Hx, Hy, Hz,phaseTermE, phaseTermH, subResultE, subResultH,vindex)
+  {
+#pragma omp for
+    for(vindex = 0; vindex<nvertices; vindex++){
+      //fprintf(stderr,"vindex: %d: (%d %d %d)\n",vindex,vertices[0][vindex],vertices[1][vindex],vertices[2][vindex]);
+      if(dimension==THREE)
+	if(J_tot==0){
+	  interpolateTimeDomainFieldCentralE_2Dy( Exy, Exz, Eyx, Eyz, Ezx, Ezy,
+						  vertices[0][vindex], vertices[1][vindex], vertices[2][vindex],
+						  &Ex, &Ey, &Ez);
+	}
+	else
+	  if( intmethod==1 )
+	    interpolateTimeDomainFieldCentralE( Exy, Exz, Eyx, Eyz, Ezx, Ezy,
+						vertices[0][vindex], vertices[1][vindex], vertices[2][vindex],
+						&Ex, &Ey, &Ez);
+	  else
+	    interpolateTimeDomainFieldCentralEBandLimited( Exy, Exz, Eyx, Eyz, Ezx, Ezy,
+							   vertices[0][vindex], vertices[1][vindex], vertices[2][vindex],
+							   &Ex, &Ey, &Ez);
+      else if(dimension==TE)
+	interpolateTimeDomainFieldCentralE_TE( Exy, Exz, Eyx, Eyz, Ezx, Ezy,
+					       vertices[0][vindex], vertices[1][vindex], vertices[2][vindex],
+					       &Ex, &Ey, &Ez);
+      else
+	interpolateTimeDomainFieldCentralE_TM( Exy, Exz, Eyx, Eyz, Ezx, Ezy,
+					       vertices[0][vindex], vertices[1][vindex], vertices[2][vindex],
+					       &Ex, &Ey, &Ez);
+      //    fprintf(stderr,"1st interp donezn");
+      if(dimension==THREE)
+	if(J_tot==0){
+	  interpolateTimeDomainFieldCentralH_2Dy( Hxy, Hxz, Hyx, Hyz, Hzx, Hzy,
+						  vertices[0][vindex], vertices[1][vindex], vertices[2][vindex],
+						  &Hx, &Hy, &Hz);
+	}
+	else
+	  if( intmethod==1 )
+			  interpolateTimeDomainFieldCentralH( Hxy, Hxz, Hyx, Hyz, Hzx, Hzy,
+							      vertices[0][vindex], vertices[1][vindex], vertices[2][vindex],
+							      &Hx, &Hy, &Hz);
+	  else
+	    interpolateTimeDomainFieldCentralHBandLimited( Hxy, Hxz, Hyx, Hyz, Hzx, Hzy,
+							   vertices[0][vindex], vertices[1][vindex], vertices[2][vindex],
+							   &Hx, &Hy, &Hz);
+      else if(dimension==TE)
+	interpolateTimeDomainFieldCentralH_TE( Hxy, Hxz, Hyx, Hyz, Hzx, Hzy,
+					       vertices[0][vindex], vertices[1][vindex], vertices[2][vindex],
+					       &Hx, &Hy, &Hz);
+      else
+	interpolateTimeDomainFieldCentralH_TM( Hxy, Hxz, Hyx, Hyz, Hzx, Hzy,
+					       vertices[0][vindex], vertices[1][vindex], vertices[2][vindex],
+					       &Hx, &Hy, &Hz);
+      //    fprintf(stderr,"2nd interp donezn");
+
+      /*Ex and Hx*/
+      subResultH = Hx * cphaseTermH;//exp(phaseTermH * I) * 1./((double) Nt);
+      subResultE = Ex * cphaseTermE;//exp(phaseTermE * I) * 1./((double) Nt);
+
+      //now update the master array
+      if( find(components, ncomponents, 1) >= 0 ){
+	EHr[find(components, ncomponents, 1)][vindex] = EHr[find(components, ncomponents, 1)][vindex] + real(subResultE);
+	EHi[find(components, ncomponents, 1)][vindex] = EHi[find(components, ncomponents, 1)][vindex] + imag(subResultE);
+      }
+      if( find(components, ncomponents, 4) >= 0 ){
+	EHr[find(components, ncomponents, 4)][vindex] = EHr[find(components, ncomponents, 4)][vindex] + real(subResultH);
+	EHi[find(components, ncomponents, 4)][vindex] = EHi[find(components, ncomponents, 4)][vindex] + imag(subResultH);
+      }
+
+      /*Ey and Hy*/
+      subResultH = Hy * cphaseTermH;//exp(phaseTermH * I) * 1./((double) Nt);
+      subResultE = Ey * cphaseTermE;//exp(phaseTermE * I) * 1./((double) Nt);
+
+      //now update the master array
+      if( find(components, ncomponents, 2) >= 0){
+	EHr[find(components, ncomponents, 2)][vindex] = EHr[find(components, ncomponents, 2)][vindex] + real(subResultE);
+	EHi[find(components, ncomponents, 2)][vindex] = EHi[find(components, ncomponents, 2)][vindex] + imag(subResultE);
+      }
+      if( find(components, ncomponents, 5) >= 0 ){
+	EHr[find(components, ncomponents, 5)][vindex] = EHr[find(components, ncomponents, 5)][vindex] + real(subResultH);
+	EHi[find(components, ncomponents, 5)][vindex] = EHi[find(components, ncomponents, 5)][vindex] + imag(subResultH);
+      }
+
+
+      /*Ez and Hz*/
+      subResultH = Hz * cphaseTermH;//exp(phaseTermH * I) * 1./((double) Nt);
+      subResultE = Ez * cphaseTermE;//exp(phaseTermE * I) * 1./((double) Nt);
+
+      //now update the master array
+      if( find(components, ncomponents, 3) >= 0 ){
+	EHr[find(components, ncomponents, 3)][vindex] = EHr[find(components, ncomponents, 3)][vindex] + real(subResultE);
+	EHi[find(components, ncomponents, 3)][vindex] = EHi[find(components, ncomponents, 3)][vindex] + imag(subResultE);
+      }
+      if( find(components, ncomponents, 6) >= 0 ){
+	EHr[find(components, ncomponents, 6)][vindex] = EHr[find(components, ncomponents, 6)][vindex] + real(subResultH);
+	EHi[find(components, ncomponents, 6)][vindex] = EHi[find(components, ncomponents, 6)][vindex] + imag(subResultH);
+      }
+    }
+  }//end parallel region
+}
+
+
+
+void extractPhasorsSurfaceNoInterpolation( double **surface_EHr, double **surface_EHi,
+					   double ***Hxy, double ***Hxz, double ***Hyx, double ***Hyz, double ***Hzx, double ***Hzy,
+					   double ***Exy, double ***Exz, double ***Eyx, double ***Eyz, double ***Ezx, double ***Ezy,
+					   int **surface_vertices, int n_surface_vertices, int n, double omega, double dt, int Nt, int dimension,int J_tot ){
+  int vindex;
+  double Ex, Ey, Ez, Hx, Hy, Hz;
+  complex<double> phaseTermE, phaseTermH, subResultE, subResultH, cphaseTermE, cphaseTermH ;
+
+  phaseTermE = fmod(omega*((double) n)*dt, 2*dcpi);
+  phaseTermH  = fmod(omega*((double) n + 0.5)*dt, 2*dcpi);
+
+  cphaseTermH = exp(phaseTermH * I) * 1./((double) Nt);
+  cphaseTermE = exp(phaseTermE * I) * 1./((double) Nt);
+
+  //loop over every vertex in the list
+#pragma omp parallel default(shared)  private(Ex, Ey, Ez, Hx, Hy, Hz,phaseTermE, phaseTermH, subResultE, subResultH,vindex)
+  {
+#pragma omp for
+    for(vindex = 0; vindex<n_surface_vertices; vindex++){
+      //    fprintf(stderr,"vindex: %d: (%d %d %d)\n",vindex,surface_vertices[0][vindex],surface_vertices[1][vindex],surface_vertices[2][vindex]);
+      Ex = Exy[surface_vertices[2][vindex]][surface_vertices[1][vindex]][surface_vertices[0][vindex]] + Exz[surface_vertices[2][vindex]][surface_vertices[1][vindex]][surface_vertices[0][vindex]];
+      Ey = Eyx[surface_vertices[2][vindex]][surface_vertices[1][vindex]][surface_vertices[0][vindex]] + Eyz[surface_vertices[2][vindex]][surface_vertices[1][vindex]][surface_vertices[0][vindex]];
+      Ez = Ezx[surface_vertices[2][vindex]][surface_vertices[1][vindex]][surface_vertices[0][vindex]] + Ezy[surface_vertices[2][vindex]][surface_vertices[1][vindex]][surface_vertices[0][vindex]];
+
+      Hx = Hxy[surface_vertices[2][vindex]][surface_vertices[1][vindex]][surface_vertices[0][vindex]] + Hxz[surface_vertices[2][vindex]][surface_vertices[1][vindex]][surface_vertices[0][vindex]];
+      Hy = Hyx[surface_vertices[2][vindex]][surface_vertices[1][vindex]][surface_vertices[0][vindex]] + Hyz[surface_vertices[2][vindex]][surface_vertices[1][vindex]][surface_vertices[0][vindex]];
+      Hz = Hzx[surface_vertices[2][vindex]][surface_vertices[1][vindex]][surface_vertices[0][vindex]] + Hzy[surface_vertices[2][vindex]][surface_vertices[1][vindex]][surface_vertices[0][vindex]];
+
+      /*Ex and Hx*/
+      subResultH = Hx * cphaseTermH;//exp(phaseTermH * I) * 1./((double) Nt);
+      subResultE = Ex * cphaseTermE;//exp(phaseTermE * I) * 1./((double) Nt);
+
+      //now update the master array
+      surface_EHr[0][vindex] = surface_EHr[0][vindex] + real(subResultE);
+      surface_EHi[0][vindex] = surface_EHi[0][vindex] + imag(subResultE);
+
+      surface_EHr[3][vindex] = surface_EHr[3][vindex] + real(subResultH);
+      surface_EHi[3][vindex] = surface_EHi[3][vindex] + imag(subResultH);
+
+      /*Ey and Hy*/
+      subResultH = Hy * cphaseTermH;//exp(phaseTermH * I) * 1./((double) Nt);
+      subResultE = Ey * cphaseTermE;//exp(phaseTermE * I) * 1./((double) Nt);
+
+      //now update the master array
+      surface_EHr[1][vindex] = surface_EHr[1][vindex] + real(subResultE);
+      surface_EHi[1][vindex] = surface_EHi[1][vindex] + imag(subResultE);
+
+      surface_EHr[4][vindex] = surface_EHr[4][vindex] + real(subResultH);
+      surface_EHi[4][vindex] = surface_EHi[4][vindex] + imag(subResultH);
+
+
+      /*Ez and Hz*/
+      subResultH = Hz * cphaseTermH;//exp(phaseTermH * I) * 1./((double) Nt);
+      subResultE = Ez * cphaseTermE;//exp(phaseTermE * I) * 1./((double) Nt);
+
+      //now update the master array
+      surface_EHr[2][vindex] = surface_EHr[2][vindex] + real(subResultE);
+      surface_EHi[2][vindex] = surface_EHi[2][vindex] + imag(subResultE);
+
+      surface_EHr[5][vindex] = surface_EHr[5][vindex] + real(subResultH);
+      surface_EHi[5][vindex] = surface_EHi[5][vindex] + imag(subResultH);
+    }
+  }//end parallel region
+}
+
+void extractPhasorsPlane( double **iwave_lEx_Rbs, double **iwave_lEx_Ibs, double **iwave_lEy_Rbs, double **iwave_lEy_Ibs,
+			  double **iwave_lHx_Rbs, double **iwave_lHx_Ibs, double **iwave_lHy_Rbs, double **iwave_lHy_Ibs,
+			  double ***Exz, double ***Eyz, double ***Hxz, double ***Hyz,
+			  double ***Exy, double ***Eyx, double ***Hxy, double ***Hyx,
+			  int I_tot, int J_tot, int K1, int n, double omega, double dt, int Nt){
+
+  complex<double> phaseTerm = 0., subResult = 0.;
+
+
+  phaseTerm = fmod(omega*((double) n)*dt, 2*dcpi);
+  int i, j;
+  
+  for( j=0; j< J_tot; j++)
+    for( i=0; i<(I_tot+1); i++){
+      
+     
+      //Eyz
+      subResult = (Eyz[K1][j][i] + Eyx[K1][j][i]) * exp(phaseTerm * I) * 1./((double) Nt);
+
+      iwave_lEy_Rbs[j][i] = iwave_lEy_Rbs[j][i] + real(subResult);
+      iwave_lEy_Ibs[j][i] = iwave_lEy_Ibs[j][i] + imag(subResult);
+      
+      //Hxz
+      subResult = (Hxz[K1-1][j][i]+Hxy[K1][j][i]) * exp(phaseTerm * I) * 1./((double) Nt);
+      
+      iwave_lHx_Rbs[j][i] = iwave_lHx_Rbs[j][i] + real(subResult);
+      iwave_lHx_Ibs[j][i] = iwave_lHx_Ibs[j][i] + imag(subResult);
+    }
+    
+  for( j=0; j<(J_tot+1); j++)
+    for( i=0; i<I_tot; i++){
+      
+            
+      //Exz
+      subResult = (Exz[K1][j][i] + Exy[K1][j][i]) * exp(phaseTerm * I) * 1./((double) Nt);
+      
+      iwave_lEx_Rbs[j][i] = iwave_lEx_Rbs[j][i] + real(subResult);
+      iwave_lEx_Ibs[j][i] = iwave_lEx_Ibs[j][i] + imag(subResult);
+      
+      //Hyz
+      subResult = (Hyz[K1-1][j][i] + Hyx[K1][j][i]) * exp(phaseTerm * I) * 1./((double) Nt);
+      
+      iwave_lHy_Rbs[j][i] = iwave_lHy_Rbs[j][i] + real(subResult);
+      iwave_lHy_Ibs[j][i] = iwave_lHy_Ibs[j][i] + imag(subResult);
+      
+    }
+}
+
+/*Implements a linear ramp which has the properties:
+  
+  ramp(t) = 1 if t > rampwidth*period
+  = t/(rampwidth*period) otherwise
+
+  t - the current time at which to evaluate the ramp
+  period - the period of the monochormatic sinusoidal excitation
+  rampwidth - the fraction or number of periods with of the ramp
+
+*/
+double linearRamp(double t, double period, double rampwidth){
+  
+  if(t > period*rampwidth)
+    return 1.;
+  else
+    return t/(period*rampwidth);
+}
+
+//i_l is the index into the fdtd grid which is the first non-pml cell in the i direction
+//i_u is the index into the fdtd grid which is the last non-pml cell in the i direction
+double checkPhasorConvergence(double ***ExR, double ***ExI, double ***EyR, double ***EyI, double ***EzR, double ***EzI,
+			      double ***ExR2, double ***ExI2, double ***EyR2, double ***EyI2, double ***EzR2, double ***EzI2,
+			      double ***Exy, double ***Exz, double ***Eyx, double ***Eyz, double ***Ezx, double ***Ezy,
+			      int i_l, int i_u, int j_l, int j_u, int k_l, int k_u, int n, double omega, double dt, int Nt){
+
+  //first find the maximum absolute value
+  double maxabs = 0., tmaxabs = 0.;
+  double maxdiff = 0.;
+  
+  for(int k=k_l; k<= k_u; k++)
+    for(int j=j_l; j<= j_u; j++)
+      for(int i=i_l; i<= i_u; i++){
+	
+	tmaxabs = complexAbs(ExR[k-k_l][j-j_l][i-i_l] + I*ExI[k-k_l][j-j_l][i-i_l]);
+	if(tmaxabs > maxabs)
+	  maxabs = tmaxabs;
+		
+	tmaxabs = complexAbs(EyR[k-k_l][j-j_l][i-i_l] + I*EyI[k-k_l][j-j_l][i-i_l]);
+	if(tmaxabs > maxabs)
+	  maxabs = tmaxabs;
+
+	tmaxabs = complexAbs(EzR[k-k_l][j-j_l][i-i_l] + I*EzI[k-k_l][j-j_l][i-i_l]);
+	if(tmaxabs > maxabs)
+	  maxabs = tmaxabs;
+	
+      }
+  //now find the largest difference (in absolute value) between phasors
+  for(int k=k_l; k<= k_u; k++)
+    for(int j=j_l; j<= j_u; j++)
+      for(int i=i_l; i<= i_u; i++){
+
+    
+	
+	tmaxabs = complexAbs(ExR[k-k_l][j-j_l][i-i_l] - ExR2[k-k_l][j-j_l][i-i_l] + I*ExI[k-k_l][j-j_l][i-i_l] - I*ExI2[k-k_l][j-j_l][i-i_l]);
+	if(tmaxabs > maxdiff)
+	  maxdiff = tmaxabs;
+	
+	tmaxabs = complexAbs(EyR[k-k_l][j-j_l][i-i_l] - EyR2[k-k_l][j-j_l][i-i_l] + I*EyI[k-k_l][j-j_l][i-i_l] - I*EyI2[k-k_l][j-j_l][i-i_l]);
+	if(tmaxabs > maxdiff)
+	  maxdiff = tmaxabs;
+	
+	tmaxabs = complexAbs(EzR[k-k_l][j-j_l][i-i_l] - EzR2[k-k_l][j-j_l][i-i_l] + I*EzI[k-k_l][j-j_l][i-i_l] - I*EzI2[k-k_l][j-j_l][i-i_l]);
+	if(tmaxabs > maxdiff)
+	  maxdiff = tmaxabs;
+	
+      }
+
+  return maxdiff/maxabs;
+}
+
+
+/* Returns the absolute value of complex number z*/
+double complexAbs(complex<double> z){
+  return sqrt(real(z)*real(z) + imag(z)*imag(z));
+}
+
+
+/*Copy the phasors from E* to E*2*/
+void copyPhasors(double *ExR, double *ExI, double *EyR, double *EyI, double *EzR, double *EzI,
+		 double *ExR2, double *ExI2, double *EyR2, double *EyI2, double *EzR2, double *EzI2,
+		 int nelements){
+
+  memcpy(ExR2, ExR, nelements*sizeof(double));
+  memcpy(ExI2, ExI, nelements*sizeof(double));
+  memcpy(EyR2, EyR, nelements*sizeof(double));
+  memcpy(EyI2, EyI, nelements*sizeof(double));
+  memcpy(EzR2, EzR, nelements*sizeof(double));
+  memcpy(EzI2, EzI, nelements*sizeof(double));
+ 
+}
+
+/*Load up the output grid labels*/
+void setGridLabels(double *x_labels_in , double * y_labels_in , double *z_labels_in ,
+		   double *x_labels_out, double * y_labels_out, double *z_labels_out,
+		   int i_l, int i_u, int j_l, int j_u, int k_l, int k_u){
+  //fprintf(stderr,"Entered: setGridLabels\n");
+  //fprintf(stderr,"setGridLabels: %d,%d\n",j_u,j_l);
+  for(int i=i_l; i<= i_u; i++){
+    x_labels_out[i-i_l] = x_labels_in[i];
+  }
+  for(int j=j_l; j<= j_u; j++){
+    y_labels_out[j-j_l] = y_labels_in[j];
+  }
+  for(int k=k_l; k<= k_u; k++){
+    z_labels_out[k-k_l] = z_labels_in[k];
+  }
+}
+
+
+/* These functions are used by the dispersive component of the code*/
+
+/*Work out if there are any non-zero alpha values*/
+int is_dispersive(unsigned char ***materials,double *gamma, double dt, int I_tot, int J_tot, int K_tot){
+  int max_mat = 0;
+
+  //first find the number of entries in alpha
+  for(int k=0;k<(K_tot+1);k++)
+    for(int j=0;j<(J_tot+1);j++)
+      for(int i=0;i<(I_tot+1);i++){
+	if(materials[k][j][i] > max_mat)
+	  max_mat = materials[k][j][i];
+      }
+  //now see if there are any non zero alphas
+  for(int i=0;i<max_mat;i++){
+    if( fabs(gamma[i]/dt) > 1e-15 ){
+      return 1;
+    }
+  }
+  return 0;
+}
+
+/*work out if we have a conductive background*/
+int is_conductive(double *rho_x, double *rho_y, double *rho_z, int I_tot, int J_tot, int K_tot){
+  
+  for(int i=0;i<(I_tot+1);i++)
+    if( fabs(rho_x[i]) > 1e-15 )
+      return 1;
+  for(int j=0;j<(J_tot+1);j++)
+    if( fabs(rho_y[j]) > 1e-15 )
+      return 1;
+  for(int k=0;k<(K_tot+1);k++)
+    if( fabs(rho_z[k]) > 1e-15 )
+      return 1;
+    
+  return 0;
+}
+
+/*work out if we have a dispersive background*/
+int is_dispersive_ml(double *ml_gamma, int K_tot){
+  for( int i=0;i<K_tot;i++)
+    if( fabs(ml_gamma[i]) > 1e-15 )
+      return 1;
+  return 0;
+}
+
+/*Allocate auxiliary memory for En-1 and J*/
+void allocate_auxilliary_mem(int I_tot, int J_tot, int K_tot,
+			     double ****Exy, double ****Exz, 
+			     double ****Eyx, double ****Eyz,  
+			     double ****Ezx, double ****Ezy,
+			     double ****Jxy, double ****Jxz, 
+			     double ****Jyx, double ****Jyz,  
+			     double ****Jzx, double ****Jzy,
+			     double ****Jxy2, double ****Jxz2, 
+			     double ****Jyx2, double ****Jyz2,  
+			     double ****Jzx2, double ****Jzy2){
+
+
+  construct3dArray(Exy, I_tot + 1, J_tot + 1, K_tot + 1);
+  construct3dArray(Exz, I_tot + 1, J_tot + 1, K_tot + 1);
+  construct3dArray(Eyx, I_tot + 1, J_tot + 1, K_tot + 1);
+  construct3dArray(Eyz, I_tot + 1, J_tot + 1, K_tot + 1);
+  construct3dArray(Ezx, I_tot + 1, J_tot + 1, K_tot + 1);
+  construct3dArray(Ezy, I_tot + 1, J_tot + 1, K_tot + 1);
+
+  construct3dArray(Jxy, I_tot + 1, J_tot + 1, K_tot + 1);
+  construct3dArray(Jxz, I_tot + 1, J_tot + 1, K_tot + 1);
+  construct3dArray(Jyx, I_tot + 1, J_tot + 1, K_tot + 1);
+  construct3dArray(Jyz, I_tot + 1, J_tot + 1, K_tot + 1);
+  construct3dArray(Jzx, I_tot + 1, J_tot + 1, K_tot + 1);
+  construct3dArray(Jzy, I_tot + 1, J_tot + 1, K_tot + 1);
+
+  construct3dArray(Jxy2, I_tot + 1, J_tot + 1, K_tot + 1);
+  construct3dArray(Jxz2, I_tot + 1, J_tot + 1, K_tot + 1);
+  construct3dArray(Jyx2, I_tot + 1, J_tot + 1, K_tot + 1);
+  construct3dArray(Jyz2, I_tot + 1, J_tot + 1, K_tot + 1);
+  construct3dArray(Jzx2, I_tot + 1, J_tot + 1, K_tot + 1);
+  construct3dArray(Jzy2, I_tot + 1, J_tot + 1, K_tot + 1);
+
+
+  for(int k=0;k<(K_tot+1);k++)
+    for(int j=0;j<(J_tot+1);j++)
+      for(int i=0;i<(I_tot+1);i++){
+	(*Exy)[k][j][i] = 0.;
+	(*Exz)[k][j][i] = 0.;
+	(*Eyx)[k][j][i] = 0.;
+	(*Eyz)[k][j][i] = 0.;
+	(*Ezx)[k][j][i] = 0.;
+	(*Ezy)[k][j][i] = 0.;
+
+	(*Jxy)[k][j][i] = 0.;
+	(*Jxz)[k][j][i] = 0.;
+	(*Jyx)[k][j][i] = 0.;
+	(*Jyz)[k][j][i] = 0.;
+	(*Jzx)[k][j][i] = 0.;
+	(*Jzy)[k][j][i] = 0.;
+
+	(*Jxy2)[k][j][i] = 0.;
+	(*Jxz2)[k][j][i] = 0.;
+	(*Jyx2)[k][j][i] = 0.;
+	(*Jyz2)[k][j][i] = 0.;
+	(*Jzx2)[k][j][i] = 0.;
+	(*Jzy2)[k][j][i] = 0.;
+      }
+  
+    
+}
+
+/*Allocate auxiliary memory for J in case of dispersive background*/
+void allocate_auxilliary_mem_conductive(int I_tot, int J_tot, int K_tot,
+					double ****Jxy, double ****Jxz, 
+					double ****Jyx, double ****Jyz,  
+					double ****Jzx, double ****Jzy){
+
+  construct3dArray(Jxy, I_tot + 1, J_tot + 1, K_tot + 1);
+  construct3dArray(Jxz, I_tot + 1, J_tot + 1, K_tot + 1);
+  construct3dArray(Jyx, I_tot + 1, J_tot + 1, K_tot + 1);
+  construct3dArray(Jyz, I_tot + 1, J_tot + 1, K_tot + 1);
+  construct3dArray(Jzx, I_tot + 1, J_tot + 1, K_tot + 1);
+  construct3dArray(Jzy, I_tot + 1, J_tot + 1, K_tot + 1);
+
+  for(int k=0;k<(K_tot+1);k++)
+    for(int j=0;j<(J_tot+1);j++)
+      for(int i=0;i<(I_tot+1);i++){
+	
+	(*Jxy)[k][j][i] = 0.;
+	(*Jxz)[k][j][i] = 0.;
+	(*Jyx)[k][j][i] = 0.;
+	(*Jyz)[k][j][i] = 0.;
+	(*Jzx)[k][j][i] = 0.;
+	(*Jzy)[k][j][i] = 0.;
+      }
+}
+
+void destroy_auxilliary_mem_conductive(int I_tot, int J_tot, int K_tot,
+				       double ****Jxy, double ****Jxz, 
+				       double ****Jyx, double ****Jyz,  
+				       double ****Jzx, double ****Jzy){
+
+  destroy3DArray(Jxy, J_tot+1, K_tot+1);
+  destroy3DArray(Jxz, J_tot+1, K_tot+1);
+  destroy3DArray(Jyx, J_tot+1, K_tot+1);
+  destroy3DArray(Jyz, J_tot+1, K_tot+1);
+  destroy3DArray(Jzx, J_tot+1, K_tot+1);
+  destroy3DArray(Jzy, J_tot+1, K_tot+1);
+
+
+}
+
+/*Destroy the previously allocated memory*/
+void destroy_auxilliary_mem(int I_tot, int J_tot, int K_tot,
+			    double ****Exy, double ****Exz, 
+			    double ****Eyx, double ****Eyz,  
+			    double ****Ezx, double ****Ezy,
+			    double ****Jxy, double ****Jxz, 
+			    double ****Jyx, double ****Jyz,  
+			    double ****Jzx, double ****Jzy,
+			    double ****Jxy2, double ****Jxz2, 
+			    double ****Jyx2, double ****Jyz2,  
+			    double ****Jzx2, double ****Jzy2){
+  
+
+  destroy3DArray(Exy, J_tot+1, K_tot+1);
+  destroy3DArray(Exz, J_tot+1, K_tot+1);
+  destroy3DArray(Eyx, J_tot+1, K_tot+1);
+  destroy3DArray(Eyz, J_tot+1, K_tot+1);
+  destroy3DArray(Ezx, J_tot+1, K_tot+1);
+  destroy3DArray(Ezy, J_tot+1, K_tot+1);
+  
+  destroy3DArray(Jxy, J_tot+1, K_tot+1);
+  destroy3DArray(Jxz, J_tot+1, K_tot+1);
+  destroy3DArray(Jyx, J_tot+1, K_tot+1);
+  destroy3DArray(Jyz, J_tot+1, K_tot+1);
+  destroy3DArray(Jzx, J_tot+1, K_tot+1);
+  destroy3DArray(Jzy, J_tot+1, K_tot+1);
+
+  destroy3DArray(Jxy2, J_tot+1, K_tot+1);
+  destroy3DArray(Jxz2, J_tot+1, K_tot+1);
+  destroy3DArray(Jyx2, J_tot+1, K_tot+1);
+  destroy3DArray(Jyz2, J_tot+1, K_tot+1);
+  destroy3DArray(Jzx2, J_tot+1, K_tot+1);
+  destroy3DArray(Jzy2, J_tot+1, K_tot+1);
+
+
+}
+
+
+/*check if the integer b appears in the vector a and return the index into a. Returns -1 if b cannot be found
+ */
+int find(int *a, int na, int b){
+  int res = -1;
+
+  for(int i=0;i<na;i++)
+    if( a[i]== b )
+      res = i;
+
+  return res;
+
+
+}