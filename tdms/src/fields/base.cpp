#include "field.h"

#include "matlabio.h"
#include "globals.h"

using namespace std;
using namespace tdms_math_constants;

void Field::add_to_angular_norm(int n, int Nt, SimulationParameters &params) {
  angular_norm += phasor_norm(ft, n, params.omega_an, params.dt, Nt);
}

void Field::normalise_volume() {

  double norm_r = std::real(angular_norm);
  double norm_i = std::imag(angular_norm);
  double denom = norm_r * norm_r + norm_i * norm_i;

  for (char c : {'x', 'y', 'z'})
    for (int k = 0; k < K_tot; k++)
      for (int j = 0; j < J_tot; j++)
        for (int i = 0; i < I_tot; i++){

          auto temp_r = real[c][k][j][i];
          auto temp_i = imag[c][k][j][i];
          real[c][k][j][i] = (norm_r * temp_r + norm_i * temp_i) / denom;
          imag[c][k][j][i] = (norm_r * temp_i - norm_i * temp_r) / denom;
        }
}

Field::Field(int I_total, int J_total, int K_total) {
  I_tot = I_total;
  J_tot = J_total;
  K_tot = K_total;
}

void Field::allocate() {
  for (auto arr : {&real, &imag}) {
    arr->allocate(I_tot, J_tot, K_tot);
  }
};

void Field::zero() {
  for (auto &arr : {real, imag})
    for (char c : {'x', 'y', 'z'})
      for (int k = 0; k < K_tot; k++)
        for (int j = 0; j < J_tot; j++)
          for (int i = 0; i < I_tot; i++)
              arr[c][k][j][i] = 0.;
}

complex<double> Field::phasor_norm(double f, int n, double omega, double dt, int Nt){
  return f
         * exp( fmod(phase(n, omega, dt), 2*DCPI) * IMAGINARY_UNIT)
         * 1./((double) Nt);
}

void Field::interpolate_over_range(mxArray **x_out, mxArray **y_out, mxArray **z_out, int i_lower,
                                   int i_upper, int j_lower, int j_upper, int k_lower, int k_upper,
                                   Dimension mode) {
  // prepare output dimensions
  const int ndims = 3;
  int outdims[ndims] = {i_upper - i_lower + 1, j_upper - j_lower + 1, 1};
  if (mode == THREE) {
    outdims[2] = k_upper - k_lower + 1;
    if (outdims[1] < 1) {
      // full simulation (all components being computed) but in 2D - allow one cell in the y-direction to avoid NULL pointers
      outdims[1] = 1;
    }
  }

  // create the memory for the outputs
  *x_out = mxCreateNumericArray(ndims, (const mwSize *) outdims, mxDOUBLE_CLASS, mxCOMPLEX);
  *y_out = mxCreateNumericArray(ndims, (const mwSize *) outdims, mxDOUBLE_CLASS, mxCOMPLEX);
  *z_out = mxCreateNumericArray(ndims, (const mwSize *) outdims, mxDOUBLE_CLASS, mxCOMPLEX);
  // allow memory to cast to our datatypes
  XYZTensor3D<double> real_out, imag_out;
  real_out.x = cast_matlab_3D_array(mxGetPr(*x_out), outdims[0], outdims[1], outdims[2]);
  imag_out.x = cast_matlab_3D_array(mxGetPi(*x_out), outdims[0], outdims[1], outdims[2]);
  real_out.y = cast_matlab_3D_array(mxGetPr(*y_out), outdims[0], outdims[1], outdims[2]);
  imag_out.y = cast_matlab_3D_array(mxGetPi(*y_out), outdims[0], outdims[1], outdims[2]);
  real_out.z = cast_matlab_3D_array(mxGetPr(*z_out), outdims[0], outdims[1], outdims[2]);
  imag_out.z = cast_matlab_3D_array(mxGetPi(*z_out), outdims[0], outdims[1], outdims[2]);

  /* If we are not interpolating _all_ components, we need to use E- and H-field specific methods.
  Also (in full-field 3D simulations only) we need to check whether j_upper<j_lower as this indicates that the simulation is 2D and the y-axis doesn't exist!
  ALSO: note that there is a switch called within the for loop - this could be moved outside the loop, but this causes hideous code repetition.
  */
  if ((mode == THREE) && (j_upper < j_lower)) {
    // in a 2D simulation, interpolation can't occur in all 3 dimensions
    // beyond that however, interpolation methods can be called as usual
    for (int i = i_lower; i <= i_upper; i++) {
      for (int k = k_lower; k <= k_upper; k++) {
        CellCoordinate current_cell(i,0,k);
        complex<double> x_at_centre = interpolate_to_centre_of(AxialDirection::X, current_cell),
                        y_at_centre = interpolate_to_centre_of(AxialDirection::Y, current_cell),
                        z_at_centre = interpolate_to_centre_of(AxialDirection::Z, current_cell);
        real_out.x[k - k_lower][0][i - i_lower] = x_at_centre.real();
        imag_out.x[k - k_lower][0][i - i_lower] = x_at_centre.imag();
        // y interpolation doesn't take place, so use placeholder values
        real_out.y[k - k_lower][0][i - i_lower] = y_at_centre.real();
        imag_out.y[k - k_lower][0][i - i_lower] = y_at_centre.imag();
        real_out.z[k - k_lower][0][i - i_lower] = z_at_centre.real();
        imag_out.z[k - k_lower][0][i - i_lower] = z_at_centre.imag();
      }
    }
  } else {
    // 3D loop, and use the field-specific methods to ensure we interpolate components correctly
    for (int i = i_lower; i <= i_upper; i++) {
      for (int j = j_lower; j <= j_upper; j++) {
        for (int k = k_lower; k <= k_upper; k++) {
          complex<double> x_at_centre, y_at_centre, z_at_centre;
          CellCoordinate current_cell(i,j,k);
          switch (mode) {
            case Dimension::THREE:
              // 3D interpolation is identical for both E and H fields
              x_at_centre = interpolate_to_centre_of(AxialDirection::X, current_cell);
              y_at_centre = interpolate_to_centre_of(AxialDirection::Y, current_cell);
              z_at_centre = interpolate_to_centre_of(AxialDirection::Z, current_cell);
              break;
            case Dimension::TRANSVERSE_ELECTRIC:
              interpolate_transverse_electric_components(current_cell, &x_at_centre, &y_at_centre, &z_at_centre);
              break;
            case Dimension::TRANSVERSE_MAGNETIC:
              interpolate_transverse_magnetic_components(current_cell, &x_at_centre, &y_at_centre, &z_at_centre);
              break;
          }
          real_out.x[k - k_lower][j - j_lower][i - i_lower] = x_at_centre.real();
          imag_out.x[k - k_lower][j - j_lower][i - i_lower] = x_at_centre.imag();
          real_out.y[k - k_lower][j - j_lower][i - i_lower] = y_at_centre.real();
          imag_out.y[k - k_lower][j - j_lower][i - i_lower] = y_at_centre.imag();
          real_out.z[k - k_lower][j - j_lower][i - i_lower] = z_at_centre.real();
          imag_out.z[k - k_lower][j - j_lower][i - i_lower] = z_at_centre.imag();
        }
      }
    }
  }
}
void Field::interpolate_over_range(mxArray **x_out, mxArray **y_out, mxArray **z_out,
                                   Dimension mode) {
  interpolate_over_range(x_out, y_out, z_out, 0, I_tot, 0, J_tot, 0, K_tot, mode);
}

<<<<<<< HEAD
double Field::max_pointwise_difference_over_max_element(Field &other) {
=======
double Field::normalised_difference(Field &other) {
>>>>>>> 996129ea
  if (other.I_tot != I_tot || other.J_tot != J_tot || other.K_tot != K_tot) {
    throw runtime_error("Cannot compare the values of fields with different sizes");
  }

  double max_abs = 0., max_abs_diff = 0.;
  for (char c : {'x', 'y', 'z'})
    for (int k = 0; k < K_tot; k++)
      for (int j = 0; j < J_tot; j++)
        for (int i = 0; i < I_tot; i++) {

          complex<double> field_value = real[c][k][j][i] + IMAGINARY_UNIT * imag[c][k][j][i],
                          other_field_value =
                                  other.real[c][k][j][i] + IMAGINARY_UNIT * other.imag[c][k][j][i];

          // update the denominator (this field's max absolute value)
          max_abs = max(max_abs, abs(field_value));
          // update the numerator (maximum absolute difference between field entries)
          max_abs_diff = max(max_abs_diff, abs(field_value - other_field_value));
        }
  // return the ratio
  return max_abs_diff / max_abs;
}

Field::~Field() {

  for (auto &arr : {real, imag})
    for (char c : {'x', 'y', 'z'}){
      if (arr[c] != nullptr){
        free_cast_matlab_3D_array(arr[c], K_tot);
      }
    }
}

void Field::set_phasors(SplitField &F, int n, double omega, double dt, int Nt) {

  complex<double> subResult;
  double x_m, y_m, z_m;

  auto phaseTerm = exp(phase(n, omega, dt) * IMAGINARY_UNIT) * 1. / ((double) Nt);

#pragma omp parallel default(shared) private(x_m, y_m, z_m, subResult)
  {
#pragma omp for
    for (int k = kl; k <= ku; k++)
      for (int j = jl; j <= ju; j++)
        for (int i = il; i <= iu; i++) {

          x_m = F.xy[k][j][i] + F.xz[k][j][i];
          y_m = F.yx[k][j][i] + F.yz[k][j][i];
          z_m = F.zx[k][j][i] + F.zy[k][j][i];

          int di = i - il;
          int dj = j - jl;
          int dk = k - kl;

          subResult = x_m * phaseTerm;
          real.x[dk][dj][di] += std::real(subResult);
          imag.x[dk][dj][di] += std::imag(subResult);

          subResult = y_m * phaseTerm;
          real.y[dk][dj][di] += std::real(subResult);
          imag.y[dk][dj][di] += std::imag(subResult);

          subResult = z_m * phaseTerm;
          real.z[dk][dj][di] += std::real(subResult);
          imag.z[dk][dj][di] += std::imag(subResult);
        }
  }
}

void Field::set_values_from(Field &other) {

  if (other.I_tot != I_tot || other.J_tot != J_tot || other.K_tot != K_tot){
    throw runtime_error("Cannot set the values of a field with a different size");
  }

  for (auto &component : {"real", "imag"}) {

    auto this_component = are_equal(component, "real") ? real : imag;
    auto other_component = are_equal(component, "real") ? other.real : other.imag;

    for (char c : {'x', 'y', 'z'})
      for (int k = 0; k < K_tot; k++)
        for (int j = 0; j < J_tot; j++)
          for (int i = 0; i < I_tot; i++) {
            this_component[c][k][j][i] = other_component[c][k][j][i];
          }
  }
}<|MERGE_RESOLUTION|>--- conflicted
+++ resolved
@@ -141,11 +141,7 @@
   interpolate_over_range(x_out, y_out, z_out, 0, I_tot, 0, J_tot, 0, K_tot, mode);
 }
 
-<<<<<<< HEAD
-double Field::max_pointwise_difference_over_max_element(Field &other) {
-=======
 double Field::normalised_difference(Field &other) {
->>>>>>> 996129ea
   if (other.I_tot != I_tot || other.J_tot != J_tot || other.K_tot != K_tot) {
     throw runtime_error("Cannot compare the values of fields with different sizes");
   }
