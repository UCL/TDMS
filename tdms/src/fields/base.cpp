#include "field.h"

#include "matlabio.h"
#include "globals.h"

using namespace std;
using namespace tdms_math_constants;

void Field::add_to_angular_norm(int n, int Nt, SimulationParameters &params) {
  angular_norm += phasor_norm(ft, n, params.omega_an, params.dt, Nt);
}

void Field::normalise_volume() {

  double norm_r = std::real(angular_norm);
  double norm_i = std::imag(angular_norm);
  double denom = norm_r * norm_r + norm_i * norm_i;

  for (char c : {'x', 'y', 'z'})
    for (int k = 0; k < K_tot; k++)
      for (int j = 0; j < J_tot; j++)
        for (int i = 0; i < I_tot; i++){

          auto temp_r = real[c][k][j][i];
          auto temp_i = imag[c][k][j][i];
          real[c][k][j][i] = (norm_r * temp_r + norm_i * temp_i) / denom;
          imag[c][k][j][i] = (norm_r * temp_i - norm_i * temp_r) / denom;
        }
}

Field::Field(int I_total, int J_total, int K_total) {
  I_tot = I_total;
  J_tot = J_total;
  K_tot = K_total;
}

void Field::allocate() {
  for (auto arr : {&real, &imag}) {
    arr->allocate(I_tot, J_tot, K_tot);
  }
};

void Field::zero() {
  for (auto &arr : {real, imag})
    for (char c : {'x', 'y', 'z'})
      for (int k = 0; k < K_tot; k++)
        for (int j = 0; j < J_tot; j++)
          for (int i = 0; i < I_tot; i++)
              arr[c][k][j][i] = 0.;
}

complex<double> Field::phasor_norm(double f, int n, double omega, double dt, int Nt){
  return f
         * exp( fmod(phase(n, omega, dt), 2*DCPI) * IMAGINARY_UNIT)
         * 1./((double) Nt);
}

void Field::interpolate_over_range(mxArray **x_out, mxArray **y_out, mxArray **z_out, int i_lower,
                                   int i_upper, int j_lower, int j_upper, int k_lower, int k_upper,
                                   Dimension mode) {
  // prepare output dimensions
  const int ndims = 3;
  int outdims[ndims] = {i_upper - i_lower + 1, j_upper - j_lower + 1, 1};
  if (mode == THREE) {
    outdims[2] = k_upper - k_lower + 1;
    if (outdims[1] < 1) {
      // full simulation (all components being computed) but in 2D - allow one cell in the y-direction to avoid NULL pointers
      outdims[1] = 1;
    }
  }

  // create the memory for the outputs
  *x_out = mxCreateNumericArray(ndims, (const mwSize *) outdims, mxDOUBLE_CLASS, mxCOMPLEX);
  *y_out = mxCreateNumericArray(ndims, (const mwSize *) outdims, mxDOUBLE_CLASS, mxCOMPLEX);
  *z_out = mxCreateNumericArray(ndims, (const mwSize *) outdims, mxDOUBLE_CLASS, mxCOMPLEX);
  // allow memory to cast to our datatypes
  XYZTensor3D real_out, imag_out;
  real_out.x = cast_matlab_3D_array(mxGetPr(*x_out), outdims[0], outdims[1], outdims[2]);
  imag_out.x = cast_matlab_3D_array(mxGetPi(*x_out), outdims[0], outdims[1], outdims[2]);
  real_out.y = cast_matlab_3D_array(mxGetPr(*y_out), outdims[0], outdims[1], outdims[2]);
  imag_out.y = cast_matlab_3D_array(mxGetPi(*y_out), outdims[0], outdims[1], outdims[2]);
  real_out.z = cast_matlab_3D_array(mxGetPr(*z_out), outdims[0], outdims[1], outdims[2]);
  imag_out.z = cast_matlab_3D_array(mxGetPi(*z_out), outdims[0], outdims[1], outdims[2]);

  /* If we are not interpolating _all_ components, we need to use E- and H-field specific methods.
  Also (in full-field 3D simulations only) we need to check whether j_upper<j_lower as this indicates that the simulation is 2D and the y-axis doesn't exist!
  ALSO: note that there is a switch called within the for loop - this could be moved outside the loop, but this causes hideous code repetition.
  */
  if ((mode == THREE) && (j_upper < j_lower)) {
    // in a 2D simulation, interpolation can't occur in all 3 dimensions
    // beyond that however, interpolation is the same
    for (int i = i_lower; i <= i_upper; i++) {
      for (int k = k_lower; k <= k_upper; k++) {
        CellCoordinate current_cell(i,0,k);
        complex<double> x_at_centre = interpolate_to_centre_of(AxialDirection::X, current_cell),
                        z_at_centre = interpolate_to_centre_of(AxialDirection::Z, current_cell);
        real_out.x[k - k_lower][0][i - i_lower] = x_at_centre.real();
        imag_out.x[k - k_lower][0][i - i_lower] = x_at_centre.imag();
        // y interpolation doesn't take place, so use placeholder values
        real_out.y[k - k_lower][0][i - i_lower] = real.y[k][0][i];
        imag_out.y[k - k_lower][0][i - i_lower] = imag.y[k][0][i];
        real_out.z[k - k_lower][0][i - i_lower] = z_at_centre.real();
        imag_out.z[k - k_lower][0][i - i_lower] = z_at_centre.imag();
      }
    }
  } else {
    // 3D loop, and use the field-specific methods to ensure we interpolate components correctly
    for (int i = i_lower; i <= i_upper; i++) {
      for (int j = j_lower; j <= j_upper; j++) {
        for (int k = k_lower; k <= k_upper; k++) {
          complex<double> x_at_centre, y_at_centre, z_at_centre;
          CellCoordinate current_cell(i,j,k);
          switch (mode) {
            case Dimension::THREE:
              // 3D interpolation is identical for both E and H fields
              x_at_centre = interpolate_to_centre_of(AxialDirection::X, current_cell);
              y_at_centre = interpolate_to_centre_of(AxialDirection::Y, current_cell);
              z_at_centre = interpolate_to_centre_of(AxialDirection::Z, current_cell);
              break;
<<<<<<< HEAD
            case TE:
              interpolate_transverse_electric_components(current_cell, &x_at_centre, &y_at_centre,
                                                         &z_at_centre);
              break;
            case TM:
              interpolate_transverse_magnetic_components(current_cell, &x_at_centre, &y_at_centre,
                                                         &z_at_centre);
=======
            case Dimension::TRANSVERSE_ELECTRIC:
              interpolate_transverse_electric_components(i, j, k, &x_at_centre, &y_at_centre, &z_at_centre);
              break;
            case Dimension::TRANSVERSE_MAGNETIC:
              interpolate_transverse_magnetic_components(i, j, k, &x_at_centre, &y_at_centre, &z_at_centre);
>>>>>>> 060a445b
              break;
          }
          real_out.x[k - k_lower][j - j_lower][i - i_lower] = x_at_centre.real();
          imag_out.x[k - k_lower][j - j_lower][i - i_lower] = x_at_centre.imag();
          real_out.y[k - k_lower][j - j_lower][i - i_lower] = y_at_centre.real();
          imag_out.y[k - k_lower][j - j_lower][i - i_lower] = y_at_centre.imag();
          real_out.z[k - k_lower][j - j_lower][i - i_lower] = z_at_centre.real();
          imag_out.z[k - k_lower][j - j_lower][i - i_lower] = z_at_centre.imag();
        }
      }
    }
  }
}
void Field::interpolate_over_range(mxArray **x_out, mxArray **y_out, mxArray **z_out,
                            Dimension mode) {
  interpolate_over_range(x_out, y_out, z_out, 0, I_tot, 0, J_tot, 0, K_tot, mode);
}

Field::~Field() {

  for (auto &arr : {real, imag})
    for (char c : {'x', 'y', 'z'}){
      if (arr[c] != nullptr){
        free_cast_matlab_3D_array(arr[c], K_tot);
      }
    }
}

void Field::set_phasors(SplitField &F, int n, double omega, double dt, int Nt) {

  complex<double> subResult;
  double x_m, y_m, z_m;

  auto phaseTerm = exp(phase(n, omega, dt) * IMAGINARY_UNIT) * 1. / ((double) Nt);

#pragma omp parallel default(shared) private(x_m, y_m, z_m, subResult)
  {
#pragma omp for
    for (int k = kl; k <= ku; k++)
      for (int j = jl; j <= ju; j++)
        for (int i = il; i <= iu; i++) {

          x_m = F.xy[k][j][i] + F.xz[k][j][i];
          y_m = F.yx[k][j][i] + F.yz[k][j][i];
          z_m = F.zx[k][j][i] + F.zy[k][j][i];

          int di = i - il;
          int dj = j - jl;
          int dk = k - kl;

          subResult = x_m * phaseTerm;
          real.x[dk][dj][di] += std::real(subResult);
          imag.x[dk][dj][di] += std::imag(subResult);

          subResult = y_m * phaseTerm;
          real.y[dk][dj][di] += std::real(subResult);
          imag.y[dk][dj][di] += std::imag(subResult);

          subResult = z_m * phaseTerm;
          real.z[dk][dj][di] += std::real(subResult);
          imag.z[dk][dj][di] += std::imag(subResult);
        }
  }
}

void Field::set_values_from(Field &other) {

  if (other.I_tot != I_tot || other.J_tot != J_tot || other.K_tot != K_tot){
    throw runtime_error("Cannot set the values of a field with a different size");
  }

  for (auto &component : {"real", "imag"}) {

    auto this_component = are_equal(component, "real") ? real : imag;
    auto other_component = are_equal(component, "real") ? other.real : other.imag;

    for (char c : {'x', 'y', 'z'})
      for (int k = 0; k < K_tot; k++)
        for (int j = 0; j < J_tot; j++)
          for (int i = 0; i < I_tot; i++) {
            this_component[c][k][j][i] = other_component[c][k][j][i];
          }
  }
}<|MERGE_RESOLUTION|>--- conflicted
+++ resolved
@@ -117,21 +117,11 @@
               y_at_centre = interpolate_to_centre_of(AxialDirection::Y, current_cell);
               z_at_centre = interpolate_to_centre_of(AxialDirection::Z, current_cell);
               break;
-<<<<<<< HEAD
-            case TE:
-              interpolate_transverse_electric_components(current_cell, &x_at_centre, &y_at_centre,
-                                                         &z_at_centre);
-              break;
-            case TM:
-              interpolate_transverse_magnetic_components(current_cell, &x_at_centre, &y_at_centre,
-                                                         &z_at_centre);
-=======
             case Dimension::TRANSVERSE_ELECTRIC:
-              interpolate_transverse_electric_components(i, j, k, &x_at_centre, &y_at_centre, &z_at_centre);
+              interpolate_transverse_electric_components(current_cell, &x_at_centre, &y_at_centre, &z_at_centre);
               break;
             case Dimension::TRANSVERSE_MAGNETIC:
-              interpolate_transverse_magnetic_components(i, j, k, &x_at_centre, &y_at_centre, &z_at_centre);
->>>>>>> 060a445b
+              interpolate_transverse_magnetic_components(current_cell, &x_at_centre, &y_at_centre, &z_at_centre);
               break;
           }
           real_out.x[k - k_lower][j - j_lower][i - i_lower] = x_at_centre.real();
