--- conflicted
+++ resolved
@@ -45,15 +45,11 @@
 Now with approximations of Ha at each (a_i, cell_b + Db, c_k), we can pass this information to b_scheme.interpolate to recover the value of Ha at the centre of Yee cell (a_i, b_j, c_k).
 
 In a 2D simulation, J_tot = 0. This means we cannot interpolate in two directions for the Hx and Hz fields, since there is no y-direction to interpolate in. As a result, we only interpolate in the z-direction for Hx and x-direction for Hz when running a two-dimensional simulation.
-<<<<<<< HEAD
-*/
-=======
 
 You may notice several +1's appearing when the interpolation data (interp_data) arrays are constructed from the field values.
 This is because H.x[k][j][i] is, by construction of the Grid class, not the value associated to Yee cell (i,j,k) but rather cell (i,j-1,k-1). Similarly Ey[k][j][i] is the value of cell (i-1,j,k) and Ez[k][j][i] of cell (i-1,j-1,k).
 */
 
->>>>>>> c59bf2ed
 complex<double> MagneticField::interpolate_to_centre_of(AxialDirection d, int i, int j, int k) {
   // this data will be passed to the second interpolation scheme
   complex<double> data_for_second_scheme[8];
@@ -72,19 +68,11 @@
         // we will be interpolating in the z-direction first, then in y
         for (int jj = b_scheme->first_nonzero_coeff; jj <= b_scheme->last_nonzero_coeff; jj++) {
           // this is the j-index of the cell we are looking at
-<<<<<<< HEAD
-          int cell_j = j - b_scheme->number_of_datapoints_to_left + jj;
-          // determine the Hx values of cells (i, cell_j, k-z_scheme.index-1) through (i, cell_j, k-z_scheme.index-1+7), and interpolate them via z_scheme
-          for (int kk = c_scheme->first_nonzero_coeff; kk <= c_scheme->last_nonzero_coeff; kk++) {
-            // the k-index of the current cell we are looking at (readability, don't need to define this here)
-            int cell_k = k - c_scheme->number_of_datapoints_to_left + kk;
-=======
           int cell_j = j + 1 - b_scheme->number_of_datapoints_to_left + jj;
           // determine the Hx values of cells (i, cell_j, k-z_scheme.index-1) through (i, cell_j, k-z_scheme.index-1+7), and interpolate them via z_scheme
           for (int kk = c_scheme->first_nonzero_coeff; kk <= c_scheme->last_nonzero_coeff; kk++) {
             // the k-index of the current cell we are looking at (readability, don't need to define this here)
             int cell_k = k + 1 - c_scheme->number_of_datapoints_to_left + kk;
->>>>>>> c59bf2ed
             // gather the data for interpolating in the z dimension
             data_for_first_scheme[kk] =
                     real.x[cell_k][cell_j][i] + IMAGINARY_UNIT * imag.x[cell_k][cell_j][i];
@@ -99,19 +87,11 @@
         // we will be interpolating in the y-direction first, then in z
         for (int kk = c_scheme->first_nonzero_coeff; kk <= c_scheme->last_nonzero_coeff; kk++) {
           // this is the k-index of the cell we are looking at
-<<<<<<< HEAD
-          int cell_k = k - c_scheme->number_of_datapoints_to_left + kk;
-          // determine the Hx values of cells (i, j - y_scheme.index-1, cell_k) through (i, j - y_scheme.index-1+7, cell_k), and interpolate them via y_scheme
-          for (int jj = b_scheme->first_nonzero_coeff; jj <= b_scheme->last_nonzero_coeff; jj++) {
-            // the j-index of the current cell we are looking at (readability, don't need to define this here)
-            int cell_j = j - b_scheme->number_of_datapoints_to_left + jj;
-=======
           int cell_k = k + 1 - c_scheme->number_of_datapoints_to_left + kk;
           // determine the Hx values of cells (i, j - y_scheme.index-1, cell_k) through (i, j - y_scheme.index-1+7, cell_k), and interpolate them via y_scheme
           for (int jj = b_scheme->first_nonzero_coeff; jj <= b_scheme->last_nonzero_coeff; jj++) {
             // the j-index of the current cell we are looking at (readability, don't need to define this here)
             int cell_j = j + 1 - b_scheme->number_of_datapoints_to_left + jj;
->>>>>>> c59bf2ed
             // gather the data for interpolating in the y dimension
             data_for_first_scheme[jj] =
                     real.x[cell_k][cell_j][i] + IMAGINARY_UNIT * imag.x[cell_k][cell_j][i];
@@ -133,19 +113,11 @@
         // we will be interpolating in the z-direction first, then in x
         for (int ii = c_scheme->first_nonzero_coeff; ii <= c_scheme->last_nonzero_coeff; ii++) {
           // this is the i-index of the cell we are looking at
-<<<<<<< HEAD
-          int cell_i = i - c_scheme->number_of_datapoints_to_left + ii;
-          // determine the Hy values of cells (cell_i, j, k-z_scheme.index-1) through (cell_i, j, k-z_scheme.index-1+7), and interpolate them via z_scheme
-          for (int kk = b_scheme->first_nonzero_coeff; kk <= b_scheme->last_nonzero_coeff; kk++) {
-            // the k-index of the current cell we are looking at (readability, don't need to define this here)
-            int cell_k = k - b_scheme->number_of_datapoints_to_left + kk;
-=======
           int cell_i = i + 1 - c_scheme->number_of_datapoints_to_left + ii;
           // determine the Hy values of cells (cell_i, j, k-z_scheme.index-1) through (cell_i, j, k-z_scheme.index-1+7), and interpolate them via z_scheme
           for (int kk = b_scheme->first_nonzero_coeff; kk <= b_scheme->last_nonzero_coeff; kk++) {
             // the k-index of the current cell we are looking at (readability, don't need to define this here)
             int cell_k = k + 1 - b_scheme->number_of_datapoints_to_left + kk;
->>>>>>> c59bf2ed
             // gather the data for interpolating in the z dimension
             data_for_first_scheme[kk] =
                     real.y[cell_k][j][cell_i] + IMAGINARY_UNIT * imag.y[cell_k][j][cell_i];
@@ -160,19 +132,11 @@
         // we will be interpolating in the x-direction first, then in z
         for (int kk = b_scheme->first_nonzero_coeff; kk <= b_scheme->last_nonzero_coeff; kk++) {
           // this is the k-index of the cell we are looking at
-<<<<<<< HEAD
-          int cell_k = k - b_scheme->number_of_datapoints_to_left + kk;
-          // determine the Hy values of cells (i - x_scheme.index-1, j, cell_k) through (i- x_scheme.index-1+7, j, cell_k), and interpolate them via x_scheme
-          for (int ii = c_scheme->first_nonzero_coeff; ii <= c_scheme->last_nonzero_coeff; ii++) {
-            // the i-index of the current cell we are looking at (readability, don't need to define this here)
-            int cell_i = i - c_scheme->number_of_datapoints_to_left + ii;
-=======
           int cell_k = k + 1 - b_scheme->number_of_datapoints_to_left + kk;
           // determine the Hy values of cells (i - x_scheme.index-1, j, cell_k) through (i- x_scheme.index-1+7, j, cell_k), and interpolate them via x_scheme
           for (int ii = c_scheme->first_nonzero_coeff; ii <= c_scheme->last_nonzero_coeff; ii++) {
             // the i-index of the current cell we are looking at (readability, don't need to define this here)
             int cell_i = i + 1 - c_scheme->number_of_datapoints_to_left + ii;
->>>>>>> c59bf2ed
             // gather the data for interpolating in the x dimension
             data_for_first_scheme[ii] =
                     real.y[cell_k][j][cell_i] + IMAGINARY_UNIT * imag.y[cell_k][j][cell_i];
@@ -194,19 +158,11 @@
         // we will be interpolating in the y-direction first, then in x
         for (int ii = b_scheme->first_nonzero_coeff; ii <= b_scheme->last_nonzero_coeff; ii++) {
           // this is the i-index of the cell we are looking at
-<<<<<<< HEAD
-          int cell_i = i - b_scheme->number_of_datapoints_to_left + ii;
-          // determine the Hz values of cells (cell_i, j-y_scheme.index-1, k) through (cell_i, j-y_scheme.index-1+7, k), and interpolate them via y_scheme
-          for (int jj = c_scheme->first_nonzero_coeff; jj <= c_scheme->last_nonzero_coeff; jj++) {
-            // the j-index of the current cell we are looking at (readability, don't need to define this here)
-            int cell_j = j - c_scheme->number_of_datapoints_to_left + jj;
-=======
           int cell_i = i + 1 - b_scheme->number_of_datapoints_to_left + ii;
           // determine the Hz values of cells (cell_i, j-y_scheme.index-1, k) through (cell_i, j-y_scheme.index-1+7, k), and interpolate them via y_scheme
           for (int jj = c_scheme->first_nonzero_coeff; jj <= c_scheme->last_nonzero_coeff; jj++) {
             // the j-index of the current cell we are looking at (readability, don't need to define this here)
             int cell_j = j + 1 - c_scheme->number_of_datapoints_to_left + jj;
->>>>>>> c59bf2ed
             // gather the data for interpolating in the y dimension
             data_for_first_scheme[jj] =
                     real.z[k][cell_j][cell_i] + IMAGINARY_UNIT * imag.z[k][cell_j][cell_i];
@@ -221,19 +177,11 @@
         // we will be interpolating in the x-direction first, then in y
         for (int jj = c_scheme->first_nonzero_coeff; jj <= c_scheme->last_nonzero_coeff; jj++) {
           // this is the j-index of the cell we are looking at
-<<<<<<< HEAD
-          int cell_j = j - c_scheme->number_of_datapoints_to_left + jj;
-          // determine the Hz values of cells (i - x_scheme.index-1, cell_j, k) through (i- x_scheme.index-1+7, cell_j, k), and interpolate them via x_scheme
-          for (int ii = b_scheme->first_nonzero_coeff; ii <= b_scheme->last_nonzero_coeff; ii++) {
-            // the i-index of the current cell we are looking at (readability, don't need to define this here)
-            int cell_i = i - b_scheme->number_of_datapoints_to_left + ii;
-=======
           int cell_j = j + 1 - c_scheme->number_of_datapoints_to_left + jj;
           // determine the Hz values of cells (i - x_scheme.index-1, cell_j, k) through (i- x_scheme.index-1+7, cell_j, k), and interpolate them via x_scheme
           for (int ii = b_scheme->first_nonzero_coeff; ii <= b_scheme->last_nonzero_coeff; ii++) {
             // the i-index of the current cell we are looking at (readability, don't need to define this here)
             int cell_i = i + 1 - b_scheme->number_of_datapoints_to_left + ii;
->>>>>>> c59bf2ed
             // gather the data for interpolating in the x dimension
             data_for_first_scheme[ii] =
                     real.z[k][cell_j][cell_i] + IMAGINARY_UNIT * imag.z[k][cell_j][cell_i];
@@ -252,7 +200,6 @@
   }
 }
 
-<<<<<<< HEAD
 void MagneticField::interpolate_across_range_TE(XYZTensor3D real_out, XYZTensor3D imag_out, int i_lower_cutoff,
                                  int i_upper_cutoff, int j_lower_cutoff, int j_upper_cutoff,
                                  int k_lower_cutoff, int k_upper_cutoff) {
@@ -289,8 +236,6 @@
   }
 };
 
-=======
->>>>>>> c59bf2ed
 double MagneticSplitField::interpolate_to_centre_of(AxialDirection d, int i, int j, int k) {
   const InterpolationScheme *b_scheme, *c_scheme;
   // this data will be passed to the second interpolation scheme
@@ -306,14 +251,9 @@
         // now fill the interpolation data
         // i - (scheme.number_of_datapoints_to_left) is the index of the Yee cell that plays the role of v0 in the interpolation
         for (int ind = b_scheme->first_nonzero_coeff; ind <= b_scheme->last_nonzero_coeff; ind++) {
-<<<<<<< HEAD
-          data_for_first_scheme[ind] = xy[k - b_scheme->number_of_datapoints_to_left + ind][j][i] +
-                                       xz[k - b_scheme->number_of_datapoints_to_left + ind][j][i];
-=======
           data_for_first_scheme[ind] =
                   xy[k + 1 - b_scheme->number_of_datapoints_to_left + ind][j][i] +
                   xz[k + 1 - b_scheme->number_of_datapoints_to_left + ind][j][i];
->>>>>>> c59bf2ed
         }
 
         // now run the interpolation scheme and place the result into the output
@@ -327,19 +267,11 @@
           // we will be interpolating in the z-direction first, then in y
           for (int jj = b_scheme->first_nonzero_coeff; jj <= b_scheme->last_nonzero_coeff; jj++) {
             // this is the j-index of the cell we are looking at
-<<<<<<< HEAD
-            int cell_j = j - b_scheme->number_of_datapoints_to_left + jj;
-            // determine the Hx values of cells (i, cell_j, k-z_scheme.index-1) through (i, cell_j, k-z_scheme.index-1+7), and interpolate them via z_scheme
-            for (int kk = c_scheme->first_nonzero_coeff; kk <= c_scheme->last_nonzero_coeff; kk++) {
-              // the k-index of the current cell we are looking at (readability, don't need to define this here)
-              int cell_k = k - c_scheme->number_of_datapoints_to_left + kk;
-=======
             int cell_j = j + 1 - b_scheme->number_of_datapoints_to_left + jj;
             // determine the Hx values of cells (i, cell_j, k-z_scheme.index-1) through (i, cell_j, k-z_scheme.index-1+7), and interpolate them via z_scheme
             for (int kk = c_scheme->first_nonzero_coeff; kk <= c_scheme->last_nonzero_coeff; kk++) {
               // the k-index of the current cell we are looking at (readability, don't need to define this here)
               int cell_k = k + 1 - c_scheme->number_of_datapoints_to_left + kk;
->>>>>>> c59bf2ed
               // gather the data for interpolating in the z dimension
               data_for_first_scheme[kk] = xy[cell_k][cell_j][i] + xz[cell_k][cell_j][i];
             }
@@ -353,19 +285,11 @@
           // we will be interpolating in the y-direction first, then in z
           for (int kk = c_scheme->first_nonzero_coeff; kk <= c_scheme->last_nonzero_coeff; kk++) {
             // this is the k-index of the cell we are looking at
-<<<<<<< HEAD
-            int cell_k = k - c_scheme->number_of_datapoints_to_left + kk;
-            // determine the Hx values of cells (i, j - y_scheme.index-1, cell_k) through (i, j - y_scheme.index-1+7, cell_k), and interpolate them via y_scheme
-            for (int jj = b_scheme->first_nonzero_coeff; jj <= b_scheme->last_nonzero_coeff; jj++) {
-              // the j-index of the current cell we are looking at (readability, don't need to define this here)
-              int cell_j = j - b_scheme->number_of_datapoints_to_left + jj;
-=======
             int cell_k = k + 1 - c_scheme->number_of_datapoints_to_left + kk;
             // determine the Hx values of cells (i, j - y_scheme.index-1, cell_k) through (i, j - y_scheme.index-1+7, cell_k), and interpolate them via y_scheme
             for (int jj = b_scheme->first_nonzero_coeff; jj <= b_scheme->last_nonzero_coeff; jj++) {
               // the j-index of the current cell we are looking at (readability, don't need to define this here)
               int cell_j = j + 1 - b_scheme->number_of_datapoints_to_left + jj;
->>>>>>> c59bf2ed
               // gather the data for interpolating in the y dimension
               data_for_first_scheme[jj] = xy[cell_k][cell_j][i] + xz[cell_k][cell_j][i];
             }
@@ -388,19 +312,11 @@
         // we will be interpolating in the z-direction first, then in x
         for (int ii = c_scheme->first_nonzero_coeff; ii <= c_scheme->last_nonzero_coeff; ii++) {
           // this is the i-index of the cell we are looking at
-<<<<<<< HEAD
-          int cell_i = i - c_scheme->number_of_datapoints_to_left + ii;
-          // determine the Hy values of cells (cell_i, j, k-z_scheme.index-1) through (cell_i, j, k-z_scheme.index-1+7), and interpolate them via z_scheme
-          for (int kk = b_scheme->first_nonzero_coeff; kk <= b_scheme->last_nonzero_coeff; kk++) {
-            // the k-index of the current cell we are looking at (readability, don't need to define this here)
-            int cell_k = k - b_scheme->number_of_datapoints_to_left + kk;
-=======
           int cell_i = i + 1 - c_scheme->number_of_datapoints_to_left + ii;
           // determine the Hy values of cells (cell_i, j, k-z_scheme.index-1) through (cell_i, j, k-z_scheme.index-1+7), and interpolate them via z_scheme
           for (int kk = b_scheme->first_nonzero_coeff; kk <= b_scheme->last_nonzero_coeff; kk++) {
             // the k-index of the current cell we are looking at (readability, don't need to define this here)
             int cell_k = k + 1 - b_scheme->number_of_datapoints_to_left + kk;
->>>>>>> c59bf2ed
             // gather the data for interpolating in the z dimension
             data_for_first_scheme[kk] = yx[cell_k][j][cell_i] + yz[cell_k][j][cell_i];
           }
@@ -414,19 +330,11 @@
         // we will be interpolating in the x-direction first, then in z
         for (int kk = b_scheme->first_nonzero_coeff; kk <= b_scheme->last_nonzero_coeff; kk++) {
           // this is the k-index of the cell we are looking at
-<<<<<<< HEAD
-          int cell_k = k - b_scheme->number_of_datapoints_to_left + kk;
-          // determine the Hy values of cells (i - x_scheme.index-1, j, cell_k) through (i- x_scheme.index-1+7, j, cell_k), and interpolate them via x_scheme
-          for (int ii = c_scheme->first_nonzero_coeff; ii <= c_scheme->last_nonzero_coeff; ii++) {
-            // the i-index of the current cell we are looking at (readability, don't need to define this here)
-            int cell_i = i - c_scheme->number_of_datapoints_to_left + ii;
-=======
           int cell_k = k + 1 - b_scheme->number_of_datapoints_to_left + kk;
           // determine the Hy values of cells (i - x_scheme.index-1, j, cell_k) through (i- x_scheme.index-1+7, j, cell_k), and interpolate them via x_scheme
           for (int ii = c_scheme->first_nonzero_coeff; ii <= c_scheme->last_nonzero_coeff; ii++) {
             // the i-index of the current cell we are looking at (readability, don't need to define this here)
             int cell_i = i + 1 - c_scheme->number_of_datapoints_to_left + ii;
->>>>>>> c59bf2ed
             // gather the data for interpolating in the x dimension
             data_for_first_scheme[ii] = yx[cell_k][j][cell_i] + yz[cell_k][j][cell_i];
           }
@@ -445,14 +353,9 @@
         // now fill the interpolation data
         // i - (scheme.number_of_datapoints_to_left) is the index of the Yee cell that plays the role of v0 in the interpolation
         for (int ind = b_scheme->first_nonzero_coeff; ind <= b_scheme->last_nonzero_coeff; ind++) {
-<<<<<<< HEAD
-          data_for_first_scheme[ind] = zx[k][j][i - b_scheme->number_of_datapoints_to_left + ind] +
-                                       zy[k][j][i - b_scheme->number_of_datapoints_to_left + ind];
-=======
           data_for_first_scheme[ind] =
                   zx[k][j][i + 1 - b_scheme->number_of_datapoints_to_left + ind] +
                   zy[k][j][i + 1 - b_scheme->number_of_datapoints_to_left + ind];
->>>>>>> c59bf2ed
         }
 
         // now run the interpolation scheme and place the result into the output
@@ -466,19 +369,11 @@
           // we will be interpolating in the y-direction first, then in x
           for (int ii = b_scheme->first_nonzero_coeff; ii <= b_scheme->last_nonzero_coeff; ii++) {
             // this is the i-index of the cell we are looking at
-<<<<<<< HEAD
-            int cell_i = i - b_scheme->number_of_datapoints_to_left + ii;
-            // determine the Hz values of cells (cell_i, j-y_scheme.index-1, k) through (cell_i, j-y_scheme.index-1+7, k), and interpolate them via y_scheme
-            for (int jj = c_scheme->first_nonzero_coeff; jj <= c_scheme->last_nonzero_coeff; jj++) {
-              // the j-index of the current cell we are looking at (readability, don't need to define this here)
-              int cell_j = j - c_scheme->number_of_datapoints_to_left + jj;
-=======
             int cell_i = i + 1 - b_scheme->number_of_datapoints_to_left + ii;
             // determine the Hz values of cells (cell_i, j-y_scheme.index-1, k) through (cell_i, j-y_scheme.index-1+7, k), and interpolate them via y_scheme
             for (int jj = c_scheme->first_nonzero_coeff; jj <= c_scheme->last_nonzero_coeff; jj++) {
               // the j-index of the current cell we are looking at (readability, don't need to define this here)
               int cell_j = j + 1 - c_scheme->number_of_datapoints_to_left + jj;
->>>>>>> c59bf2ed
               // gather the data for interpolating in the y dimension
               data_for_first_scheme[jj] = zx[k][cell_j][cell_i] + zy[k][cell_j][cell_i];
             }
@@ -492,19 +387,11 @@
           // we will be interpolating in the x-direction first, then in y
           for (int jj = c_scheme->first_nonzero_coeff; jj <= c_scheme->last_nonzero_coeff; jj++) {
             // this is the j-index of the cell we are looking at
-<<<<<<< HEAD
-            int cell_j = j - c_scheme->number_of_datapoints_to_left + jj;
-            // determine the Hz values of cells (i - x_scheme.index-1, cell_j, k) through (i- x_scheme.index-1+7, cell_j, k), and interpolate them via x_scheme
-            for (int ii = b_scheme->first_nonzero_coeff; ii <= b_scheme->last_nonzero_coeff; ii++) {
-              // the i-index of the current cell we are looking at (readability, don't need to define this here)
-              int cell_i = i - b_scheme->number_of_datapoints_to_left + ii;
-=======
             int cell_j = j + 1 - c_scheme->number_of_datapoints_to_left + jj;
             // determine the Hz values of cells (i - x_scheme.index-1, cell_j, k) through (i- x_scheme.index-1+7, cell_j, k), and interpolate them via x_scheme
             for (int ii = b_scheme->first_nonzero_coeff; ii <= b_scheme->last_nonzero_coeff; ii++) {
               // the i-index of the current cell we are looking at (readability, don't need to define this here)
               int cell_i = i + 1 - b_scheme->number_of_datapoints_to_left + ii;
->>>>>>> c59bf2ed
               // gather the data for interpolating in the x dimension
               data_for_first_scheme[ii] = zx[k][cell_j][cell_i] + zy[k][cell_j][cell_i];
             }
