--- conflicted
+++ resolved
@@ -731,76 +731,4 @@
   free(dims);
   free(dims_v);
   free(dims_f);
-<<<<<<< HEAD
-}
-=======
-}
-
-
-/*Determines the vector which points from p1 to p2*/
-void pointsToVector(int p1[], int p2[], int *vector){
-  int i;
-  for(i=0;i<3;i++)
-    vector[i] = p2[i] - p1[i];
-
-}
-
-/*Calculates v1xv2*/
-void crossProduct(int v1[], int v2[], int *v1crossv2){
-  v1crossv2[0] = v1[1]*v2[2] - v1[2]*v2[1];
-  v1crossv2[1] = v1[2]*v2[0] - v1[0]*v2[2];
-  v1crossv2[2] = v1[0]*v2[1] - v1[1]*v2[0];
-}
-
-
-//mex -v mesh_base.cpp ../matlabio3/matlabio.cpp -DMIOFLAG=matlab  -I../iterator -I../matlabio3 -I../matlabio
-//[v1,f1,v2,f2]=mesh_base(1,2,1,2,1,2,1,1,1) ;
-/*
-void mexFunction(int nlhs, mxArray *plhs[], int nrhs,const mxArray *prhs[]){
-  int I0, I1, J0, J1, K,K0,K1, dI, dJ,dK, counter = 0,coordmap[3];//triangulate plane
-  int *p1, *p2, *p3, v1[3], v2[3], *cross, dims[2];//testing cross product
-
-  int coordmap1[] = {0,1,2};
-  
-  if(nrhs != 9)
-      mexErrMsgTxt("Incorrect number of input parameters");
-      
-    I0 = ((int) *mxGetPr(prhs[counter++]));
-    I1 = ((int) *mxGetPr(prhs[counter++]));
-    J0 = ((int) *mxGetPr(prhs[counter++]));
-    J1 = ((int) *mxGetPr(prhs[counter++]));
-    
-    //
-    //K = ((int) *mxGetPr(prhs[counter++]));
-
-    K0 = ((int) *mxGetPr(prhs[counter++]));
-    K1 = ((int) *mxGetPr(prhs[counter++]));
-    dI = ((int) *mxGetPr(prhs[counter++]));
-    dJ = ((int) *mxGetPr(prhs[counter++]));
-    dK = ((int) *mxGetPr(prhs[counter++]));
-    
-    if( nlhs != 6)
-      mexErrMsgTxt("Must have 4 output argument");
-    conciseCreateBoundary(I0,I1,K0,K1, (mxArray **)plhs, (mxArray **)(plhs+1));
-    
-    conciseTriangulateCuboidSkip(I0, I1, J0, J1, K0, K1, 
-				 dI, dJ, dK,
-				 (mxArray **)(plhs+4), (mxArray **)(plhs+5));
-    conciseTriangulateCuboid(I0, I1, J0, J1, K0, K1, 
-			  (mxArray **)(plhs+2), (mxArray **)(plhs+3));
-    //triangulatePlaneSkip(I0, I1, J0, J1, K,coordmap1, 1, (mxArray **)&plhs[0], dI, dJ);
-    //triangulatePlane(I0, I1, J0, J1, K,coordmap1, 1, (mxArray **)&plhs[1]);
-    //triangulateCuboidSkip(I0, I1, J0, J1, K0, K1,(mxArray **)plhs,dI, dJ,dK);
-    //triangulateCuboid(I0, I1, J0, J1, K0, K1,(mxArray **)(plhs+6));
-    //[o11 o12 o13 o14 o15 o16 o21 o22 o23 o24 o25 o26] = mesh_base(1,3,1,3,1,3,2,2,2)
-    //[o11 o12 o13 o14 o15 o16] = mesh_base(1,3,1,3,1,3,2,2,2)
-    //mex -v mesh_base.cpp /home/ptpc2/prmunro/code/ptws1/matlablibrary/matlabio3/matlabio.cpp -I/home/ptpc2/prmunro/code/ptws1/matlablibrary/matlabio/
-
-    //conciseTriangulateCuboid(I0, I1, J0, J1, K0, K1, (mxArray **)&plhs[0], (mxArray **)&plhs[1]);
-  
-    
-  
-}
-
-*/
->>>>>>> 1728f9ba
+}