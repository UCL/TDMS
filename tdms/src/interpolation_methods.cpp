<<<<<<< HEAD
# include <stdexcept>
# include "interpolation_methods.h"
# include <complex.h>
=======
#include "interpolation_methods.h"

#include <stdexcept>
#include <string>
>>>>>>> e60f7565

using namespace std;

// CUBIC INTERPOLATION FUNCTIONS - LEAVE HERE TO PRESERVE interpolate.cpp current functionality prior to testing!

double interp1(double v1, double v2, double v3, double v4)
{
    return -1. / 16. * v1 + 9. / 16. * v2 + 9. / 16. * v3 - 1. / 16. * v4;
}
double interp1(double *v) {
    return -1. / 16. * v[0] + 9. / 16. * v[1] + 9. / 16. * v[2] - 1. / 16. * v[3];
}
double interp2(double v1, double v2, double v3, double v4)
{
    return 5. / 16. * v1 + 15. / 16. * v2 - 5. / 16. * v3 + 1. / 16. * v4;
}
double interp2(double *v)
{
    return 5. / 16. * v[0] + 15. / 16. * v[1] - 5. / 16. * v[2] + 1. / 16. * v[3];
}
double interp3(double v1, double v2, double v3, double v4)
{
    return 1. / 16. * v1 - 5. / 16. * v2 + 15. / 16. * v3 + 5. / 16. * v4;
}
double interp3(double *v)
{
    return 1. / 16. * v[0] - 5. / 16. * v[1] + 15. / 16. * v[2] + 5. / 16. * v[3];
}

void checkInterpolationPoints(int i_l, int i_u, int j_l, int j_u, int k_l, int k_u, int nI, int nJ, int nK)
{
    if (i_l < 2)
    {
        throw runtime_error("Interpolation error: i_l too small");
    }
    else if (i_u > nI - 2)
    {
        throw runtime_error("Interpolation error: i_u too large");
    }
    else if (j_l < 2)
    {
        throw runtime_error("Interpolation error: j_l too small");
    }
    else if (j_u > nJ - 2)
    {
        throw runtime_error("Interpolation error: j_u too large");
    }
    else if (k_l < 2)
    {
        throw runtime_error("Interpolation error: k_l too small");
    }
    else if (k_u > nK - 2)
    {
        throw runtime_error("Interpolation error: k_u too large");
    }
}

// THESE WILL BE THE RELEVANT FUNCTIONS ONCE INTERPOLATION SCHEMES ARE COMPLETE AND TESTED

interpScheme::interpScheme(scheme_value val) {

    // set the value field
    priority = val;

    // set values for this method based on the scheme_value passed in
    // these are all hard-coded values - there is no way around a long list of cases!
    switch (val) {
        case BAND_LIMITED_0: 
        {
            scheme_coeffs[0] = 0.389880694606603;
            scheme_coeffs[1] = 0.752494454088346;
            scheme_coeffs[2] = -0.182115867658487;
            scheme_coeffs[3] = 0.046235288061499;
            scheme_coeffs[4] = -0.006777513830539;
            first_nonzero_coeff = 0;
            last_nonzero_coeff = 4;
            number_of_datapoints_to_left = 1;
            break; 
        }
        case BAND_LIMITED_1:
        {
            scheme_coeffs[0] = -0.077297572626688;
            scheme_coeffs[1] = 0.570378586429859;
            scheme_coeffs[2] = 0.616613874491358;
            scheme_coeffs[3] = -0.142658093427528;
            scheme_coeffs[4] = 0.039457774230959;
            scheme_coeffs[5] = -0.006777513830539;
            first_nonzero_coeff = 0;
            last_nonzero_coeff = 5;
            number_of_datapoints_to_left = 2;
            break;
        }
        case BAND_LIMITED_2:
        {
            scheme_coeffs[0] = 0.025902746569881;
            scheme_coeffs[1] = -0.135880579596988;
            scheme_coeffs[2] = 0.609836360660818;
            scheme_coeffs[3] = 0.609836360660818;
            scheme_coeffs[4] = -0.142658093427528;
            scheme_coeffs[5] = 0.039457774230959;
            scheme_coeffs[6] = -0.006777513830539;
            first_nonzero_coeff = 0;
            last_nonzero_coeff = 6;
            number_of_datapoints_to_left = 3;
            break;
        }
        case BAND_LIMITED_3:
        {
            scheme_coeffs[0] = -0.006777513830539;
            scheme_coeffs[1] = 0.039457774230959;
            scheme_coeffs[2] = -0.142658093427528;
            scheme_coeffs[3] = 0.609836360660818;
            scheme_coeffs[4] = 0.609836360660818;
            scheme_coeffs[5] = -0.142658093427528;
            scheme_coeffs[6] = 0.039457774230959;
            scheme_coeffs[7] =  -0.006777513830539;
            first_nonzero_coeff = 0;
            last_nonzero_coeff = 7;
            number_of_datapoints_to_left = 4;
            break;
        }
        case BAND_LIMITED_4: 
        {
            scheme_coeffs[1] = -0.006777513830539;
            scheme_coeffs[2] = 0.039457774230959;
            scheme_coeffs[3] = -0.142658093427528;
            scheme_coeffs[4] = 0.609836360660818;
            scheme_coeffs[5] = 0.609836360660818;
            scheme_coeffs[6] = -0.135880579596988;
            scheme_coeffs[7] = 0.025902746569881;
            first_nonzero_coeff = 1;
            last_nonzero_coeff = 7;
            number_of_datapoints_to_left = 5;
            break;
        }
        case BAND_LIMITED_5:
        {
            scheme_coeffs[2] = -0.006777513830539;
            scheme_coeffs[3] = 0.039457774230959;
            scheme_coeffs[4] = -0.142658093427528;
            scheme_coeffs[5] = 0.616613874491358;
            scheme_coeffs[6] = 0.570378586429859;
            scheme_coeffs[7] = -0.077297572626688;
            first_nonzero_coeff = 2;
            last_nonzero_coeff = 7;
            number_of_datapoints_to_left = 6;
            break;
        }
        case BAND_LIMITED_6:
        {
            scheme_coeffs[3] = -0.006777513830539;
            scheme_coeffs[4] = 0.046235288061499;
            scheme_coeffs[5] = -0.182115867658487;
            scheme_coeffs[6] = 0.752494454088346;
            scheme_coeffs[7] = 0.389880694606603;
            first_nonzero_coeff = 3;
            last_nonzero_coeff = 7;
            number_of_datapoints_to_left = 7;
            break;
        }
        case BAND_LIMITED_7:
        {
            scheme_coeffs[3] = 0.006777513830539;
            scheme_coeffs[4] = -0.046235288061499;
            scheme_coeffs[5] = 0.182115867658487;
            scheme_coeffs[6] = -0.752494454088346;
            scheme_coeffs[7] = 1.609553415928240;
            first_nonzero_coeff = 3;
            last_nonzero_coeff = 7;
            number_of_datapoints_to_left = 8;
            break;
        }
        case BAND_LIMITED_CELL_ZERO:
        {
            // by symmetry, we can reflect the setup for BLi to position 7 in order to interpolate to the centre of Yee cell 0 
            scheme_coeffs[0] = 1.609553415928240;
            scheme_coeffs[1] = -0.752494454088346;
            scheme_coeffs[2] = 0.182115867658487;
            scheme_coeffs[3] = -0.046235288061499;
            scheme_coeffs[4] = 0.006777513830539;
            first_nonzero_coeff = 0;
            last_nonzero_coeff = 4;
            number_of_datapoints_to_left = 0;
            break;
        }
        case CUBIC_INTERP_FIRST:
        {
            scheme_coeffs[0] = 5. / 16.;
            scheme_coeffs[1] = 15. / 16.;
            scheme_coeffs[2] = -5. / 16.;
            scheme_coeffs[3] = 1. / 16.;
            first_nonzero_coeff = 0;
            last_nonzero_coeff = 3;
            number_of_datapoints_to_left = 1;
            break;
        }
        case CUBIC_INTERP_MIDDLE:
        {
            scheme_coeffs[0] = -1. / 16.;
            scheme_coeffs[1] = 9. / 16.;
            scheme_coeffs[2] = 9. / 16.;
            scheme_coeffs[3] = -1. / 16.;
            first_nonzero_coeff = 0;
            last_nonzero_coeff = 3;
            number_of_datapoints_to_left = 2;
            break;
        }
        case CUBIC_INTERP_LAST:
        {
            scheme_coeffs[0] = 1. / 16.;
            scheme_coeffs[1] = -5. / 16.;
            scheme_coeffs[2] = 15. / 16.;
            scheme_coeffs[3] = 5. / 16.;
            first_nonzero_coeff = 0;
            last_nonzero_coeff = 3;
            number_of_datapoints_to_left = 3;
            break;
        }
        default:
        {
            // if we cannot identify the scheme from it's value, throw an error
            throw runtime_error("Error: could not assign value " + std::to_string(val) + " to interpolation scheme.\n");
            break;
        }
    }
}

scheme_value interpScheme::get_priority() const {
    return priority;
}

int interpScheme::num_nonzero_coeffs() const {
    return last_nonzero_coeff - first_nonzero_coeff + 1;
}

double interpScheme::interpolate(const double *v, const int offset) const {

    double interp_value = 0.;
    for(int ind=first_nonzero_coeff; ind<=last_nonzero_coeff; ind++) {
        interp_value += scheme_coeffs[ind] * v[ind+offset];
    }
    return interp_value;
}
complex<double> interpScheme::interpolate(const complex<double> *v, const int offset) const {
    complex<double> interp_value = 0.;
    for (int ind = first_nonzero_coeff; ind <= last_nonzero_coeff; ind++) {
        interp_value += scheme_coeffs[ind] * v[ind + offset];
    }
    return interp_value;
}

bool interpScheme::is_better_than(const interpScheme s) const {
    return (priority > s.get_priority());
}

const interpScheme &best_interp_scheme(int cells_in_direction, int cell_id) {

    // interpolation is impossible with fewer than 4 cells in a dimension
    if (cells_in_direction < 4) {
        throw out_of_range("Error: computational domain has fewer than 4 cells in at least 1 dimension, cubic and bandlimited interpolation impossible.\n");
    }
    // Yee cell with index <0 does exist (starts from 0)
    // Current code functionality is to error if we attempt to interpolate to cell 0, because the cubic interpolation found this impossible
    // However, BL_TO_CELL_0 can handle this, provided cells_in_direction >= 8.
    else if (cell_id <= 0) {
        throw out_of_range("Error: Yee cell index <=0 requested (must be >=1).\n");
    }
    // Yee cell with index >= cells_in_direction doesn't exist
    // Again, we can in theory determine the value "here" using BL7, however cubic interpolation cannot do this, and so current code functionality is to throw an error here.
    else if (cell_id >= cells_in_direction) {
        throw out_of_range("Error: Yee cell index beyond maximum number of Yee cells requested.\n");
    }
    else if (cells_in_direction < 8) {
        // we do not have enough cells to use bandlimited interpolation, but can use cubic
        // by definition, cell_id = 1 requires us to use CBFst, cell_id = cells_in_direction-1 CBLast,
        // and everything else CBMid
        if (cell_id == 1) {
            return CBFst;
        }
        else if (cell_id == cells_in_direction-1) {
            return CBLst;
        }
        else {
            return CBMid;
        }
    }
    else {
        // we can apply bandlimited interpolation.
        // unless we are <=3 cells away from either boundary, we will want to use BL3
        if ((cell_id >= 4) && (cell_id <= cells_in_direction - 4)) {
            return BL3;
        }
        else if (cell_id == 1) {
            return BL0;
        }
        else if (cell_id == 2) {
            return BL1;
        }
        else if (cell_id == 3) {
            return BL2;
        }
        else if (cell_id == cells_in_direction - 3) {
            return BL4;
        }
        else if (cell_id == cells_in_direction - 2) {
            return BL5;
        }
        else if (cell_id == cells_in_direction - 1) {
            return BL6;
        }
        else {
            // we somehow got to here, but we should have covered all possible bases above. Return an error
            throw runtime_error("Error: could not identify scheme despite appropriate Yee cell index and number of cells.\n");
        }
    }
}<|MERGE_RESOLUTION|>--- conflicted
+++ resolved
@@ -1,13 +1,7 @@
-<<<<<<< HEAD
-# include <stdexcept>
-# include "interpolation_methods.h"
-# include <complex.h>
-=======
 #include "interpolation_methods.h"
 
 #include <stdexcept>
 #include <string>
->>>>>>> e60f7565
 
 using namespace std;
 
