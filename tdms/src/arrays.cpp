#include "arrays.h"

#include <spdlog/spdlog.h>
#include <iostream>
#include <utility>

#include "globals.h"
#include "utils.h"

using namespace std;
using namespace tdms_math_constants;

void XYZVectors::set_ptr(const char c, double* ptr){
  switch (c) {
    case 'x': {x = ptr; break;}
    case 'y': {y = ptr; break;}
    case 'z': {z = ptr; break;}
    default: throw std::runtime_error("Have no element " + to_string(c));
  }
}
void XYZVectors::set_ptr(AxialDirection d, double* ptr){
  switch (d) {
    case AxialDirection::X: {x = ptr; break;}
    case AxialDirection::Y: {y = ptr; break;}
    case AxialDirection::Z: {z = ptr; break;}
    default: throw std::runtime_error("Have no element " + to_string(d));
  }
}

bool XYZVectors::all_elements_less_than(double comparison_value, int vector_length,
                                        AxialDirection component, int buffer_start) {
  double *component_pointer;
  switch (component) {
    case AxialDirection::X:
      component_pointer = x;
      break;
    case AxialDirection::Y:
      component_pointer = y;
      break;
    case AxialDirection::Z:
      component_pointer = z;
      break;
    default:
      throw runtime_error("Error - component not recognised");
      break;
  }
  for (int index = buffer_start; index < vector_length; index++) {
    if (component_pointer[buffer_start + index] > comparison_value) { return false; }
  }
  return true;
}
<<<<<<< HEAD
bool XYZVectors::all_elements_less_than(double comparison_value, int vector_length, char component,
                                        int buffer_start) {
  AxialDirection d;
  switch (component) {
    case 'x':
      d = AxialDirection::X;
      break;
    case 'y':
      d = AxialDirection::Y;
      break;
    case 'z':
      d = AxialDirection::Z;
      break;
    default:
      throw runtime_error("Error - component not recognised");
      break;
  }
  return all_elements_less_than(comparison_value, vector_length, d, buffer_start);
}
=======
>>>>>>> 996129ea
bool XYZVectors::all_elements_less_than(double comparison_value, int nx, int ny, int nz) {
  if (!all_elements_less_than(comparison_value, nx, AxialDirection::X)) { return false; }
  if (!all_elements_less_than(comparison_value, ny, AxialDirection::Y)) { return false; }
  if (!all_elements_less_than(comparison_value, nz, AxialDirection::Z)) { return false; }
  return true;
}

CMaterial::CMaterial(const mxArray *ptr) {

  assert_num_fields_equals(9, ptr, "Cmaterials");

  init_xyz_vectors(ptr, a, "Ca");
  init_xyz_vectors(ptr, b, "Cb");
  init_xyz_vectors(ptr, c, "Cc");
}

void MaterialCollection::init_xyz_vectors(const mxArray *ptr, XYZVectors &arrays, const string &prefix) {

  for (char component : {'x', 'y', 'z'}) {
    auto element = ptr_to_vector_in(ptr, prefix + component, "material");
    arrays.set_ptr(component, mxGetPr(element));
  }
}

void CCollection::init_xyz_vectors(const mxArray *ptr, XYZVectors &arrays, const string &prefix) {

  for (char component : {'x', 'y', 'z'}) {

    auto element = ptr_to_matrix_in(ptr, prefix + component, "C");
    is_multilayer = mxGetDimensions(element)[0] != 1; // this only matters when we check the 'z' component right? No point re-setting it each time when it's not used? TODO: check this.
    arrays.set_ptr(component, mxGetPr(element));
  }
}

CCollection::CCollection(const mxArray *ptr) {

  auto num_fields = mxGetNumberOfFields(ptr);
  if (num_fields != 6 && num_fields != 9) {
    throw runtime_error("C should have 6 or 9 members, it has " + to_string(num_fields));
  }

  init_xyz_vectors(ptr, a, "Ca");
  init_xyz_vectors(ptr, b, "Cb");

  if (num_fields == 9) {
    is_disp_ml = true;
    init_xyz_vectors(ptr, c, "Cc");
  }
}

DMaterial::DMaterial(const mxArray *ptr) {

  assert_num_fields_equals(6, ptr, "Dmaterials");

  init_xyz_vectors(ptr, a, "Da");
  init_xyz_vectors(ptr, b, "Db");
}

DCollection::DCollection(const mxArray *ptr) {

  assert_num_fields_equals(6, ptr, "D");

  init_xyz_vectors(ptr, a, "Da");
  init_xyz_vectors(ptr, b, "Db");
}

void DCollection::init_xyz_vectors(const mxArray *ptr, XYZVectors &arrays, const string &prefix) {

  for (char component : {'x', 'y', 'z'}) {
    auto element = ptr_to_matrix_in(ptr, prefix + component, "D");
    arrays.set_ptr(component, mxGetPr(element));
  }
}

DispersiveMultiLayer::DispersiveMultiLayer(const mxArray *ptr) {

  if (mxIsEmpty(ptr)) {
    return;
  }
  assert_is_struct_with_n_fields(ptr, 9, "dispersive_aux");

  alpha = mxGetPr(ptr_to_vector_in(ptr, "alpha", "dispersive_aux"));
  beta = mxGetPr(ptr_to_vector_in(ptr, "beta", "dispersive_aux"));
  gamma = mxGetPr(ptr_to_vector_in(ptr, "gamma", "dispersive_aux"));
  kappa.x = mxGetPr(ptr_to_matrix_in(ptr, "kappa_x", "dispersive_aux"));
  kappa.y = mxGetPr(ptr_to_matrix_in(ptr, "kappa_y", "dispersive_aux"));
  kappa.z = mxGetPr(ptr_to_matrix_in(ptr, "kappa_z", "dispersive_aux"));
  sigma.x = mxGetPr(ptr_to_matrix_in(ptr, "sigma_x", "dispersive_aux"));
  sigma.y = mxGetPr(ptr_to_matrix_in(ptr, "sigma_y", "dispersive_aux"));
  sigma.z = mxGetPr(ptr_to_matrix_in(ptr, "sigma_z", "dispersive_aux"));
}

bool DispersiveMultiLayer::is_dispersive(int K_tot, double near_zero_tolerance) {
  for (int i = 0; i < K_tot; i++) {
    if (fabs(gamma[i]) > near_zero_tolerance) {
      // non-zero attenuation constant of a Yee cell implies media is dispersive
      return true;
    }
  }
  return false;
}

GratingStructure::GratingStructure(const mxArray *ptr, int I_tot) {

  if (mxIsEmpty(ptr)) {
    return;
  }

  auto dims = mxGetDimensions(ptr);
  if (mxGetNumberOfDimensions(ptr) != 2 || dims[0] != 2 || dims[1] != (I_tot + 1)){
    throw runtime_error("structure should have dimension 2 x (I_tot+1) ");
  }

  matrix = cast_matlab_2D_array((int *) mxGetPr(ptr), 2, I_tot + 1);
}

GratingStructure::~GratingStructure() {
  free_cast_matlab_2D_array(matrix);
  // prevent double free when calling ~Matrix, superclass destructor
  matrix = nullptr;
}

FrequencyExtractVector::FrequencyExtractVector(const mxArray *ptr, double omega_an) {

  if (mxIsEmpty(ptr)) {
    n = 1;
    vector = (double *) malloc(sizeof(double));
    vector[0] = omega_an / 2. / DCPI;

  } else {
    auto dims = mxGetDimensions(ptr);
    auto n_dims = mxGetNumberOfDimensions(ptr);

    if (n_dims != 2 || !(dims[0] == 1 || dims[1] == 1)){
      throw runtime_error("f_ex_vec should be a vector with N>0 elements");
    }
    // compute the number of elements prior to displaying
    n = std::max(dims[0], dims[1]);
    spdlog::info("f_ex_vec has ndims={} N={}", n_dims, n);
    vector = (double *) mxGetPr(ptr);
  }
}

double FrequencyExtractVector::max() {
  double tmp = -DBL_MAX;
  for (int i = 0; i < n; i++){
    tmp = std::max(tmp, vector[i]);
  }
  return tmp;
}

void FrequencyVectors::initialise(const mxArray *ptr){

  if (mxIsEmpty(ptr)) {
    return;
  }

  assert_is_struct_with_n_fields(ptr, 2, "f_vec");
  x = Vector<double>(ptr_to_vector_in(ptr, "fx_vec", "f_vec"));
  y = Vector<double>(ptr_to_vector_in(ptr, "fy_vec", "f_vec"));
}

void Pupil::initialise(const mxArray *ptr, int n_rows, int n_cols) {

  if (mxIsEmpty(ptr)){
    return;
  }

  auto dims = (int *)mxGetDimensions(ptr);

  if (mxGetNumberOfDimensions(ptr) != 2 || dims[0] != n_rows || dims[1] != n_cols){
    throw runtime_error("Pupil has dimension "+ to_string(dims[0]) + "x"
                        + to_string(dims[1]) + " but it needed to be " +
                        to_string(n_rows) + "x" + to_string(n_cols));
  }

  matrix = cast_matlab_2D_array(mxGetPr(ptr), n_rows, n_cols);
  this->n_cols = n_cols;
  this->n_rows = n_rows;
}

Pupil::~Pupil() {
  free_cast_matlab_2D_array(matrix);
  matrix = nullptr;
}

void DTilde::set_component(Tensor3D<complex<double>> &tensor, const mxArray *ptr, const string &name,
                           int n_rows, int n_cols){

  auto element = ptr_to_nd_array_in(ptr, 3, name, "D_tilde");

  auto dims = (int *)mxGetDimensions(element);
  int n_det_modes = dims[0];

  if (dims[1] != n_rows || dims[2] != n_cols){
    throw runtime_error("D_tilde.{x, y} has final dimensions "+ to_string(dims[1]) + "x"
                        + to_string(dims[2]) + " but it needed to be " +
                        to_string(n_rows) + "x" + to_string(n_cols));
  }

  auto p = (complex<double> ***) malloc(sizeof(complex<double> **) * n_cols);
  for (int j = 0; j < n_cols; j++) {
    p[j] = (complex<double> **) malloc(sizeof(complex<double> *) * n_rows);
    for (int i = 0; i < n_rows; i++) {
      p[j][i] = (complex<double> *) malloc(sizeof(complex<double>) * n_det_modes);
    }
  }

  auto temp_re = cast_matlab_3D_array(mxGetPr(element), dims[0], dims[1], dims[2]);
  auto temp_im = cast_matlab_3D_array(mxGetPi(element), dims[0], dims[1], dims[2]);

  for (int k = 0; k < n_det_modes; k++)
    for (int j = 0; j < n_cols; j++)
      for (int i = 0; i < n_rows; i++) {
        p[j][i][k] = temp_re[j][i][k] + IMAGINARY_UNIT * temp_im[j][i][k];
      }

  free_cast_matlab_3D_array(temp_re, n_cols);
  free_cast_matlab_3D_array(temp_im, n_cols);
  tensor.initialise(p, n_cols, n_rows, n_det_modes);
}

void DTilde::initialise(const mxArray *ptr, int n_rows, int n_cols) {

  if (mxIsEmpty(ptr)){
    return;
  }

  assert_is_struct_with_n_fields(ptr, 2, "D_tilde");
  set_component(x, ptr, "Dx_tilde", n_rows, n_cols);
  set_component(y, ptr, "Dy_tilde", n_rows, n_cols);
  n_det_modes = mxGetDimensions(ptr_to_nd_array_in(ptr, 3, "Dx_tilde", "D_tilde"))[0];
}

void IncidentField::set_component(Tensor3D<double> &component, const mxArray *ptr, const std::string &name){

  if (mxIsEmpty(mxGetField(ptr, 0, name.c_str()))) {
    cerr << name+" not present" << endl;
    return;
  }

  auto element = ptr_to_nd_array_in(ptr, 3, name, "tdfield");
  auto dims = mxGetDimensions(element);
  int N = dims[0], M = dims[1], O = dims[2];
  component.initialise(cast_matlab_3D_array(mxGetPr(element), N, M, O), O, M, N);
  component.is_matlab_initialised = true;

  cerr << "Got tdfield, dims=("+to_string(N)+","+to_string(M)+","+to_string(O)+")" << endl;
}

IncidentField::IncidentField(const mxArray *ptr){

  assert_is_struct_with_n_fields(ptr, 2, "tdfield");
  set_component(x, ptr, "exi");
  set_component(y, ptr, "eyi");
}

FieldSample::FieldSample(const mxArray *ptr){

  if (mxIsEmpty(ptr)){
    return;
  }

  assert_is_struct_with_n_fields(ptr, 4, "fieldsample");
  i = Vector<int>(ptr_to_vector_or_empty_in(ptr, "i", "fieldsample"));
  j = Vector<int>(ptr_to_vector_or_empty_in(ptr, "j", "fieldsample"));
  k = Vector<int>(ptr_to_vector_or_empty_in(ptr, "k", "fieldsample"));
  n = Vector<double>(ptr_to_vector_or_empty_in(ptr, "n", "fieldsample"));

  int n_dims = 4;
  if (all_vectors_are_non_empty()){
    int dims[4] = {i.size(), j.size(), k.size(), n.size()};
    mx = mxCreateNumericArray(n_dims, (const mwSize *) dims, mxDOUBLE_CLASS, mxREAL);
    tensor = cast_matlab_4D_array(mxGetPr(mx), i.size(), j.size(), k.size(), n.size());
  } else {
    int dims[4] = {0, 0, 0, 0};
    mx = mxCreateNumericArray(n_dims, (const mwSize *) dims, mxDOUBLE_CLASS, mxREAL);
  }
}

FieldSample::~FieldSample() {
  if (all_vectors_are_non_empty()) {
    free_cast_matlab_4D_array(tensor, k.size(), n.size());
  }
}

void FieldComponentsVector::initialise(const mxArray *ptr) {

  auto element = ptr_to_matrix_in(ptr, "components", "campssample");
  if (mxIsEmpty(element)){
    return;
  }

  auto dims = mxGetDimensions(element);
  vector = (int *) mxGetPr((mxArray *) element);
  n = max(dims[0], dims[1]);
}

int FieldComponentsVector::index(int value) {

  for (int i = 0; i < n; i++){
    if (vector[i] == value) return i;
  }

  return -1;
}

void Vertices::initialise(const mxArray *ptr) {

  auto element = ptr_to_matrix_in(ptr, "vertices", "campssample");
  if (mxIsEmpty(element)){
    return;
  }

  auto dims = mxGetDimensions(element);
  int n_vertices = n_rows = dims[0];
  n_cols = dims[1];

  if (n_cols != 3){
    throw runtime_error("Second dimension in campssample.vertices must be 3");
  }

  cerr << "found vertices (" << n_vertices << " x 3)\n";
  matrix = cast_matlab_2D_array((int *)mxGetPr(element), n_vertices, n_cols);

  for (int j = 0; j < n_vertices; j++)   // decrement index for MATLAB->C indexing
    for (int k = 0; k < n_cols; k++) {
      matrix[k][j] -= 1;
    }
}

ComplexAmplitudeSample::ComplexAmplitudeSample(const mxArray *ptr) {

  if (mxIsEmpty(ptr)){
    cerr << "campssample is empty" << endl;
    return;
  }

  assert_is_struct_with_n_fields(ptr, 2, "campssample");
  vertices.initialise(ptr);
  components.initialise(ptr);
}

void DetectorSensitivityArrays::initialise(int n_rows, int n_cols) {

  v = (fftw_complex *) fftw_malloc(n_rows * n_cols * sizeof(fftw_complex));
  plan = fftw_plan_dft_2d(n_cols, n_rows, v, v, FFTW_FORWARD, FFTW_MEASURE);

  cm = (complex<double> **) malloc(sizeof(complex<double> *) * n_rows);
  for (int j = 0; j < n_rows; j++) {
    cm[j] = (complex<double> *) malloc(sizeof(complex<double>) * n_cols);
  }
  cerr << "Ex_t_cm has size " << n_rows << "x" << n_cols << endl;
}

DetectorSensitivityArrays::~DetectorSensitivityArrays() {
  fftw_free(v);
  fftw_destroy_plan(plan);
}

EHVec::~EHVec() {
  if (has_elements()){
    for (int i = 0; i < n_rows; i++) fftw_free(matrix[i]);
    free(matrix);
  }
  matrix = nullptr;
}<|MERGE_RESOLUTION|>--- conflicted
+++ resolved
@@ -49,28 +49,6 @@
   }
   return true;
 }
-<<<<<<< HEAD
-bool XYZVectors::all_elements_less_than(double comparison_value, int vector_length, char component,
-                                        int buffer_start) {
-  AxialDirection d;
-  switch (component) {
-    case 'x':
-      d = AxialDirection::X;
-      break;
-    case 'y':
-      d = AxialDirection::Y;
-      break;
-    case 'z':
-      d = AxialDirection::Z;
-      break;
-    default:
-      throw runtime_error("Error - component not recognised");
-      break;
-  }
-  return all_elements_less_than(comparison_value, vector_length, d, buffer_start);
-}
-=======
->>>>>>> 996129ea
 bool XYZVectors::all_elements_less_than(double comparison_value, int nx, int ny, int nz) {
   if (!all_elements_less_than(comparison_value, nx, AxialDirection::X)) { return false; }
   if (!all_elements_less_than(comparison_value, ny, AxialDirection::Y)) { return false; }
