#include <complex>

#include "field.h"
#include "globals.h"

using namespace std;
using namespace tdms_math_constants;
<<<<<<< HEAD
=======

>>>>>>> 99028fbe

void ElectricField::add_to_angular_norm(double f, int n, int Nt, SimulationParameters &params) {
  angular_norm += phasor_norm(f, n, params.omega_an, params.dt, Nt);
}

complex<double> ElectricField::phasor_norm(double f, int n, double omega, double dt, int Nt){
  return f
<<<<<<< HEAD
         * exp( fmod(omega*((double) (n+1))*dt, 2*dcpi) * IMAGINARY_UNIT)
=======
         * exp( fmod(omega*((double) (n+1))*dt, 2*DCPI) * IMAGINARY_UNIT)
>>>>>>> 99028fbe
         * 1./((double) Nt);
}<|MERGE_RESOLUTION|>--- conflicted
+++ resolved
@@ -5,10 +5,6 @@
 
 using namespace std;
 using namespace tdms_math_constants;
-<<<<<<< HEAD
-=======
-
->>>>>>> 99028fbe
 
 void ElectricField::add_to_angular_norm(double f, int n, int Nt, SimulationParameters &params) {
   angular_norm += phasor_norm(f, n, params.omega_an, params.dt, Nt);
@@ -16,10 +12,6 @@
 
 complex<double> ElectricField::phasor_norm(double f, int n, double omega, double dt, int Nt){
   return f
-<<<<<<< HEAD
-         * exp( fmod(omega*((double) (n+1))*dt, 2*dcpi) * IMAGINARY_UNIT)
-=======
          * exp( fmod(omega*((double) (n+1))*dt, 2*DCPI) * IMAGINARY_UNIT)
->>>>>>> 99028fbe
          * 1./((double) Nt);
 }