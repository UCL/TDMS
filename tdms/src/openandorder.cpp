--- conflicted
+++ resolved
@@ -15,12 +15,7 @@
 #include "utils.h"
 
 #include "fdtd_grid_initialiser.h"
-<<<<<<< HEAD
-#include "openandorder.h"
 #include "iterator.h"
-=======
->>>>>>> 9b8c650b
-
 
 #define NMATRICES 49              //< number of input matrices
 #define NOUTMATRICES_WRITE 23     //< number of output matrices to be written to output file
