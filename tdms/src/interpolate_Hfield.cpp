#include <cstdlib>
#include "interpolate_Hfield.h"
#include "interpolation_methods.h"
<<<<<<< HEAD
=======

using namespace std;

/**
 * @brief Determines which of two dimensions is optimal to perform interpolation in.
 *
 * Interpolating the magnetic field requires us to first interpolate to obtain points parallel to the centre of the Yee cell, then again in the direction corresponding to the field component we are interested in.
 * This function determines which of the remaining two dimensions, labelled d0 and d1, is optimal for the first set of interpolations.
 *
 * (d0,d1) represents any combination of (x,y), (x,z), or (z,y) dimensions.
 *
 * @param n_cells_d0,n_cells_d1 The maximum number of Yee cells in dimensions d0 and d1
 * @param cid0,cid1 The component of the Yee cell index in dimensions d0 and d1
 * @return true Dimension d0 should be used.
 * @return false Dimension d1 should be used. In the event of a tie, prefer this dimension.
 */
bool determine_second_dim(int n_cells_d0, int n_cells_d1, int cid0, int cid1) {
    // if we are doing a 2D simulation, one of the dimensions might be zero
    // in which case, return the other
    if (n_cells_d0 == 0) return false;
    else if (n_cells_d1 == 0) return true;
    else {
        // so we have a 3D simulation
        interp_scheme d0_scheme = determineInterpScheme(n_cells_d0, cid0);
        interp_scheme d1_scheme = determineInterpScheme(n_cells_d1, cid1);
        // we now need to determine which scheme is the better scheme
        return better_scheme(d0_scheme, d1_scheme);
    }
}
>>>>>>> 566d7121

/* INTERPOLATION SCHEMES FOR THE MAGNETIC FIELD

Unlike the E-field, the H-field components associated with Yee cell i,j,k are _not_ aligned with the centre of the Yee cells.
Instead, the position of the field components (relative to the Yee cell centre is):

Hx  | (0.0, 0.5, 0.5) .* (Dx, Dy, Dx)
Hy  | (0.5, 0.0, 0.5) .* (Dx, Dy, Dz)
Hz  | (0.5, 0.5, 0.0) .* (Dx, Dy, Dz)

where Dx, Dy, Dz are the dimensions of the Yee cell.
This requires us to interpolate twice to recover (any of the) field components at the centre of Yee cell i,j,k.

Henceforth, let {a,b,c} = {x,y,z} be some 1-to-1 assignment of the co-ordinate axes to the labels a,b,c.
The values Da, Db, Dc are the corresponding permutation of Dx, Dy, Dz.
Suppose that we wish to interpolate the Ha field component to the centre a particular Yee cell.

We will use the notation (a_i,b_j,c_k) for the Yee cell indices, although bear in mind that this does not reflect the order the indices appear in the code.
For example; if a = y, b = x, c = z, then the value of Ha at cell (a_i,b_j,c_k) is accessed via Ha[c_k][a_i][b_j], due to the interchanging of the x and y directions.
Similarly; we will write Ha[a_i, b_j, c_k] to refer to the value of Ha associated to cell (a_i,b_j,c_k).

Suppose now that we have selected cell a_i,b_j,c_k to interpolate to the centre of.
We must interpolate in the b-direction, then c-direction, or vice-versa.
For optimal accuracy we must determine the best interpolation scheme we can use in each direction at cell (a_i,b_j,c_k), and use the WORSE scheme second.

Let us assume WLOG that the b-direction interpolation scheme (b_scheme) is inferior to that of the c-direction (c_scheme).
We now need to interpolate Ha in the c-direction to obtain the value of Ha at the spatial positions (a_i, cell_b + Db, c_k) where
b_j - b_scheme.number_of_datapoints_to_left + b_scheme.first_nonzero_coeff <= cell_b <= b_j - b_scheme.number_of_datapoints_to_left + b_scheme.last_nonzero_coeff.

    Let cell_b be one particular index in this range.
    To apply c_scheme to obtain the value of Ha at (a_i, cell_b + Db, c_k), we require the values Ha[a_i, cell_b, cell_c] where
    c_k - c_scheme.number_of_datapoints_to_left + c_scheme.first_nonzero_coeff <= cell_c <= c_k - c_scheme.number_of_datapoints_to_left + c_scheme.last_nonzero_coeff.
    These values are fed to c_scheme.interpolate, which provides us with Ha at the spatial position (a_i, cell_b + Db, c_k).

Now with approximations of Ha at each (a_i, cell_b + Db, c_k), we can pass this information to b_scheme.interpolate to recover the value of Ha at the centre of Yee cell (a_i, b_j, c_k).
*/

void interpolateTimeDomainHx(double ***Hxy, double ***Hxz, int i, int j, int k, int nJ, int nK, double *Hx)
{
    // Associations: a = x, b = y, c = z

    // determine the z-direction scheme
    const interpScheme &z_scheme = best_interp_scheme(nK, k);
    // determine the y-direction scheme
    const interpScheme &y_scheme = best_interp_scheme(nJ, j);

    // this data will be passed to the second interpolation scheme
    double data_for_second_scheme[8];
    // this data will hold values for the interpolation in the first interpolation scheme
    double data_for_first_scheme[8];

    // which of z_scheme and y_scheme is WORSE? We will interpolate in this direction SECOND
    if (z_scheme.is_better_than(y_scheme))
    {
        // we will be interpolating in the z-direction first, then in y
        for (int jj = y_scheme.first_nonzero_coeff; jj <= y_scheme.last_nonzero_coeff; jj++)
        {
            // this is the j-index of the cell we are looking at
            int cell_j = j - y_scheme.number_of_datapoints_to_left + jj;
            // determine the Hx values of cells (i, cell_j, k-z_scheme.index-1) through (i, cell_j, k-z_scheme.index-1+7), and interpolate them via z_scheme
            for (int kk = z_scheme.first_nonzero_coeff; kk <= z_scheme.last_nonzero_coeff; kk++)
            {
                // the k-index of the current cell we are looking at (readability, don't need to define this here)
                int cell_k = k - z_scheme.number_of_datapoints_to_left + kk;
                // gather the data for interpolating in the z dimension
                data_for_first_scheme[kk] = Hxy[cell_k][cell_j][i] + Hxz[cell_k][cell_j][i];
            }
            // interpolate in z to obtain a value for the Hx field at position (i, cell_j+Dy, k)
            // place this into the appropriate index in the data being passed to the y_scheme
            data_for_second_scheme[jj] = z_scheme.interpolate(data_for_first_scheme);
        }
        // now interpolate in the y-direction to the centre of Yee cell (i,j,k)
        *Hx = y_scheme.interpolate(data_for_second_scheme);
    }
    else
    {
        // we will be interpolating in the y-direction first, then in z
        for (int kk = z_scheme.first_nonzero_coeff; kk <= z_scheme.last_nonzero_coeff; kk++)
        {
            // this is the k-index of the cell we are looking at
            int cell_k = k - z_scheme.number_of_datapoints_to_left + kk;
            // determine the Hx values of cells (i, j - y_scheme.index-1, cell_k) through (i, j - y_scheme.index-1+7, cell_k), and interpolate them via y_scheme
            for (int jj = y_scheme.first_nonzero_coeff; jj <= y_scheme.last_nonzero_coeff; jj++)
            {
                // the j-index of the current cell we are looking at (readability, don't need to define this here)
                int cell_j = j - y_scheme.number_of_datapoints_to_left + jj;
                // gather the data for interpolating in the y dimension
                data_for_first_scheme[jj] = Hxy[cell_k][cell_j][i] + Hxz[cell_k][cell_j][i];
            }
            // interpolate in y to obtain a value for the Hx field at position (i, j, cell_k+Dz)
            // place this into the appropriate index in the data being passed to the y_scheme
            data_for_second_scheme[kk] = y_scheme.interpolate(data_for_first_scheme);
        }
        // now interpolate in the z-direction to the centre of Yee cell (i,j,k)
        *Hx = z_scheme.interpolate(data_for_second_scheme);
    }
}

void interpolateTimeDomainHy(double ***Hyx, double ***Hyz, int i, int j, int k, int nI, int nK, double *Hy)
{
    // Associations: a = y, b = z, c = x

    // determine the x-direction scheme
    const interpScheme &x_scheme = best_interp_scheme(nI, i);
    // determine the z-direction scheme
    const interpScheme &z_scheme = best_interp_scheme(nK, k);

    // this data will be passed to the second interpolation scheme
    double data_for_second_scheme[8];
    // this data will hold values for the interpolation in the first interpolation scheme
    double data_for_first_scheme[8];

    // which of x_scheme and z_scheme is WORSE? We will interpolate in this direction SECOND
    if (z_scheme.is_better_than(x_scheme))
    {
        // we will be interpolating in the z-direction first, then in x
        for (int ii = x_scheme.first_nonzero_coeff; ii <= x_scheme.last_nonzero_coeff; ii++)
        {
            // this is the i-index of the cell we are looking at
            int cell_i = i - x_scheme.number_of_datapoints_to_left + ii;
            // determine the Hy values of cells (cell_i, j, k-z_scheme.index-1) through (cell_i, j, k-z_scheme.index-1+7), and interpolate them via z_scheme
            for (int kk = z_scheme.first_nonzero_coeff; kk <= z_scheme.last_nonzero_coeff; kk++)
            {
                // the k-index of the current cell we are looking at (readability, don't need to define this here)
                int cell_k = k - z_scheme.number_of_datapoints_to_left + kk;
                // gather the data for interpolating in the z dimension
                data_for_first_scheme[kk] = Hyx[cell_k][j][cell_i] + Hyz[cell_k][j][cell_i];
            }
            // interpolate in z to obtain a value for the Hy field at position (cell_i+Dx, j, k)
            // place this into the appropriate index in the data being passed to the x_scheme
            data_for_second_scheme[ii] = z_scheme.interpolate(data_for_first_scheme);
        }
        // now interpolate in the x-direction to the centre of Yee cell (i,j,k)
        *Hy = x_scheme.interpolate(data_for_second_scheme);
    }
    else
    {
        // we will be interpolating in the x-direction first, then in z
        for (int kk = z_scheme.first_nonzero_coeff; kk <= z_scheme.last_nonzero_coeff; kk++)
        {
            // this is the k-index of the cell we are looking at
            int cell_k = k - z_scheme.number_of_datapoints_to_left + kk;
            // determine the Hy values of cells (i - x_scheme.index-1, j, cell_k) through (i- x_scheme.index-1+7, j, cell_k), and interpolate them via x_scheme
            for (int ii = x_scheme.first_nonzero_coeff; ii <= x_scheme.last_nonzero_coeff; ii++)
            {
                // the i-index of the current cell we are looking at (readability, don't need to define this here)
                int cell_i = i - x_scheme.number_of_datapoints_to_left + ii;
                // gather the data for interpolating in the x dimension
                data_for_first_scheme[ii] = Hyx[cell_k][j][cell_i] + Hyz[cell_k][j][cell_i];
            }
            // interpolate in x to obtain a value for the Hy field at position (i, j, cell_k+Dz)
            // place this into the appropriate index in the data being passed to the y_scheme
            data_for_second_scheme[kk] = x_scheme.interpolate(data_for_first_scheme);
        }
        // now interpolate in the z-direction to the centre of Yee cell (i,j,k)
        *Hy = z_scheme.interpolate(data_for_second_scheme);
    }
}

void interpolateTimeDomainHz(double ***Hzx, double ***Hzy, int i, int j, int k, int nI, int nJ, double *Hz)
{
    // Associations: a = z, b = x, c = y

    // determine the x-direction scheme
    const interpScheme &x_scheme = best_interp_scheme(nI, i);
    // determine the y-direction scheme
    const interpScheme &y_scheme = best_interp_scheme(nJ, j);

    // this data will be passed to the second interpolation scheme
    double data_for_second_scheme[8];
    // this data will hold values for the interpolation in the first interpolation scheme
    double data_for_first_scheme[8];

    // which of x_scheme and y_scheme is WORSE? We will interpolate in this direction SECOND
    if (y_scheme.is_better_than(x_scheme))
    {
        // we will be interpolating in the y-direction first, then in x
        for (int ii = x_scheme.first_nonzero_coeff; ii <= x_scheme.last_nonzero_coeff; ii++)
        {
            // this is the i-index of the cell we are looking at
            int cell_i = i - x_scheme.number_of_datapoints_to_left + ii;
            // determine the Hz values of cells (cell_i, j-y_scheme.index-1, k) through (cell_i, j-y_scheme.index-1+7, k), and interpolate them via y_scheme
            for (int jj = y_scheme.first_nonzero_coeff; jj <= y_scheme.last_nonzero_coeff; jj++)
            {
                // the j-index of the current cell we are looking at (readability, don't need to define this here)
                int cell_j = j - y_scheme.number_of_datapoints_to_left + jj;
                // gather the data for interpolating in the y dimension
                data_for_first_scheme[jj] = Hzx[k][cell_j][cell_i] + Hzy[k][cell_j][cell_i];
            }
            // interpolate in y to obtain a value for the Hz field at position (cell_i+Dx, j, k)
            // place this into the appropriate index in the data being passed to the x_scheme
            data_for_second_scheme[ii] = y_scheme.interpolate(data_for_first_scheme);
        }
        // now interpolate in the x-direction to the centre of Yee cell (i,j,k)
        *Hz = x_scheme.interpolate(data_for_second_scheme);
    }
    else
    {
        // we will be interpolating in the x-direction first, then in y
        for (int jj = y_scheme.first_nonzero_coeff; jj <= y_scheme.last_nonzero_coeff; jj++)
        {
            // this is the j-index of the cell we are looking at
            int cell_j = j - y_scheme.number_of_datapoints_to_left + jj;
            // determine the Hz values of cells (i - x_scheme.index-1, cell_j, k) through (i- x_scheme.index-1+7, cell_j, k), and interpolate them via x_scheme
            for (int ii = x_scheme.first_nonzero_coeff; ii <= x_scheme.last_nonzero_coeff; ii++)
            {
                // the i-index of the current cell we are looking at (readability, don't need to define this here)
                int cell_i = i - x_scheme.number_of_datapoints_to_left + ii;
                // gather the data for interpolating in the x dimension
                data_for_first_scheme[ii] = Hzx[k][cell_j][cell_i] + Hzy[k][cell_j][cell_i];
            }
            // interpolate in x to obtain a value for the Hz field at position (i, j, cell_k+Dz)
            // place this into the appropriate index in the data being passed to the y_scheme
            data_for_second_scheme[jj] = x_scheme.interpolate(data_for_first_scheme);
        }
        // now interpolate in the y-direction to the centre of Yee cell (i,j,k)
        *Hz = y_scheme.interpolate(data_for_second_scheme);
    }
}

void interpolateTimeDomainHField(double ***Hxy, double ***Hxz, double ***Hyx,
                                 double ***Hyz, double ***Hzx, double ***Hzy,
                                 int i, int j, int k, int nI, int nJ, int nK,
                                 double *Hx, double *Hy, double *Hz)
{
    interpolateTimeDomainHx(Hxy, Hxz, i, j, k, nJ, nK, Hx);
    interpolateTimeDomainHy(Hyx, Hyz, i, j, k, nI, nK, Hy);
    interpolateTimeDomainHz(Hzx, Hzy, i, j, k, nI, nJ, Hz);
}<|MERGE_RESOLUTION|>--- conflicted
+++ resolved
@@ -1,38 +1,6 @@
 #include <cstdlib>
 #include "interpolate_Hfield.h"
 #include "interpolation_methods.h"
-<<<<<<< HEAD
-=======
-
-using namespace std;
-
-/**
- * @brief Determines which of two dimensions is optimal to perform interpolation in.
- *
- * Interpolating the magnetic field requires us to first interpolate to obtain points parallel to the centre of the Yee cell, then again in the direction corresponding to the field component we are interested in.
- * This function determines which of the remaining two dimensions, labelled d0 and d1, is optimal for the first set of interpolations.
- *
- * (d0,d1) represents any combination of (x,y), (x,z), or (z,y) dimensions.
- *
- * @param n_cells_d0,n_cells_d1 The maximum number of Yee cells in dimensions d0 and d1
- * @param cid0,cid1 The component of the Yee cell index in dimensions d0 and d1
- * @return true Dimension d0 should be used.
- * @return false Dimension d1 should be used. In the event of a tie, prefer this dimension.
- */
-bool determine_second_dim(int n_cells_d0, int n_cells_d1, int cid0, int cid1) {
-    // if we are doing a 2D simulation, one of the dimensions might be zero
-    // in which case, return the other
-    if (n_cells_d0 == 0) return false;
-    else if (n_cells_d1 == 0) return true;
-    else {
-        // so we have a 3D simulation
-        interp_scheme d0_scheme = determineInterpScheme(n_cells_d0, cid0);
-        interp_scheme d1_scheme = determineInterpScheme(n_cells_d1, cid1);
-        // we now need to determine which scheme is the better scheme
-        return better_scheme(d0_scheme, d1_scheme);
-    }
-}
->>>>>>> 566d7121
 
 /* INTERPOLATION SCHEMES FOR THE MAGNETIC FIELD
 
