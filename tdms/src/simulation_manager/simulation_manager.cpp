#include "simulation_manager/simulation_manager.h"

#include <omp.h>

#include "mesh_base.h"

using namespace std;
using namespace tdms_math_constants;

SimulationManager::SimulationManager(InputMatrices in_matrices,
                                     SolverMethod _solver_method,
                                     PreferredInterpolationMethods _pim)
<<<<<<< HEAD
    : inputs(in_matrices, _solver_method, _pim), FDTD(n_Yee_cells()), solver_method(_solver_method),
      pim(_pim) {
=======
    : inputs(in_matrices, _solver_method, _pim), FDTD(n_Yee_cells()) {
  solver_method = _solver_method;
  pim = _pim;

>>>>>>> a2e1e22f
  // read number of Yee cells
  IJKDimensions IJK_tot = n_Yee_cells();

  // setup PSTD variables, and any dependencies there might be
  if (solver_method == SolverMethod::PseudoSpectral) {
    int max_IJK = IJK_tot.max(), n_threads = omp_get_max_threads();

    PSTD.set_using_dimensions(IJK_tot);

    eh_vec.allocate(n_threads, max_IJK + 1);
    inputs.E_s.initialise_fftw_plan(n_threads, eh_vec);
    inputs.H_s.initialise_fftw_plan(n_threads, eh_vec);
  }

  // initialise the {E,H}_norm variables to an array of zeros
  E_norm = vector<complex<double>>(inputs.f_ex_vec.size(), 0);
  H_norm = vector<complex<double>>(inputs.f_ex_vec.size(), 0);

  // setup the output object
  prepare_output(in_matrices["fieldsample"], in_matrices["campssample"]);
}

void SimulationManager::extract_phasor_norms(int frequency_index, int tind,
                                             int Nt) {
  double omega = inputs.f_ex_vec[frequency_index] * 2 * DCPI;
  E_norm[frequency_index] +=
          outputs.E.ft *
          exp(fmod(omega * ((double) (tind + 1)) * inputs.params.dt, 2 * DCPI) *
              IMAGINARY_UNIT) *
          1. / ((double) Nt);
  H_norm[frequency_index] +=
          outputs.H.ft *
          exp(fmod(omega * ((double) tind + 0.5) * inputs.params.dt, 2 * DCPI) *
              IMAGINARY_UNIT) *
          1. / ((double) Nt);
}

void SimulationManager::prepare_output(const mxArray *fieldsample,
                                       const mxArray *campssample) {
  IJKDimensions IJK_tot = n_Yee_cells();

  outputs.set_n_Yee_cells(IJK_tot);
  /*set up surface mesh if required*/
  outputs.setup_surface_mesh(inputs.cuboid, inputs.params,
                             inputs.f_ex_vec.size());
  /*Now set up the phasor array, we will have 3 complex output arrays for Ex, Ey
    and Ez. Phasors are extracted over the range Dxl + 3 - 1 to I_tot - Dxu - 1
    to avoid pml cells see page III.80 for explanation of the following. This
    has been extended so that interpolation is done at the end of the FDTD run
    and also to handle the case of when there is no PML in place more
    appropriatley*/
  outputs.setup_EH_and_gridlabels(inputs.params, inputs.input_grid_labels, pim);
  // Setup the ID output
  bool need_Id_memory = (inputs.params.exdetintegral &&
                         inputs.params.run_mode == RunMode::complete);
  outputs.setup_Id(!need_Id_memory, inputs.f_ex_vec.size(),
                   inputs.D_tilde.num_det_modes());
  // Link to the fieldsample and vertex_phasor inputs
  outputs.setup_fieldsample(fieldsample);
  outputs.setup_vertex_phasors(campssample, inputs.f_ex_vec.size());
}

void SimulationManager::post_loop_processing() {
<<<<<<< HEAD
  // we only normalise if we were provided with at least one non-empty source term
  if (!inputs.all_sources_are_empty()) {
    // normalise the phasors in the volume, if we extracted there
    if (inputs.params.run_mode == RunMode::complete && inputs.params.exphasorsvolume) {
      outputs.E.normalise_volume();
      outputs.H.normalise_volume();
    }

    // normalise the phasors on the surface, if we extracted there
    if (inputs.params.run_mode == RunMode::complete && inputs.params.exphasorssurface) {
      spdlog::info("Surface phasors");
      for (int ifx = 0; ifx < inputs.f_ex_vec.size(); ifx++) {
        outputs.surface_phasors.normalise_surface(ifx, E_norm[ifx], H_norm[ifx]);
        spdlog::info("\tE_norm[{0:d}]: {1:.5e} {2:.5e}", ifx, real(E_norm[ifx]), imag(E_norm[ifx]));
      }
    }
    // normalise the phasors on the vertices, if we extracted at any
    if (inputs.params.run_mode == RunMode::complete &&
        outputs.vertex_phasors.there_are_vertices_to_extract_at()) {
      spdlog::info("Vertex phasors");
      for (int ifx = 0; ifx < inputs.f_ex_vec.size(); ifx++) {
        outputs.vertex_phasors.normalise_vertices(ifx, E_norm[ifx], H_norm[ifx]);
        spdlog::info("\tE_norm[{0:d}]: {1:.5e} {2:.5e}", ifx, real(E_norm[ifx]), imag(E_norm[ifx]));
      }
=======
  // normalise the phasors in the volume, if we extracted there
  if (inputs.params.run_mode == RunMode::complete &&
      inputs.params.exphasorsvolume) {
    outputs.E.normalise_volume();
    outputs.H.normalise_volume();
  }

  // normalise the phasors on the surface, if we extracted there
  if (inputs.params.run_mode == RunMode::complete &&
      inputs.params.exphasorssurface) {
    spdlog::info("Surface phasors");
    for (int ifx = 0; ifx < inputs.f_ex_vec.size(); ifx++) {
      outputs.surface_phasors.normalise_surface(ifx, E_norm[ifx], H_norm[ifx]);
      spdlog::info("\tE_norm[{0:d}]: {1:.5e} {2:.5e}", ifx, real(E_norm[ifx]),
                   imag(E_norm[ifx]));
    }
  }
  // normalise the phasors on the vertices, if we extracted at any
  if (inputs.params.run_mode == RunMode::complete &&
      outputs.vertex_phasors.there_are_vertices_to_extract_at()) {
    spdlog::info("Vertex phasors");
    for (int ifx = 0; ifx < inputs.f_ex_vec.size(); ifx++) {
      outputs.vertex_phasors.normalise_vertices(ifx, E_norm[ifx], H_norm[ifx]);
      spdlog::info("\tE_norm[{0:d}]: {1:.5e} {2:.5e}", ifx, real(E_norm[ifx]),
                   imag(E_norm[ifx]));
>>>>>>> a2e1e22f
    }
  }

  // write the ID output using the phasor norms at each frequency, obtained from
  // the main loop
  if (inputs.params.source_mode == SourceMode::pulsed &&
      inputs.params.run_mode == RunMode::complete &&
      inputs.params.exdetintegral) {
    for (int im = 0; im < inputs.D_tilde.num_det_modes(); im++)
      for (int ifx = 0; ifx < inputs.f_ex_vec.size(); ifx++) {
        outputs.ID.x[ifx][im] = outputs.ID.x[ifx][im] / E_norm[ifx];
        outputs.ID.y[ifx][im] = outputs.ID.y[ifx][im] / E_norm[ifx];

        outputs.ID.x_real[ifx][im] = real(outputs.ID.x[ifx][im]);
        outputs.ID.x_imag[ifx][im] = imag(outputs.ID.x[ifx][im]);

        outputs.ID.y_real[ifx][im] = real(outputs.ID.y[ifx][im]);
        outputs.ID.y_imag[ifx][im] = imag(outputs.ID.y[ifx][im]);
      }
  }

  // Write the maximum absolute value of residual field in the grid
  double maxfield = max(inputs.E_s.largest_field_value(),
                        inputs.H_s.largest_field_value());
  outputs.set_maxresfield(maxfield, false);

  // setup interpolated field outputs and labels (if necessary)
  outputs.setup_interpolation_outputs(inputs.params);

  /*Now export 3 matrices, a vertex list, a matrix of complex amplitudes at
    these vertices and a list of facets*/

  // if we need to extract the phasors, we will need to allocate memory in the
  // output
  bool extracting_phasors = (inputs.params.exphasorssurface &&
                             inputs.params.run_mode == RunMode::complete);
  mxArray *mx_surface_facets = nullptr;
  if (extracting_phasors) {
    // first regenerate the mesh since we threw away the facet list before
    // iterating
    mxArray *dummy_vertex_list;
    if (n_Yee_cells().j == 0)
      conciseCreateBoundary(inputs.cuboid[0], inputs.cuboid[1],
                            inputs.cuboid[4], inputs.cuboid[5],
                            &dummy_vertex_list, &mx_surface_facets);
    else
      conciseTriangulateCuboidSkip(inputs.cuboid[0], inputs.cuboid[1],
                                   inputs.cuboid[2], inputs.cuboid[3],
                                   inputs.cuboid[4], inputs.cuboid[5],
                                   inputs.params.spacing_stride,
                                   &dummy_vertex_list, &mx_surface_facets);
    mxDestroyArray(dummy_vertex_list);

    // now create and populate the vertex list
    outputs.surface_phasors.create_vertex_list(inputs.input_grid_labels);
  }
  // assign to the output
  outputs.assign_surface_phasor_outputs(!extracting_phasors, mx_surface_facets);
  // it is safe to reassign the mx_surface_facets pointer here, since
  // outputs.surface_phasors now tracks the memory
  mx_surface_facets = nullptr;
}<|MERGE_RESOLUTION|>--- conflicted
+++ resolved
@@ -10,15 +10,8 @@
 SimulationManager::SimulationManager(InputMatrices in_matrices,
                                      SolverMethod _solver_method,
                                      PreferredInterpolationMethods _pim)
-<<<<<<< HEAD
-    : inputs(in_matrices, _solver_method, _pim), FDTD(n_Yee_cells()), solver_method(_solver_method),
-      pim(_pim) {
-=======
-    : inputs(in_matrices, _solver_method, _pim), FDTD(n_Yee_cells()) {
-  solver_method = _solver_method;
-  pim = _pim;
-
->>>>>>> a2e1e22f
+    : inputs(in_matrices, _solver_method, _pim), FDTD(n_Yee_cells()),
+      solver_method(_solver_method), pim(_pim) {
   // read number of Yee cells
   IJKDimensions IJK_tot = n_Yee_cells();
 
@@ -82,21 +75,25 @@
 }
 
 void SimulationManager::post_loop_processing() {
-<<<<<<< HEAD
-  // we only normalise if we were provided with at least one non-empty source term
+  // we only normalise if we were provided with at least one non-empty source
+  // term
   if (!inputs.all_sources_are_empty()) {
     // normalise the phasors in the volume, if we extracted there
-    if (inputs.params.run_mode == RunMode::complete && inputs.params.exphasorsvolume) {
+    if (inputs.params.run_mode == RunMode::complete &&
+        inputs.params.exphasorsvolume) {
       outputs.E.normalise_volume();
       outputs.H.normalise_volume();
     }
 
     // normalise the phasors on the surface, if we extracted there
-    if (inputs.params.run_mode == RunMode::complete && inputs.params.exphasorssurface) {
+    if (inputs.params.run_mode == RunMode::complete &&
+        inputs.params.exphasorssurface) {
       spdlog::info("Surface phasors");
       for (int ifx = 0; ifx < inputs.f_ex_vec.size(); ifx++) {
-        outputs.surface_phasors.normalise_surface(ifx, E_norm[ifx], H_norm[ifx]);
-        spdlog::info("\tE_norm[{0:d}]: {1:.5e} {2:.5e}", ifx, real(E_norm[ifx]), imag(E_norm[ifx]));
+        outputs.surface_phasors.normalise_surface(ifx, E_norm[ifx],
+                                                  H_norm[ifx]);
+        spdlog::info("\tE_norm[{0:d}]: {1:.5e} {2:.5e}", ifx, real(E_norm[ifx]),
+                     imag(E_norm[ifx]));
       }
     }
     // normalise the phasors on the vertices, if we extracted at any
@@ -104,36 +101,11 @@
         outputs.vertex_phasors.there_are_vertices_to_extract_at()) {
       spdlog::info("Vertex phasors");
       for (int ifx = 0; ifx < inputs.f_ex_vec.size(); ifx++) {
-        outputs.vertex_phasors.normalise_vertices(ifx, E_norm[ifx], H_norm[ifx]);
-        spdlog::info("\tE_norm[{0:d}]: {1:.5e} {2:.5e}", ifx, real(E_norm[ifx]), imag(E_norm[ifx]));
+        outputs.vertex_phasors.normalise_vertices(ifx, E_norm[ifx],
+                                                  H_norm[ifx]);
+        spdlog::info("\tE_norm[{0:d}]: {1:.5e} {2:.5e}", ifx, real(E_norm[ifx]),
+                     imag(E_norm[ifx]));
       }
-=======
-  // normalise the phasors in the volume, if we extracted there
-  if (inputs.params.run_mode == RunMode::complete &&
-      inputs.params.exphasorsvolume) {
-    outputs.E.normalise_volume();
-    outputs.H.normalise_volume();
-  }
-
-  // normalise the phasors on the surface, if we extracted there
-  if (inputs.params.run_mode == RunMode::complete &&
-      inputs.params.exphasorssurface) {
-    spdlog::info("Surface phasors");
-    for (int ifx = 0; ifx < inputs.f_ex_vec.size(); ifx++) {
-      outputs.surface_phasors.normalise_surface(ifx, E_norm[ifx], H_norm[ifx]);
-      spdlog::info("\tE_norm[{0:d}]: {1:.5e} {2:.5e}", ifx, real(E_norm[ifx]),
-                   imag(E_norm[ifx]));
-    }
-  }
-  // normalise the phasors on the vertices, if we extracted at any
-  if (inputs.params.run_mode == RunMode::complete &&
-      outputs.vertex_phasors.there_are_vertices_to_extract_at()) {
-    spdlog::info("Vertex phasors");
-    for (int ifx = 0; ifx < inputs.f_ex_vec.size(); ifx++) {
-      outputs.vertex_phasors.normalise_vertices(ifx, E_norm[ifx], H_norm[ifx]);
-      spdlog::info("\tE_norm[{0:d}]: {1:.5e} {2:.5e}", ifx, real(E_norm[ifx]),
-                   imag(E_norm[ifx]));
->>>>>>> a2e1e22f
     }
   }
 
