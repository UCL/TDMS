--- conflicted
+++ resolved
@@ -52,10 +52,7 @@
                  "Options:\n"
                  "-h:\tDisplay this help message\n"
                  "-fd, --finite-difference:\tUse the finite-difference solver, instead of the pseudo-spectral method.\n"
-<<<<<<< HEAD
                  "-c, --cubic-interpolation:\tUse cubic interpolation to determine field values at Yee cell centres, as opposed to band-limited interpolation.\n"
-=======
->>>>>>> 063f4a17
                  "-q:\tQuiet operation. Silence all logging\n"
                  "-m:\tMinimise output file size by not saving vertex and facet information\n\n");
 }
