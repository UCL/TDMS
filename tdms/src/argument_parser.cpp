--- conflicted
+++ resolved
@@ -4,13 +4,8 @@
 
 #include <spdlog/spdlog.h>
 
-<<<<<<< HEAD
 #include "globals.h"
-
-using namespace std;
-=======
 #include "utils.h"
->>>>>>> 11e9e8b1
 
 using namespace std;
 
@@ -24,16 +19,12 @@
     exit(0);
   }
 
-<<<<<<< HEAD
   if (args.have_flag("-v") || args.have_flag("--version")) {
     print_version();
     exit(0);
   }
 
-  if (args.have_flag("-q")){  // quiet operation
-=======
   if (args.have_flag("-q")) {// quiet operation
->>>>>>> 11e9e8b1
     spdlog::set_level(spdlog::level::off);
   }
 
@@ -51,18 +42,6 @@
   return args;
 }
 
-<<<<<<< HEAD
-void ArgumentParser::print_help_message(){
-  fprintf(stdout,"Usage:\n"
-                 "tdms [options] infile outfile\n"
-                 "tdms [options] infile gridfile outfile\n"
-                 "Options:\n"
-                 "-h:\tDisplay this help message\n"
-                 "-v, --version:\tDisplay tdms version information\n"
-                 "-fd, --finite-difference:\tUse the finite-difference solver, instead of the pseudo-spectral method.\n"
-                 "-q:\tQuiet operation. Silence all logging\n"
-                 "-m:\tMinimise output file size by not saving vertex and facet information\n\n");
-=======
 void ArgumentParser::print_help_message() {
   fprintf(stdout,
           "Usage:\n"
@@ -70,6 +49,7 @@
           "tdms [options] infile gridfile outfile\n"
           "Options:\n"
           "-h:\tDisplay this help message\n"
+          "-v, --version:\tDisplay tdms version information\n"
           "-fd, --finite-difference:\tUse the finite-difference solver, "
           "instead of the "
           "pseudo-spectral method.\n"
@@ -79,11 +59,10 @@
           "-q:\tQuiet operation. Silence all logging\n"
           "-m:\tMinimise output file size by not saving vertex and facet "
           "information\n\n");
->>>>>>> 11e9e8b1
 }
 
 void ArgumentParser::print_version() {
-  fprintf(stdout,"TDMS version: %s\n", tdms::VERSION.c_str());
+  fprintf(stdout, "TDMS version: %s\n", tdms::VERSION.c_str());
 }
 
 ArgumentNamespace::ArgumentNamespace(int n_args, char *arg_ptrs[]) {
