--- conflicted
+++ resolved
@@ -1,17 +1,4 @@
-<<<<<<< HEAD
-/******************************************************************************
- *  Application.:  interpolation of field values within FDTD grid
- *
- *  Description.:  The Yee cell specifies the 6 field components at
- *                 different points in space. Interpolation is required
- *                 to calculate the 6 field components at the same 
- *                 spatial position.
- *****************************************************************************/
 #include <stdexcept>
-=======
-#include <stdexcept>
-#include "mat_io.h"
->>>>>>> a46b7545
 #include "interpolate.h"
 #include "interpolation_methods.h"
 #include "matlabio.h"
