--- conflicted
+++ resolved
@@ -6,12 +6,7 @@
  *                 to calculate the 6 field components at the same 
  *                 spatial position.
  *****************************************************************************/
-<<<<<<< HEAD
-#include "stdexcept"
-=======
 #include <stdexcept>
-#include "mat_io.h"
->>>>>>> bad5ae51
 #include "interpolate.h"
 #include "interpolation_methods.h"
 #include "matlabio.h"
