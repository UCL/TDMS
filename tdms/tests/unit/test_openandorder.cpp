<<<<<<< HEAD
=======
/**
 * @file test_openandorder.cpp
 * @brief Tests of the argument parsing and file I/O.
 */
>>>>>>> a46b7545
#include <catch2/catch_test_macros.hpp>
#include "argument_parser.h"

using namespace std;

/**
 * @brief Test that the argument parser recovers the input arguments provided.
 */
TEST_CASE("Test argument parsing") {

  const char *input_args[] = {"tdms", "-h"};
  auto args = ArgumentNamespace(2, const_cast<char **>(input_args));
  REQUIRE(args.have_flag("-h"));
}<|MERGE_RESOLUTION|>--- conflicted
+++ resolved
@@ -1,10 +1,7 @@
-<<<<<<< HEAD
-=======
 /**
  * @file test_openandorder.cpp
  * @brief Tests of the argument parsing and file I/O.
  */
->>>>>>> a46b7545
 #include <catch2/catch_test_macros.hpp>
 #include "argument_parser.h"
 
