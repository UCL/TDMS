/**
 * @file test_XYZVectors.cpp
 * @author William Graham
 * @brief Tests allocation, deallocation, and methods for the XYZVectors class
 */
#include <catch2/catch_test_macros.hpp>
#include <spdlog/spdlog.h>
#include <numeric>

#include "arrays.h"
#include "array_test_class.h"
#include "globals.h"
#include "unit_test_utils.h"

using std::accumulate;
using tdms_tests::is_close;

void XYZVectorsTest::test_correct_construction() {
  XYZVectors v;
  // check that, although this has been declared, its members still point to nullptrs
  bool are_nullptrs = (v.x == nullptr) && (v.y == nullptr) && (v.z == nullptr);
  REQUIRE(are_nullptrs);
}

void XYZVectorsTest::test_other_methods() {
  XYZVectors v;
  // create some arrays to assign to the members
  double x_vec[n_rows] = {0.}, y_vec[n_cols] = {2., 1.}, z_vec[n_layers] = {1., 2., 3., 4.};

  SECTION("set_ptr()") {
    // now let's try assigning
    v.set_ptr(AxialDirection::X, x_vec);
    v.set_ptr(AxialDirection::Y, y_vec);
    v.set_ptr(AxialDirection::Z, z_vec);
    bool are_not_nullptrs = (v.x != nullptr) && (v.y != nullptr) && (v.z != nullptr);
    REQUIRE(are_not_nullptrs);

    // and the components are what we expect
    double x_tot = accumulate(v.x, v.x + n_rows, 0.);
    double y_tot = accumulate(v.y, v.y + n_cols, 0.);
    double z_tot = accumulate(v.z, v.z + n_layers, 0.);
    bool correct_elements = true;
    for (int i = 0; i < n_rows; i++) {
      correct_elements = correct_elements && (is_close(v.x[i], x_vec[i]));
    }
    for (int j = 0; j < n_cols; j++) {
      correct_elements = correct_elements && (is_close(v.y[j], y_vec[j]));
    }
    for (int k = 0; k < n_layers; k++) {
      correct_elements = correct_elements && (is_close(v.z[k], z_vec[k]));
    }
    REQUIRE(correct_elements);

    // in theory, we can also swap the components by reassigning the pointers
    v.set_ptr('x', z_vec);
    bool correct_swapped_elements = true;
    for (int k = 0; k < n_layers; k++) {
      correct_elements = correct_elements && (is_close(v.x[k], z_vec[k]));
    }
    REQUIRE(correct_elements);
  }
  SECTION("all_elements_less_than()") {
    v.set_ptr(AxialDirection::X, x_vec);
    v.set_ptr(AxialDirection::Y, y_vec);
    v.set_ptr(AxialDirection::Z, z_vec);
    // v.x: max element is 0, v.y: max is 2, v.z: max is 4
    REQUIRE(v.all_elements_less_than(5., 1, 2, 4));
    // v.x has no elements less than 0
    REQUIRE(!v.all_elements_less_than(-1, 1, AxialDirection::X));
    // v.y has all elements but the first less than 2
    REQUIRE(v.all_elements_less_than(2., 1, AxialDirection::Y, 1));
    // v.z has all elements except the last less than 4
<<<<<<< HEAD
    REQUIRE(v.all_elements_less_than(4., 3, 'z'));
=======
    REQUIRE(v.all_elements_less_than(4., 3, AxialDirection::Z));
>>>>>>> 996129ea
  }
}

TEST_CASE("XYZVectors") {
  XYZVectorsTest().run_all_class_tests();
}<|MERGE_RESOLUTION|>--- conflicted
+++ resolved
@@ -70,11 +70,7 @@
     // v.y has all elements but the first less than 2
     REQUIRE(v.all_elements_less_than(2., 1, AxialDirection::Y, 1));
     // v.z has all elements except the last less than 4
-<<<<<<< HEAD
-    REQUIRE(v.all_elements_less_than(4., 3, 'z'));
-=======
     REQUIRE(v.all_elements_less_than(4., 3, AxialDirection::Z));
->>>>>>> 996129ea
   }
 }
 
