--- conflicted
+++ resolved
@@ -13,14 +13,10 @@
 const double tol = 1e-16;
 
 TEST_CASE("FieldSample") {
-<<<<<<< HEAD
-  SPDLOG_INFO("== FieldSample");
-=======
 
   mxArray *matlab_input;
   int dims[2] = {1, 1};
   const char *fieldnames[] = {"i", "j", "k", "n"};
->>>>>>> e4b1fb72
 
   // attempting to construct with an empty array should exit with default values
   SECTION("Empty array input") {
