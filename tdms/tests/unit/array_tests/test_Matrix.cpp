--- conflicted
+++ resolved
@@ -95,18 +95,6 @@
     REQUIRE_THROWS_AS(GratingStructure(matlab_input, I_tot), std::runtime_error);
   }
   SECTION("Wrong dimension size") {
-<<<<<<< HEAD
-    int dims_2d[2];
-    SECTION("(axis 0)") {
-      dims_2d[0] = 3;
-      dims_2d[1] = I_tot + 1;
-    }
-    SECTION("(axis 1)") {
-      dims_2d[0] = 2;
-      dims_2d[1] = I_tot;
-    }
-    matlab_input = mxCreateNumericArray(2, (mwSize *) dims_2d, mxINT32_CLASS, mxREAL);
-=======
     int dimensions_2d[2];
     SECTION("(axis 0)") {
       dimensions_2d[0] = 3;
@@ -117,7 +105,6 @@
       dimensions_2d[1] = I_tot;
     }
     matlab_input = mxCreateNumericArray(2, (mwSize *) dimensions_2d, mxINT32_CLASS, mxREAL);
->>>>>>> abf66324
     REQUIRE_THROWS_AS(GratingStructure(matlab_input, I_tot), std::runtime_error);
   }
 
@@ -128,7 +115,7 @@
     GratingStructure *gs;
     REQUIRE_NOTHROW(gs = new GratingStructure(matlab_input, I_tot));
     REQUIRE(gs->has_elements());
-    // memory cleanup
+    // tear down
     delete gs;
   }
 
