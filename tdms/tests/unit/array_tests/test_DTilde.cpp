--- conflicted
+++ resolved
@@ -10,14 +10,8 @@
 
 using namespace std;
 
-<<<<<<< HEAD
 TEST_CASE("DTilde") {
-  SPDLOG_INFO("== DTilde");
-  // no custom constructor
-=======
-TEST_CASE("DTilde: allocation and deallocation") {
 
->>>>>>> e4b1fb72
   DTilde dt;
   bool no_information_stored;
   int dims[2];
