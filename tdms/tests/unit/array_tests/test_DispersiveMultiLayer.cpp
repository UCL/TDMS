/**
 * @file test_DispersiveMultiLayer.cpp
 * @author William Graham (ccaegra@ucl.ac.uk)
 * @brief Tests for the DispersiveMultiLayer class and its subclasses
 */
#include <catch2/catch_test_macros.hpp>
#include <catch2/catch_approx.hpp>
#include <spdlog/spdlog.h>

#include "arrays.h"

using namespace std;
using Catch::Approx;

const double tol = 1e-16;

<<<<<<< HEAD
TEST_CASE("DispersiveMultiLayer") {
  SPDLOG_INFO("== DispersiveMultiLayer");
=======
TEST_CASE("DispersiveMultiLayer: allocation and deallocation") {
>>>>>>> e4b1fb72

  mxArray *matlab_input;
  // Constructor should throw runtime_error at not recieving struct
  // create a MATLAB pointer to something that isn't an array
  SECTION("Non-struct input") {
    int n_elements[2] = {2, 3};
    matlab_input = mxCreateNumericArray(2, (const mwSize *) n_elements, mxUINT8_CLASS, mxREAL);
    CHECK_THROWS_AS(DispersiveMultiLayer(matlab_input), runtime_error);
  }

  // Constructor should error if recieving an empty struct
  // create a MATLAB pointer to an empty struct
  SECTION("Empty struct input") {
    const char* empty_fields[] = {};
    const int empty_dims[2] = {1,1};
    matlab_input = mxCreateStructArray(2, (const mwSize *) empty_dims, 0, empty_fields);
    CHECK_THROWS_AS(DispersiveMultiLayer(matlab_input), runtime_error);
  }

  // For successful construction, we need to build a MATLAB struct with 9 fields
  // these are the fieldnames that are expected
  SECTION("Successful construction") {
    const int n_fields = 9;
    const char *fieldnames[n_fields] = {"alpha", "beta", "gamma", "kappa_x", "kappa_y",
                                        "kappa_z", "sigma_x", "sigma_y", "sigma_z"};
    const int n_field_elements = 5;
    // build our struct
    const int dims[2] = {1, 1};
    matlab_input = mxCreateStructArray(2, (const mwSize *) dims, n_fields, fieldnames);
    // build "data" for each of the fields, which is going to be the same array filled with consecutive integers
    const int array_size[2] = {1, n_field_elements};
    mxArray *field_array_ptrs[n_fields];
    for (int i = 0; i < n_fields; i++) {
      field_array_ptrs[i] =
              mxCreateNumericArray(2, (const mwSize *) array_size, mxDOUBLE_CLASS, mxREAL);
      mxDouble *where_to_place_data = mxGetPr(field_array_ptrs[i]);
      for (int i = 0; i < 5; i++) { where_to_place_data[i] = (double) i; }
      mxSetField(matlab_input, 0, fieldnames[i], field_array_ptrs[i]);
    }
    // we should now be able to create a DispersiveMultiLayer object
    REQUIRE_NOTHROW(DispersiveMultiLayer(matlab_input));
    DispersiveMultiLayer dml(matlab_input);
    // now check that the data has been correctly assigned
    for (int i = 0; i < 5; i++) {
      CHECK(dml.alpha[i] == Approx(i).epsilon(tol));
      CHECK(dml.beta[i] == Approx(i).epsilon(tol));
      CHECK(dml.gamma[i] == Approx(i).epsilon(tol));
      CHECK(dml.kappa.x[i] == Approx(i).epsilon(tol));
      CHECK(dml.kappa.y[i] == Approx(i).epsilon(tol));
      CHECK(dml.kappa.z[i] == Approx(i).epsilon(tol));
      CHECK(dml.sigma.x[i] == Approx(i).epsilon(tol));
      CHECK(dml.sigma.y[i] == Approx(i).epsilon(tol));
      CHECK(dml.sigma.z[i] == Approx(i).epsilon(tol));
    }
  }

  // cleanup MATLAB array
  mxDestroyArray(matlab_input);
}<|MERGE_RESOLUTION|>--- conflicted
+++ resolved
@@ -14,12 +14,7 @@
 
 const double tol = 1e-16;
 
-<<<<<<< HEAD
 TEST_CASE("DispersiveMultiLayer") {
-  SPDLOG_INFO("== DispersiveMultiLayer");
-=======
-TEST_CASE("DispersiveMultiLayer: allocation and deallocation") {
->>>>>>> e4b1fb72
 
   mxArray *matlab_input;
   // Constructor should throw runtime_error at not recieving struct
