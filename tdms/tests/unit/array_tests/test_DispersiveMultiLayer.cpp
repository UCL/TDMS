--- conflicted
+++ resolved
@@ -36,19 +36,18 @@
 
   // For successful construction, we need to build a MATLAB struct with 9 fields
   // these are the fieldnames that are expected
-<<<<<<< HEAD
   SECTION("Successful construction") {
     const int n_fields = 9;
-    const char *fieldnames[n_fields] = {"alpha",   "beta",    "gamma",   "kappa_x", "kappa_y",
+    const char *fieldnames[n_fields] = {"alpha", "beta", "gamma", "kappa_x", "kappa_y",
                                         "kappa_z", "sigma_x", "sigma_y", "sigma_z"};
     const int n_field_elements = 5;
     // build our struct
     const int dims[2] = {1, 1};
-    matlab_input = mxCreateStructArray(2, (const mwSize*) dims, n_fields, fieldnames);
+    matlab_input = mxCreateStructArray(2, (const mwSize *) dims, n_fields, fieldnames);
     // build "data" for each of the fields, which is going to be the same array filled with consecutive integers
     const int array_size[2] = {1, n_field_elements};
     mxArray *field_array_ptrs[n_fields];
-    for(int i = 0; i < n_fields; i++) {
+    for (int i = 0; i < n_fields; i++) {
       field_array_ptrs[i] =
               mxCreateNumericArray(2, (const mwSize *) array_size, mxDOUBLE_CLASS, mxREAL);
       mxDouble *where_to_place_data = mxGetPr(field_array_ptrs[i]);
@@ -70,24 +69,6 @@
       CHECK(dml.sigma.y[i] == Approx(i).epsilon(tol));
       CHECK(dml.sigma.z[i] == Approx(i).epsilon(tol));
     }
-=======
-  const int n_fields = 9;
-  const char *fieldnames[n_fields] = {"alpha", "beta", "gamma", "kappa_x", "kappa_y",
-                              "kappa_z", "sigma_x", "sigma_y", "sigma_z"};
-  const int n_field_elements = 5;
-  // build our struct
-  const int dims[2] = {1, 1};
-  mxArray *useful_struct_pointer = mxCreateStructArray(2, (const mwSize*) dims, n_fields, fieldnames);
-  // build "data" for each of the fields, which is going to be the same array filled with consecutive integers
-  const int array_size[2] = {1, n_field_elements};
-  mxArray *field_array_ptrs[n_fields];
-  for(int i = 0; i < n_fields; i++) {
-    field_array_ptrs[i] =
-            mxCreateNumericArray(2, (const mwSize *) array_size, mxDOUBLE_CLASS, mxREAL);
-    mxDouble *where_to_place_data = mxGetPr(field_array_ptrs[i]);
-    for (int i = 0; i < 5; i++) { where_to_place_data[i] = (double) i; }
-    mxSetField(useful_struct_pointer, 0, fieldnames[i], field_array_ptrs[i]);
->>>>>>> 1919e718
   }
 
   // cleanup MATLAB array
