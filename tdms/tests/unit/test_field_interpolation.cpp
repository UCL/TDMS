/**
 * @file test_field_interpolation.cpp
 * @author William Graham (ccaegra@ucl.ac.uk)
 * @brief Tests interpolation of E- and H-fields and compares the errors against MATLAB benchmarks
 */
#include <catch2/catch_test_macros.hpp>
#include <cmath>
#include <spdlog/spdlog.h>

#include "globals.h"
#include "field.h"

using namespace tdms_math_constants;

/* Overview of Tests

We will test the performance of BLi at interpolating a known field to the centre of each Yee cell, for both the E- and H- fields.
The benchmark for success will be superior or equivalent error (Frobenius and 1D-dimension-wise norm) to that produced by MATLAB performing the same functionality.
Frobenious error is the Frobenius norm of the 3D matrix whose (i,j,k)-th entry is the error in the interpolated value at Yee cell centre (i,j,k).
The slice error, for a fixed j,k, is the norm-error of the 1D array of interpolated values along the axis (:,j,k).
The maximum of this is then the max-slice error: keeping track of this ensures us that the behaviour of BLi is consistent, and does not dramaically over-compensate in some areas and under-compensate in others.

All tests will be performed with cell sizes Dx = 0.25, Dy = 0.1, Dz = 0.05, over the range [-2,2].
*/

// computes the Euclidean norm of a 1d-array (or pointer thereto)
inline double euclidean(double *v, int end, int start = 0) {
    double norm_val = 0.;
    for (int i = start; i < end; i++) {
        norm_val += v[i] * v[i];
    }
    return sqrt(norm_val);
}

// functional form for the {E,H}-field components
inline double field_component(double t) {
    return sin(2. * DCPI * t) * exp(-t * t);
}

/**
 * @brief Test the interpolation of the E-field components to the centre of the Yee cells
 *
 * Each component of the E-field will take the form
 * E_t(tt) = sin(2\pi tt) * exp(-tt^2)
 *
 * We test both the Fro- and slice-norm metrics, since interpolation only happens along one axis
 */
TEST_CASE("E-field interpolation check") {
<<<<<<< HEAD
    SPDLOG_INFO("===== Testing E-field BLi =====");
    // error tolerance, based on MATLAB performance
    // script: benchmark_test_field_interpolation_H.m
    double Ex_fro_tol = 1.8602247952705870e+00, Ex_ms_tol = 3.2884439181679728e-02;
    double Ey_fro_tol = 2.8009859776421876e-02, Ey_ms_tol = 7.8289938125395461e-04;
    double Ez_fro_tol = 1.0884557082700464e-02, Ez_ms_tol = 4.3024989629313981e-04;

    // additional tolerance to allow for floating-point rounding imprecisions, etc
    double acc_tol = 1e-12;

    // fake domain setup
    double x_lower = -2., y_lower = -2., z_lower = -2.;
    double extent_x = 4., extent_y = 4., extent_z = 4.;
    double cellDims[3] = {0.25, 0.1, 0.05};
    // The number of cells in each direction is then 16 = 4/0.25, 40 = 4/0.1, 80 = 4/0.05.
    // Note that due to the possibility that Nx/cellDims[0] computing something that is not quite an integer, we need to use round() to get an int safely
    int Nx = round(extent_x / cellDims[0]), Ny = round(extent_y / cellDims[1]), Nz = round(extent_z / cellDims[2]);
    SPDLOG_INFO("(Nx, Ny, Nz) = ({},{},{})", Nx, Ny, Nz);

    // setup the "split" E-field components
    ElectricSplitField E_split(Nx, Ny, Nz);
    E_split.allocate();
    // setup for non-split field components
    ElectricField E(Nx, Ny, Nz);
    E.allocate();
    // storage for pointwise errors (-1 since we don't interpolate to cell 0's centre)
    Tensor3D<double> Ex_error, Ex_split_error, Ey_error, Ey_split_error, Ez_error, Ez_split_error;
    Ex_error.allocate(Nz, Ny, Nx - 1); Ex_split_error.allocate(Nz, Ny, Nx - 1);
    Ey_error.allocate(Nz, Ny - 1, Nx); Ey_split_error.allocate(Nz, Ny - 1, Nx);
    Ez_error.allocate(Nz - 1, Ny, Nx); Ez_split_error.allocate(Nz - 1, Ny, Nx);

    // compute the exact field and the "split field" components
    // the interpolation functions are expecting split fields, but we can bypass this by making one split field component equal to _the entire field_ value, and the other zero
    for (int ii = 0; ii < Nx; ii++) {
        for (int jj = 0; jj < Ny; jj++) {
            for (int kk = 0; kk < Nz; kk++) {
                // these are the coordinates of Yee cell i,j,k's centre
                double cell_centre[3];
                cell_centre[0] = x_lower + ((double)ii + 0.5) * cellDims[0];
                cell_centre[1] = y_lower + ((double)jj + 0.5) * cellDims[1];
                cell_centre[2] = z_lower + ((double)kk + 0.5) * cellDims[2];

                // Initialise sample values that we will pass to the interpolation schemes:
                // in each case, set one component of the split field to be the "whole" field,
                // and the other to be 0.

                // E{x,y,z} offsets from cell centres are 0.5*D{x,y,z}
                double x_comp_value = Ecomponent(cell_centre[0] + 0.5 * cellDims[0]),
                       y_comp_value = Ecomponent(cell_centre[1] + 0.5 * cellDims[1]),
                       z_comp_value = Ecomponent(cell_centre[2] + 0.5 * cellDims[2]);
                // assign component values
                E.real.x[kk][jj][ii] = x_comp_value; E.imag.x[kk][jj][ii] = 0.;
                E.real.y[kk][jj][ii] = y_comp_value; E.imag.y[kk][jj][ii] = 0.;
                E.real.z[kk][jj][ii] = z_comp_value; E.imag.z[kk][jj][ii] = 0.;
                // split fields - use some wieghting that sums to one for the split cells
                E_split.xy[kk][jj][ii] = x_comp_value;
                E_split.xz[kk][jj][ii] = 0.;
                E_split.yx[kk][jj][ii] = y_comp_value * .5;
                E_split.yz[kk][jj][ii] = y_comp_value * .5;
                E_split.zx[kk][jj][ii] = z_comp_value * .25;
                E_split.zy[kk][jj][ii] = z_comp_value * .75;
            }
        }
    }

    // run interpolation functions

    // interpolate Ex
    for (int ii = 0; ii < Nx - 1; ii++) {
        for (int jj = 0; jj < Ny; jj++) {
          for (int kk = 0; kk < Nz; kk++) {
            // we are interpolating to the centre of cell ii+1,jj,kk
            // these are the coordinates of the Yee cell's centre
            double cell_centre[3];
            cell_centre[0] = x_lower + ((double) ii + 1.5) * cellDims[0];
            cell_centre[1] = y_lower + ((double) jj + 0.5) * cellDims[1];
            cell_centre[2] = z_lower + ((double) kk + 0.5) * cellDims[2];

            // compute the true value of the field components at the centre of this Yee cell
            double Ex_exact = Ecomponent(cell_centre[0]);

            // interpolate to the centre of this cell
            double Ex_interp, Ex_split_interp;
            Ex_interp = E.interpolate_to_centre_of(AxialDirection::X, ii + 1, jj, kk).real();
            Ex_split_interp = E_split.interpolate_to_centre_of(AxialDirection::X, ii + 1, jj, kk);

            // compute the errors
            Ex_error[kk][jj][ii] = Ex_interp - Ex_exact;
            Ex_split_error[kk][jj][ii] = Ex_split_interp - Ex_exact;
          }
        }
    }
    // interpolate Ey
    for (int ii = 0; ii < Nx; ii++) {
        for (int jj = 0; jj < Ny - 1; jj++) {
            for (int kk = 0; kk < Nz; kk++) {
                // we are interpolating to the centre of cell ii,jj+1,kk
                // these are the coordinates of the Yee cell's centre
                double cell_centre[3];
                cell_centre[0] = x_lower + ((double)ii + 0.5) * cellDims[0];
                cell_centre[1] = y_lower + ((double)jj + 1.5) * cellDims[1];
                cell_centre[2] = z_lower + ((double)kk + 0.5) * cellDims[2];

                // compute the true value of the field components at the centre of this Yee cell
                double Ey_exact = Ecomponent(cell_centre[1]);

                // interpolate to the centre of this cell
                double Ey_interp, Ey_split_interp;
                Ey_interp = E.interpolate_to_centre_of(AxialDirection::Y, ii, jj + 1, kk).real();
                Ey_split_interp = E_split.interpolate_to_centre_of(AxialDirection::Y, ii, jj + 1, kk);

                // compute the errors
                Ey_error[kk][jj][ii] = Ey_interp - Ey_exact;
                Ey_split_error[kk][jj][ii] = Ey_split_interp - Ey_exact;
            }
        }
    }
    // interpolate Ez
    for (int ii = 0; ii < Nx; ii++) {
        for (int jj = 0; jj < Ny; jj++) {
            for (int kk = 0; kk < Nz - 1; kk++) {
                // we are interpolating to the centre of cell ii,jj,kk+1
                // these are the coordinates of the Yee cell's centre
                double cell_centre[3];
                cell_centre[0] = x_lower + ((double)ii + 0.5) * cellDims[0];
                cell_centre[1] = y_lower + ((double)jj + 0.5) * cellDims[1];
                cell_centre[2] = z_lower + ((double)kk + 1.5) * cellDims[2];

                // compute the true value of the field components at the centre of this Yee cell
                double Ez_exact = Ecomponent(cell_centre[2]);

                // interpolate to the centre of this cell
                double Ez_interp, Ez_split_interp;
                Ez_interp = E.interpolate_to_centre_of(AxialDirection::Z, ii, jj, kk + 1).real();
                Ez_split_interp = E_split.interpolate_to_centre_of(AxialDirection::Z, ii, jj, kk + 1);

                // compute the errors
                Ez_error[kk][jj][ii] = Ez_interp - Ez_exact;
                Ez_split_error[kk][jj][ii] = Ez_split_interp - Ez_exact;
            }
=======
  SPDLOG_INFO("===== Testing E-field BLi =====");
  // error tolerance, based on MATLAB performance
  // script: benchmark_test_field_interpolation_H.m
  double Ex_fro_tol = 2.4535659128911650e-02, Ex_ms_tol = 1.0294466335592440e-03;
  double Ey_fro_tol = 2.5021563893394754e-02, Ey_ms_tol = 1.6590813667643383e-03;
  double Ez_fro_tol = 2.5181324617226587e-02, Ez_ms_tol = 1.7507103927894884e-03;

  // additional tolerance to allow for floating-point rounding imprecisions, etc
  double acc_tol = 1e-12;

  // fake domain setup
  double x_lower = -2., y_lower = -2., z_lower = -2.;
  double extent_x = 4., extent_y = 4., extent_z = 4.;
  double cellDims[3] = {0.25, 0.1, 0.05};
  // The number of cells in each direction is then 16 = 4/0.25, 40 = 4/0.1, 80 = 4/0.05.
  // Note that due to the possibility that Nx/cellDims[0] computing something that is not quite an integer, we need to use round() to get an int safely
  int Nx = round(extent_x / cellDims[0]), Ny = round(extent_y / cellDims[1]),
      Nz = round(extent_z / cellDims[2]);
  SPDLOG_INFO("(Nx, Ny, Nz) = ({},{},{})", Nx, Ny, Nz);

  // setup the "split" E-field components
  ElectricSplitField E_split(Nx, Ny, Nz);
  E_split.allocate();
  // setup for non-split field components
  ElectricField E(Nx, Ny, Nz);
  E.allocate();
  // storage for pointwise errors
  Tensor3D<double> Ex_error, Ex_split_error, Ey_error, Ey_split_error, Ez_error, Ez_split_error;
  Ex_error.allocate(Nz, Ny, Nx - 1);
  Ex_split_error.allocate(Nz, Ny, Nx - 1);
  Ey_error.allocate(Nz, Ny - 1, Nx);
  Ey_split_error.allocate(Nz, Ny - 1, Nx);
  Ez_error.allocate(Nz - 1, Ny, Nx);
  Ez_split_error.allocate(Nz - 1, Ny, Nx);

  // compute the exact field and the "split field" components
  // indices range from (0,0,0) to (Nx, Ny, Nz) INCLUSIVE!
  for (int ii = 0; ii <= Nx; ii++) {
    for (int jj = 0; jj <= Ny; jj++) {
      for (int kk = 0; kk <= Nz; kk++) {
        /* The coordinates of the grids are different, which throws a spanner in the works.
            Recall that the "x-grid" is at the position of the (i,j,k)-th Ex field sample.
                x-grid coordinates: (i,j,k) = (x_lower + i*cellDims[0], y_lower + (j-0.5)*cellDims[1], z_lower + (k-0.5)*cellDims[2])
                y-grid coordinates: (i,j,k) = (x_lower + (i-0.5)*cellDims[0], y_lower + j*cellDims[1], z_lower + (k-0.5)*cellDims[2])
                z-grid coordinates: (i,j,k) = (x_lower + (i-0.5)*cellDims[0], y_lower + (j-0.5)*cellDims[1], z_lower + k*cellDims[2])
            The components only depend on one of the coordinate directions, so we don't need to compute all 9 values.
            */
        double x_comp_value =
                field_component(y_lower + (((double) jj) + 0.5) * cellDims[1]);// Ex depends on y
        double y_comp_value =
                field_component(z_lower + (((double) kk) + 0.5) * cellDims[2]);// Ey depends on z
        double z_comp_value =
                field_component(x_lower + (((double) ii) + 0.5) * cellDims[0]);// Ez depends on x
        // assign to "freq domain" ElectricField
        E.real.x[kk][jj][ii] = x_comp_value;
        E.imag.x[kk][jj][ii] = 0.;
        E.real.y[kk][jj][ii] = y_comp_value;
        E.imag.y[kk][jj][ii] = 0.;
        E.real.z[kk][jj][ii] = z_comp_value;
        E.imag.z[kk][jj][ii] = 0.;
        // assign to "time domain" ElectricSplitField - use weighting that sums to 1 to check addition is behaving as planned
        E_split.xy[kk][jj][ii] = x_comp_value;
        E_split.xz[kk][jj][ii] = 0.;
        E_split.yx[kk][jj][ii] = y_comp_value * .5;
        E_split.yz[kk][jj][ii] = y_comp_value * .5;
        E_split.zx[kk][jj][ii] = z_comp_value * .25;
        E_split.zy[kk][jj][ii] = z_comp_value * .75;
      }
    }
  }
  // the fields are now assigned, we next need to test the interpolation itself
  // we perform Nx-1, Ny-1, Nz-1 interpolations here (for Ex, Ey, Ez respectively) so with some logic checks we can do everything in one for loop
  // however, cell "1" has centre 0.5*cellDims, yet we are storing the true field value and interpolated values at index "0", so there are some index-offsets here
  for (int ii = 0; ii < Nx; ii++) {
    for (int jj = 0; jj < Ny; jj++) {
      for (int kk = 0; kk < Nz; kk++) {
        // coordinates of the cell that we are interested in
        double cell_centre[3];
        cell_centre[0] = x_lower + ((double) ii + 0.5) * cellDims[0];
        cell_centre[1] = y_lower + ((double) jj + 0.5) * cellDims[1];
        cell_centre[2] = z_lower + ((double) kk + 0.5) * cellDims[2];
        // Ex interpolation only goes up to Nx-1
        if (ii != Nx - 1) {
          // exact field value
          double Ex_exact = field_component(cell_centre[1]);
          // split field interpolation
          double Ex_split_interp =
                  E_split.interpolate_to_centre_of(AxialDirection::X, ii, jj, kk);
          // freq domain field interpolation - take real part since using entirely real field
          double Ex_interp = E.interpolate_to_centre_of(AxialDirection::X, ii, jj, kk).real();
          // compute the errors
          Ex_error[kk][jj][ii] = Ex_interp - Ex_exact;
          Ex_split_error[kk][jj][ii] = Ex_split_interp - Ex_exact;
        }
        // Ey interpolation only goes up to Ny-1
        if (jj != Ny - 1) {
          double Ey_exact = field_component(cell_centre[2]);
          double Ey_split_interp =
                  E_split.interpolate_to_centre_of(AxialDirection::Y, ii, jj, kk);
          double Ey_interp = E.interpolate_to_centre_of(AxialDirection::Y, ii, jj, kk).real();
          Ey_error[kk][jj][ii] = Ey_interp - Ey_exact;
          Ey_split_error[kk][jj][ii] = Ey_split_interp - Ey_exact;
        }
        // Ez interpolation only goes up to Nz-1
        if (kk != Nz - 1) {
          double Ez_exact = field_component(cell_centre[0]);
          double Ez_split_interp =
                  E_split.interpolate_to_centre_of(AxialDirection::Z, ii, jj, kk);
          double Ez_interp = E.interpolate_to_centre_of(AxialDirection::Z, ii, jj, kk).real();
          Ez_error[kk][jj][ii] = Ez_interp - Ez_exact;
          Ez_split_error[kk][jj][ii] = Ez_split_interp - Ez_exact;
>>>>>>> c59bf2ed
        }
      }
    }
<<<<<<< HEAD

    // compute error-matrix Frobenius norms
    double Ex_fro_err = Ex_error.frobenius(),
           Ey_fro_err = Ey_error.frobenius(),
           Ez_fro_err = Ez_error.frobenius(),
           Ex_split_fro_err = Ex_split_error.frobenius(),
           Ey_split_fro_err = Ey_split_error.frobenius(),
           Ez_split_fro_err = Ez_split_error.frobenius();

    // compute max-slice errors
    double Ex_ms_err = 0., Ey_ms_err = 0., Ez_ms_err = 0.,
           Ex_split_ms_err = 0., Ey_split_ms_err = 0., Ez_split_ms_err = 0.;
    // Ex-slices
    for (int jj = 0; jj < Ny; jj++) {
        for (int kk = 0; kk < Nz; kk++) {
            // "slices" might not constitute sequential memory
            // as such, make a new array for safety
            double jk_errors[Nx - 1], jk_split_errors[Nx -1];
            for (int ii = 0; ii < Nx - 1; ii++) {
                jk_errors[ii] = Ex_error[kk][jj][ii];
                jk_split_errors[ii] = Ex_split_error[kk][jj][ii];
            }
            // compute norm-error of this slice
            double jk_slice_error = euclidean(jk_errors, Nx - 1),
                   jk_split_slice_error = euclidean(jk_split_errors, Nx - 1);
            // if this exceeds the current recorded maximum error, record this
            if (jk_slice_error > Ex_ms_err) {
                Ex_ms_err = jk_slice_error;
            }
            if (jk_split_slice_error > Ex_split_ms_err) {
                Ex_split_ms_err = jk_split_slice_error;
            }
        }
=======
  }

  // compute error-matrix Frobenius norms
  double Ex_fro_err = Ex_error.frobenius(), Ey_fro_err = Ey_error.frobenius(),
         Ez_fro_err = Ez_error.frobenius(), Ex_split_fro_err = Ex_split_error.frobenius(),
         Ey_split_fro_err = Ey_split_error.frobenius(),
         Ez_split_fro_err = Ez_split_error.frobenius();

  // compute max-slice errors
  double Ex_ms_err = 0., Ey_ms_err = 0., Ez_ms_err = 0., Ex_split_ms_err = 0., Ey_split_ms_err = 0.,
         Ez_split_ms_err = 0.;
  // Ex-slices
  for (int jj = 0; jj < Ny; jj++) {
    for (int kk = 0; kk < Nz; kk++) {
      // "slices" might not constitute sequential memory
      // as such, make a new array for safety
      double jk_errors[Nx - 1], jk_split_errors[Nx - 1];
      for (int ii = 0; ii < Nx - 1; ii++) {
        jk_errors[ii] = Ex_error[kk][jj][ii];
        jk_split_errors[ii] = Ex_split_error[kk][jj][ii];
      }
      // compute norm-error of this slice
      double jk_slice_error = euclidean(jk_errors, Nx - 1),
             jk_split_slice_error = euclidean(jk_split_errors, Nx - 1);
      // if this exceeds the current recorded maximum error, record this
      if (jk_slice_error > Ex_ms_err) { Ex_ms_err = jk_slice_error; }
      if (jk_split_slice_error > Ex_split_ms_err) { Ex_split_ms_err = jk_split_slice_error; }
>>>>>>> c59bf2ed
    }
  }
  // Ey-slices
  for (int ii = 0; ii < Nx; ii++) {
    for (int kk = 0; kk < Nz; kk++) {
      double ik_errors[Ny - 1], ik_split_errors[Ny - 1];
      for (int jj = 0; jj < Ny - 1; jj++) {
        ik_errors[jj] = Ey_error[kk][jj][ii];
        ik_split_errors[jj] = Ey_split_error[kk][jj][ii];
      }
      double ik_slice_error = euclidean(ik_errors, Ny - 1),
             ik_split_slice_error = euclidean(ik_split_errors, Ny - 1);
      if (ik_slice_error > Ey_ms_err) { Ey_ms_err = ik_slice_error; }
      if (ik_split_slice_error > Ey_split_ms_err) { Ey_split_ms_err = ik_split_slice_error; }
    }
  }
  // Ez-slices
  for (int ii = 0; ii < Nx; ii++) {
    for (int jj = 0; jj < Ny; jj++) {
      double ij_errors[Nz - 1], ij_split_errors[Nz - 1];
      for (int kk = 0; kk < Nz - 1; kk++) {
        ij_errors[kk] = Ez_error[kk][jj][ii];
        ij_split_errors[kk] = Ez_split_error[kk][jj][ii];
      }
      double ij_slice_error = euclidean(ij_errors, Nz - 1),
             ij_split_slice_error = euclidean(ij_split_errors, Nz - 1);
      if (ij_slice_error > Ez_ms_err) { Ez_ms_err = ij_slice_error; }
      if (ij_split_slice_error > Ez_split_ms_err) { Ez_split_ms_err = ij_split_slice_error; }
    }
  }

  // check Frobenius errors are acceptable
  CHECK(Ex_fro_err <= Ex_fro_tol + acc_tol);
  CHECK(Ey_fro_err <= Ey_fro_tol + acc_tol);
  CHECK(Ez_fro_err <= Ez_fro_tol + acc_tol);
  CHECK(Ex_split_fro_err <= Ex_fro_tol + acc_tol);
  CHECK(Ey_split_fro_err <= Ey_fro_tol + acc_tol);
  CHECK(Ez_split_fro_err <= Ez_fro_tol + acc_tol);

  // check max-slice errors are acceptable
  CHECK(Ex_ms_err <= Ex_ms_tol + acc_tol);
  CHECK(Ey_ms_err <= Ey_ms_tol + acc_tol);
  CHECK(Ez_ms_err <= Ez_ms_tol + acc_tol);
  CHECK(Ex_split_ms_err <= Ex_ms_tol + acc_tol);
  CHECK(Ey_split_ms_err <= Ey_ms_tol + acc_tol);
  CHECK(Ez_split_ms_err <= Ez_ms_tol + acc_tol);

  // print information to the debugger/log
  SPDLOG_INFO(" Component | Frobenius err. : (  benchmark   ) | Max-slice err. : (  benchmark   )");
  SPDLOG_INFO("    x      | {0:.8e} : ({1:.8e}) | {2:.8e} : ({3:.8e})", Ex_fro_err, Ex_fro_tol,
              Ex_ms_err, Ex_ms_tol);
  SPDLOG_INFO("    y      | {0:.8e} : ({1:.8e}) | {2:.8e} : ({3:.8e})", Ey_fro_err, Ey_fro_tol,
              Ey_ms_err, Ey_ms_tol);
  SPDLOG_INFO("    z      | {0:.8e} : ({1:.8e}) | {2:.8e} : ({3:.8e})", Ez_fro_err, Ez_fro_tol,
              Ez_ms_err, Ez_ms_tol);
  SPDLOG_INFO(" [Split] Component | Frobenius err. : (  benchmark   ) | Max-slice err. : (  "
              "benchmark   )");
  SPDLOG_INFO("        x          | {0:.8e} : ({1:.8e}) | {2:.8e} : ({3:.8e})", Ex_split_fro_err,
              Ex_fro_tol, Ex_split_ms_err, Ex_ms_tol);
  SPDLOG_INFO("        y          | {0:.8e} : ({1:.8e}) | {2:.8e} : ({3:.8e})", Ey_split_fro_err,
              Ey_fro_tol, Ey_split_ms_err, Ey_ms_tol);
  SPDLOG_INFO("        z          | {0:.8e} : ({1:.8e}) | {2:.8e} : ({3:.8e})", Ez_split_fro_err,
              Ez_fro_tol, Ez_split_ms_err, Ez_ms_tol);
}

/**
 * @brief Test the interpolation of the H-field components to the centre of the Yee cells
 *
 * Each component of the H-field will take the form
<<<<<<< HEAD
 * H_t(tt) = \mathrm{i} * ( sin(2\pi tt) * exp(-tt^2) ).
=======
 * H_t(tt) = sin(2\pi tt) * exp(-tt^2)
>>>>>>> c59bf2ed
 * The decision to make this function wholey imaginary is just to test whether the imaginary part of the field is correctly picked up and worked with.
 *
 * We only test Fro-norm error metrics, since interpolation must occur along two axes for each component.
 */
TEST_CASE("H-field interpolation check") {
<<<<<<< HEAD
    SPDLOG_INFO("===== Testing H-field BLi =====");
    // error tolerance, based on MATLAB performance
    // script: benchmark_test_field_interpolation_H.m
    double Hx_fro_tol = 4.9722096274682832e-02;
    double Hy_fro_tol = 4.8756759347066955e-02;
    double Hz_fro_tol = 4.8447195218466632e-02;

    // additional tolerance to allow for floating-point rounding imprecisions, etc
    double acc_tol = 1e-12;

    // fake domain setup
    double x_lower = -2., y_lower = -2., z_lower = -2.;
    double extent_x = 4., extent_y = 4., extent_z = 4.;
    double cellDims[3] = {0.25, 0.1, 0.05};
    // The number of cells in each direction is then 16 = 4/0.25, 40 = 4/0.1, 80 = 4/0.05.
    // Note that due to the possibility that Nx/cellDims[0] computing something that is not quite an integer, we need to use round() to get an int safely
    int Nx = round(extent_x / cellDims[0]), Ny = round(extent_y / cellDims[1]), Nz = round(extent_z / cellDims[2]);
    SPDLOG_INFO("(Nx, Ny, Nz) = ({},{},{})", Nx, Ny, Nz);

    // setup the "split" H-field components
    MagneticSplitField H_split(Nx, Ny, Nz);
    H_split.allocate();
    // setup the non-split field components
    MagneticField H(Nx, Ny, Nz);
    H.allocate();
    // storage for pointwise errors (-1 since we don't interpolate to cell 0's centre)
    Tensor3D<double> Hx_error, Hx_split_error, Hy_error, Hy_split_error, Hz_error, Hz_split_error;
    Hx_error.allocate(Nz - 1, Ny - 1, Nx); Hx_split_error.allocate(Nz - 1, Ny - 1, Nx);
    Hy_error.allocate(Nz - 1, Ny, Nx - 1); Hy_split_error.allocate(Nz - 1, Ny, Nx - 1);
    Hz_error.allocate(Nz, Ny - 1, Nx - 1); Hz_split_error.allocate(Nz, Ny - 1, Nx - 1);

    // compute the exact field and the "split field" components
    // the interpolation functions are expecting split fields, but we can bypass this by making one split field component equal to _the entire field_ value, and the other zero
    for (int ii = 0; ii < Nx; ii++) {
        for (int jj = 0; jj < Ny; jj++) {
            for (int kk = 0; kk < Nz; kk++) {
                // these are the coordinates of Yee cell i,j,k's centre
                double cell_centre[3];
                cell_centre[0] = x_lower + ((double)ii + 0.5) * cellDims[0];
                cell_centre[1] = y_lower + ((double)jj + 0.5) * cellDims[1];
                cell_centre[2] = z_lower + ((double)kk + 0.5) * cellDims[2];

                // Initialise sample values that we will pass to the interpolation schemes:
                // in each case, set one component of the split field to be the "whole" field,
                // and the other to be 0.

                // H{x,y,z} offsets from cell centres are 0.5 * D{!{x,y,z}} IE, 0.5 away from the centre in the two directions that are _not_ the field component
                double x_comp_value = Hcomponent(cell_centre[0]),
                       y_comp_value = Hcomponent(cell_centre[1]),
                       z_comp_value = Hcomponent(cell_centre[2]);
                // assign fields. For split field, use weightings that sum to unity
                H.imag.x[kk][jj][ii] = x_comp_value; H.real.x[kk][jj][ii] = 0.;
                H.imag.y[kk][jj][ii] = y_comp_value; H.real.y[kk][jj][ii] = 0.;
                H.imag.z[kk][jj][ii] = z_comp_value; H.real.z[kk][jj][ii] = 0.;
                H_split.xy[kk][jj][ii] = x_comp_value;
                H_split.xz[kk][jj][ii] = 0.;
                H_split.yx[kk][jj][ii] = .125 * y_comp_value;
                H_split.yz[kk][jj][ii] = .875 * y_comp_value;
                H_split.zx[kk][jj][ii] = .0625 * z_comp_value;
                H_split.zy[kk][jj][ii] = .9375 * z_comp_value;
            }
        }
    }

    // run interpolation functions

    // interpolate Hx
    for (int ii = 0; ii < Nx; ii++) {
        for (int jj = 0; jj < Ny - 1; jj++) {
            for (int kk = 0; kk < Nz - 1; kk++) {
                // we are interpolating to the centre of cell ii,jj+1,kk+1
                // these are the coordinates of Yee cell centre
                double cell_centre[3];
                cell_centre[0] = x_lower + ((double)ii + 0.5) * cellDims[0];
                cell_centre[1] = y_lower + ((double)jj + 1.5) * cellDims[1];
                cell_centre[2] = z_lower + ((double)kk + 1.5) * cellDims[2];

                // compute the true value of the field components at the centre of this Yee cell
                double Hx_exact = Hcomponent(cell_centre[0]);

                // interpolate to the centre of this cell
                double Hx_interp, Hx_split_interp;
                Hx_interp = H.interpolate_to_centre_of(AxialDirection::X, ii, jj + 1, kk + 1).imag();
                Hx_split_interp = H_split.interpolate_to_centre_of(AxialDirection::X, ii, jj + 1, kk + 1);

                // compute the errors
                Hx_error[kk][jj][ii] = Hx_interp - Hx_exact;
                Hx_split_error[kk][jj][ii] = Hx_split_interp - Hx_exact;
            }
        }
    }
    // interpolate Hy
    for (int ii = 0; ii < Nx - 1; ii++) {
        for (int jj = 0; jj < Ny; jj++) {
            for (int kk = 0; kk < Nz - 1; kk++) {
                // we are interpolating to the centre of cell ii,jj+1,kk+1
                // these are the coordinates of Yee cell centre
                double cell_centre[3];
                cell_centre[0] = x_lower + ((double)ii + 1.5) * cellDims[0];
                cell_centre[1] = y_lower + ((double)jj + 0.5) * cellDims[1];
                cell_centre[2] = z_lower + ((double)kk + 1.5) * cellDims[2];

                // compute the true value of the field components at the centre of this Yee cell
                double Hy_exact = Hcomponent(cell_centre[1]);

                // interpolate to the centre of this cell
                double Hy_interp, Hy_split_interp;
                Hy_interp = H.interpolate_to_centre_of(AxialDirection::Y, ii + 1, jj, kk + 1).imag();
                Hy_split_interp = H_split.interpolate_to_centre_of(AxialDirection::Y, ii + 1, jj, kk + 1);

                // compute the errors
                Hy_error[kk][jj][ii] = Hy_interp - Hy_exact;
                Hy_split_error[kk][jj][ii] = Hy_split_interp - Hy_exact;
            }
        }
    }
    // interpolate Hz
    for (int ii = 0; ii < Nx - 1; ii++) {
        for (int jj = 0; jj < Ny - 1; jj++) {
            for (int kk = 0; kk < Nz; kk++) {
                // we are interpolating to the centre of cell ii+1,jj+1,kk
                // these are the coordinates of Yee cell centre
                double cell_centre[3];
                cell_centre[0] = x_lower + ((double)ii + 1.5) * cellDims[0];
                cell_centre[1] = y_lower + ((double)jj + 1.5) * cellDims[1];
                cell_centre[2] = z_lower + ((double)kk + 0.5) * cellDims[2];

                // compute the true value of the field components at the centre of this Yee cell
                double Hz_exact = Hcomponent(cell_centre[2]);

                // interpolate to the centre of this cell
                double Hz_interp, Hz_split_interp;
                Hz_interp = H.interpolate_to_centre_of(AxialDirection::Z, ii + 1, jj + 1, kk).imag();
                Hz_split_interp = H_split.interpolate_to_centre_of(AxialDirection::Z, ii + 1, jj + 1, kk);

                // compute the errors
                Hz_error[kk][jj][ii] = Hz_interp - Hz_exact;
                Hz_split_error[kk][jj][ii] = Hz_split_interp - Hz_exact;
            }
=======
  SPDLOG_INFO("===== Testing H-field BLi =====");
  // error tolerance, based on MATLAB performance
  // script: benchmark_test_field_interpolation_H.m
  double Hx_fro_tol = 6.1860732269207769e-02;
  double Hy_fro_tol = 1.2622903101481411e-01;
  double Hz_fro_tol = 7.3136417157073502e-02;

  // additional tolerance to allow for floating-point rounding imprecisions, etc
  double acc_tol = 1e-12;

  // fake domain setup
  double x_lower = -2., y_lower = -2., z_lower = -2.;
  double extent_x = 4., extent_y = 4., extent_z = 4.;
  double cellDims[3] = {0.1, 0.05, 0.025};
  // The number of cells in each direction is then 40, 80,  160 respectively
  // Note that due to the possibility that Nx/cellDims[0] computing something that is not quite an integer, we need to use round() to get an int safely
  int Nx = round(extent_x / cellDims[0]), Ny = round(extent_y / cellDims[1]),
      Nz = round(extent_z / cellDims[2]);
  SPDLOG_INFO("(Nx, Ny, Nz) = ({},{},{})", Nx, Ny, Nz);

  // setup the "split" H-field components
  MagneticSplitField H_split(Nx, Ny, Nz);
  H_split.allocate();
  // setup the non-split field components
  MagneticField H(Nx, Ny, Nz);
  H.allocate();
  // storage for pointwise errors (-1 since we don't interpolate to cell 0's centre)
  Tensor3D<double> Hx_error, Hx_split_error, Hy_error, Hy_split_error, Hz_error, Hz_split_error;
  Hx_error.allocate(Nz - 1, Ny - 1, Nx);
  Hx_split_error.allocate(Nz - 1, Ny - 1, Nx);
  Hy_error.allocate(Nz - 1, Ny, Nx - 1);
  Hy_split_error.allocate(Nz - 1, Ny, Nx - 1);
  Hz_error.allocate(Nz, Ny - 1, Nx - 1);
  Hz_split_error.allocate(Nz, Ny - 1, Nx - 1);

  // compute the exact field and the "split field" components
  // indices range from (0,0,0) to (Nx, Ny, Nz) INCLUSIVE!
  for (int ii = 0; ii <= Nx; ii++) {
    for (int jj = 0; jj <= Ny; jj++) {
      for (int kk = 0; kk <= Nz; kk++) {
        /* The coordinates of the grids are different, which throws a spanner in the works.
            Recall that the "x-grid" is at the position of the (i,j,k)-th Hx field sample.
                x-grid coordinates: (i,j,k) = (x_lower + (i-0.5)*cellDims[0], y_lower + j*cellDims[1], z_lower + k*cellDims[2])
                y-grid coordinates: (i,j,k) = (x_lower + i*cellDims[0], y_lower + (j-0.5)*cellDims[1], z_lower + k*cellDims[2])
                z-grid coordinates: (i,j,k) = (x_lower + i*cellDims[0], y_lower + j*cellDims[1], z_lower + (k-0.5)*cellDims[2])
            The components only depend on one of the coordinate directions, so we don't need to compute all 9 values.
            */
        double x_comp_value =
                field_component(y_lower + ((double) jj) * cellDims[1]);// Hx depends on y
        double y_comp_value =
                field_component(z_lower + ((double) kk) * cellDims[2]);// Hy depends on z
        double z_comp_value =
                field_component(x_lower + ((double) ii) * cellDims[0]);// Hz depends on x
        // assign to "freq domain" ElectricField
        H.imag.x[kk][jj][ii] = x_comp_value;
        H.real.x[kk][jj][ii] = 0.;
        H.imag.y[kk][jj][ii] = y_comp_value;
        H.real.y[kk][jj][ii] = 0.;
        H.imag.z[kk][jj][ii] = z_comp_value;
        H.real.z[kk][jj][ii] = 0.;
        // assign to "time domain" ElectricSplitField - use weighting that sums to 1 to check addition is behaving as planned
        H_split.xy[kk][jj][ii] = x_comp_value;
        H_split.xz[kk][jj][ii] = 0.;
        H_split.yx[kk][jj][ii] = y_comp_value * .25;
        H_split.yz[kk][jj][ii] = y_comp_value * .75;
        H_split.zx[kk][jj][ii] = z_comp_value * .125;
        H_split.zy[kk][jj][ii] = z_comp_value * .875;
      }
    }
  }
  // the fields are now assigned, we next need to test the interpolation itself
  for (int ii = 0; ii < Nx; ii++) {
    for (int jj = 0; jj < Ny; jj++) {
      for (int kk = 0; kk < Nz; kk++) {
        // coordinates of the cell that we are interested in
        double cell_centre[3];
        cell_centre[0] = x_lower + ((double) ii + 0.5) * cellDims[0];
        cell_centre[1] = y_lower + ((double) jj + 0.5) * cellDims[1];
        cell_centre[2] = z_lower + ((double) kk + 0.5) * cellDims[2];
        // Hx interpolation only goes up to Ny-1, Nz-1
        if ((jj != Ny - 1) && (kk != Nz - 1)) {
          // exact field value
          double Hx_exact = field_component(cell_centre[1]);
          // split field interpolation
          double Hx_split_interp =
                  H_split.interpolate_to_centre_of(AxialDirection::X, ii, jj, kk);
          // freq domain field interpolation - take real part since using entirely real field
          double Hx_interp =
                  H.interpolate_to_centre_of(AxialDirection::X, ii, jj, kk).imag();
          // compute the errors
          Hx_error[kk][jj][ii] = Hx_interp - Hx_exact;
          Hx_split_error[kk][jj][ii] = Hx_split_interp - Hx_exact;
        }
        // Hy interpolation only goes up to Nx-1,Nz-1
        if ((ii != Nx - 1) && (kk != Nz - 1)) {
          double Hy_exact = field_component(cell_centre[2]);
          double Hy_split_interp =
                  H_split.interpolate_to_centre_of(AxialDirection::Y, ii, jj, kk);
          double Hy_interp =
                  H.interpolate_to_centre_of(AxialDirection::Y, ii, jj, kk).imag();
          Hy_error[kk][jj][ii] = Hy_interp - Hy_exact;
          Hy_split_error[kk][jj][ii] = Hy_split_interp - Hy_exact;
        }
        // Hz interpolation only goes up to Nx-1,Ny-1
        if ((ii != Nx - 1) && (jj != Ny - 1)) {
          double Hz_exact = field_component(cell_centre[0]);
          double Hz_split_interp =
                  H_split.interpolate_to_centre_of(AxialDirection::Z, ii, jj, kk);
          double Hz_interp = H.interpolate_to_centre_of(AxialDirection::Z, ii, jj, kk).imag();
          Hz_error[kk][jj][ii] = Hz_interp - Hz_exact;
          Hz_split_error[kk][jj][ii] = Hz_split_interp - Hz_exact;
>>>>>>> c59bf2ed
        }
      }
    }
<<<<<<< HEAD

    // compute Frobenius norms
    double Hx_fro_err = Hx_error.frobenius(),
           Hy_fro_err = Hy_error.frobenius(),
           Hz_fro_err = Hz_error.frobenius(),
           Hx_split_fro_err = Hx_split_error.frobenius(),
           Hy_split_fro_err = Hy_split_error.frobenius(),
           Hz_split_fro_err = Hz_split_error.frobenius();

    // check Frobenius errors are acceptable
    CHECK(Hx_fro_err <= Hx_fro_tol + acc_tol);
    CHECK(Hy_fro_err <= Hy_fro_tol + acc_tol);
    CHECK(Hz_fro_err <= Hz_fro_tol + acc_tol);
    CHECK(Hx_split_fro_err <= Hx_fro_tol + acc_tol);
    CHECK(Hy_split_fro_err <= Hy_fro_tol + acc_tol);
    CHECK(Hz_split_fro_err <= Hz_fro_tol + acc_tol);

    // print information to the debugger/log
    SPDLOG_INFO(" Component | Frobenius err. : (  benchmark   )");
    SPDLOG_INFO("    x      | {0:.8e} : ({1:.8e})", Hx_fro_err, Hx_fro_tol);
    SPDLOG_INFO("    y      | {0:.8e} : ({1:.8e})", Hy_fro_err, Hy_fro_tol);
    SPDLOG_INFO("    z      | {0:.8e} : ({1:.8e})", Hz_fro_err, Hz_fro_tol);
    SPDLOG_INFO(" [Split] Component | Frobenius err. : (  benchmark   )");
    SPDLOG_INFO("        x          | {0:.8e} : ({1:.8e})", Hx_split_fro_err, Hx_fro_tol);
    SPDLOG_INFO("        y          | {0:.8e} : ({1:.8e})", Hy_split_fro_err, Hy_fro_tol);
    SPDLOG_INFO("        z          | {0:.8e} : ({1:.8e})", Hz_split_fro_err, Hz_fro_tol);
=======
  }
  // compute Frobenius norms
  double Hx_fro_err = Hx_error.frobenius(), 
         Hy_fro_err = Hy_error.frobenius(),
         Hz_fro_err = Hz_error.frobenius(), 
         Hx_split_fro_err = Hx_split_error.frobenius(),
         Hy_split_fro_err = Hy_split_error.frobenius(),
         Hz_split_fro_err = Hz_split_error.frobenius();

  // check Frobenius errors are acceptable
  CHECK(Hx_fro_err <= Hx_fro_tol + acc_tol);
  CHECK(Hy_fro_err <= Hy_fro_tol + acc_tol);
  CHECK(Hz_fro_err <= Hz_fro_tol + acc_tol);
  CHECK(Hx_split_fro_err <= Hx_fro_tol + acc_tol);
  CHECK(Hy_split_fro_err <= Hy_fro_tol + acc_tol);
  CHECK(Hz_split_fro_err <= Hz_fro_tol + acc_tol);

  // print information to the debugger/log
  SPDLOG_INFO(" Component | Frobenius err. : (  benchmark   )");
  SPDLOG_INFO("    x      | {0:.8e} : ({1:.8e})", Hx_fro_err, Hx_fro_tol);
  SPDLOG_INFO("    y      | {0:.8e} : ({1:.8e})", Hy_fro_err, Hy_fro_tol);
  SPDLOG_INFO("    z      | {0:.8e} : ({1:.8e})", Hz_fro_err, Hz_fro_tol);
  SPDLOG_INFO(" [Split] Component | Frobenius err. : (  benchmark   )");
  SPDLOG_INFO("        x          | {0:.8e} : ({1:.8e})", Hx_split_fro_err, Hx_fro_tol);
  SPDLOG_INFO("        y          | {0:.8e} : ({1:.8e})", Hy_split_fro_err, Hy_fro_tol);
  SPDLOG_INFO("        z          | {0:.8e} : ({1:.8e})", Hz_split_fro_err, Hz_fro_tol);
>>>>>>> c59bf2ed
}<|MERGE_RESOLUTION|>--- conflicted
+++ resolved
@@ -46,148 +46,6 @@
  * We test both the Fro- and slice-norm metrics, since interpolation only happens along one axis
  */
 TEST_CASE("E-field interpolation check") {
-<<<<<<< HEAD
-    SPDLOG_INFO("===== Testing E-field BLi =====");
-    // error tolerance, based on MATLAB performance
-    // script: benchmark_test_field_interpolation_H.m
-    double Ex_fro_tol = 1.8602247952705870e+00, Ex_ms_tol = 3.2884439181679728e-02;
-    double Ey_fro_tol = 2.8009859776421876e-02, Ey_ms_tol = 7.8289938125395461e-04;
-    double Ez_fro_tol = 1.0884557082700464e-02, Ez_ms_tol = 4.3024989629313981e-04;
-
-    // additional tolerance to allow for floating-point rounding imprecisions, etc
-    double acc_tol = 1e-12;
-
-    // fake domain setup
-    double x_lower = -2., y_lower = -2., z_lower = -2.;
-    double extent_x = 4., extent_y = 4., extent_z = 4.;
-    double cellDims[3] = {0.25, 0.1, 0.05};
-    // The number of cells in each direction is then 16 = 4/0.25, 40 = 4/0.1, 80 = 4/0.05.
-    // Note that due to the possibility that Nx/cellDims[0] computing something that is not quite an integer, we need to use round() to get an int safely
-    int Nx = round(extent_x / cellDims[0]), Ny = round(extent_y / cellDims[1]), Nz = round(extent_z / cellDims[2]);
-    SPDLOG_INFO("(Nx, Ny, Nz) = ({},{},{})", Nx, Ny, Nz);
-
-    // setup the "split" E-field components
-    ElectricSplitField E_split(Nx, Ny, Nz);
-    E_split.allocate();
-    // setup for non-split field components
-    ElectricField E(Nx, Ny, Nz);
-    E.allocate();
-    // storage for pointwise errors (-1 since we don't interpolate to cell 0's centre)
-    Tensor3D<double> Ex_error, Ex_split_error, Ey_error, Ey_split_error, Ez_error, Ez_split_error;
-    Ex_error.allocate(Nz, Ny, Nx - 1); Ex_split_error.allocate(Nz, Ny, Nx - 1);
-    Ey_error.allocate(Nz, Ny - 1, Nx); Ey_split_error.allocate(Nz, Ny - 1, Nx);
-    Ez_error.allocate(Nz - 1, Ny, Nx); Ez_split_error.allocate(Nz - 1, Ny, Nx);
-
-    // compute the exact field and the "split field" components
-    // the interpolation functions are expecting split fields, but we can bypass this by making one split field component equal to _the entire field_ value, and the other zero
-    for (int ii = 0; ii < Nx; ii++) {
-        for (int jj = 0; jj < Ny; jj++) {
-            for (int kk = 0; kk < Nz; kk++) {
-                // these are the coordinates of Yee cell i,j,k's centre
-                double cell_centre[3];
-                cell_centre[0] = x_lower + ((double)ii + 0.5) * cellDims[0];
-                cell_centre[1] = y_lower + ((double)jj + 0.5) * cellDims[1];
-                cell_centre[2] = z_lower + ((double)kk + 0.5) * cellDims[2];
-
-                // Initialise sample values that we will pass to the interpolation schemes:
-                // in each case, set one component of the split field to be the "whole" field,
-                // and the other to be 0.
-
-                // E{x,y,z} offsets from cell centres are 0.5*D{x,y,z}
-                double x_comp_value = Ecomponent(cell_centre[0] + 0.5 * cellDims[0]),
-                       y_comp_value = Ecomponent(cell_centre[1] + 0.5 * cellDims[1]),
-                       z_comp_value = Ecomponent(cell_centre[2] + 0.5 * cellDims[2]);
-                // assign component values
-                E.real.x[kk][jj][ii] = x_comp_value; E.imag.x[kk][jj][ii] = 0.;
-                E.real.y[kk][jj][ii] = y_comp_value; E.imag.y[kk][jj][ii] = 0.;
-                E.real.z[kk][jj][ii] = z_comp_value; E.imag.z[kk][jj][ii] = 0.;
-                // split fields - use some wieghting that sums to one for the split cells
-                E_split.xy[kk][jj][ii] = x_comp_value;
-                E_split.xz[kk][jj][ii] = 0.;
-                E_split.yx[kk][jj][ii] = y_comp_value * .5;
-                E_split.yz[kk][jj][ii] = y_comp_value * .5;
-                E_split.zx[kk][jj][ii] = z_comp_value * .25;
-                E_split.zy[kk][jj][ii] = z_comp_value * .75;
-            }
-        }
-    }
-
-    // run interpolation functions
-
-    // interpolate Ex
-    for (int ii = 0; ii < Nx - 1; ii++) {
-        for (int jj = 0; jj < Ny; jj++) {
-          for (int kk = 0; kk < Nz; kk++) {
-            // we are interpolating to the centre of cell ii+1,jj,kk
-            // these are the coordinates of the Yee cell's centre
-            double cell_centre[3];
-            cell_centre[0] = x_lower + ((double) ii + 1.5) * cellDims[0];
-            cell_centre[1] = y_lower + ((double) jj + 0.5) * cellDims[1];
-            cell_centre[2] = z_lower + ((double) kk + 0.5) * cellDims[2];
-
-            // compute the true value of the field components at the centre of this Yee cell
-            double Ex_exact = Ecomponent(cell_centre[0]);
-
-            // interpolate to the centre of this cell
-            double Ex_interp, Ex_split_interp;
-            Ex_interp = E.interpolate_to_centre_of(AxialDirection::X, ii + 1, jj, kk).real();
-            Ex_split_interp = E_split.interpolate_to_centre_of(AxialDirection::X, ii + 1, jj, kk);
-
-            // compute the errors
-            Ex_error[kk][jj][ii] = Ex_interp - Ex_exact;
-            Ex_split_error[kk][jj][ii] = Ex_split_interp - Ex_exact;
-          }
-        }
-    }
-    // interpolate Ey
-    for (int ii = 0; ii < Nx; ii++) {
-        for (int jj = 0; jj < Ny - 1; jj++) {
-            for (int kk = 0; kk < Nz; kk++) {
-                // we are interpolating to the centre of cell ii,jj+1,kk
-                // these are the coordinates of the Yee cell's centre
-                double cell_centre[3];
-                cell_centre[0] = x_lower + ((double)ii + 0.5) * cellDims[0];
-                cell_centre[1] = y_lower + ((double)jj + 1.5) * cellDims[1];
-                cell_centre[2] = z_lower + ((double)kk + 0.5) * cellDims[2];
-
-                // compute the true value of the field components at the centre of this Yee cell
-                double Ey_exact = Ecomponent(cell_centre[1]);
-
-                // interpolate to the centre of this cell
-                double Ey_interp, Ey_split_interp;
-                Ey_interp = E.interpolate_to_centre_of(AxialDirection::Y, ii, jj + 1, kk).real();
-                Ey_split_interp = E_split.interpolate_to_centre_of(AxialDirection::Y, ii, jj + 1, kk);
-
-                // compute the errors
-                Ey_error[kk][jj][ii] = Ey_interp - Ey_exact;
-                Ey_split_error[kk][jj][ii] = Ey_split_interp - Ey_exact;
-            }
-        }
-    }
-    // interpolate Ez
-    for (int ii = 0; ii < Nx; ii++) {
-        for (int jj = 0; jj < Ny; jj++) {
-            for (int kk = 0; kk < Nz - 1; kk++) {
-                // we are interpolating to the centre of cell ii,jj,kk+1
-                // these are the coordinates of the Yee cell's centre
-                double cell_centre[3];
-                cell_centre[0] = x_lower + ((double)ii + 0.5) * cellDims[0];
-                cell_centre[1] = y_lower + ((double)jj + 0.5) * cellDims[1];
-                cell_centre[2] = z_lower + ((double)kk + 1.5) * cellDims[2];
-
-                // compute the true value of the field components at the centre of this Yee cell
-                double Ez_exact = Ecomponent(cell_centre[2]);
-
-                // interpolate to the centre of this cell
-                double Ez_interp, Ez_split_interp;
-                Ez_interp = E.interpolate_to_centre_of(AxialDirection::Z, ii, jj, kk + 1).real();
-                Ez_split_interp = E_split.interpolate_to_centre_of(AxialDirection::Z, ii, jj, kk + 1);
-
-                // compute the errors
-                Ez_error[kk][jj][ii] = Ez_interp - Ez_exact;
-                Ez_split_error[kk][jj][ii] = Ez_split_interp - Ez_exact;
-            }
-=======
   SPDLOG_INFO("===== Testing E-field BLi =====");
   // error tolerance, based on MATLAB performance
   // script: benchmark_test_field_interpolation_H.m
@@ -299,45 +157,9 @@
           double Ez_interp = E.interpolate_to_centre_of(AxialDirection::Z, ii, jj, kk).real();
           Ez_error[kk][jj][ii] = Ez_interp - Ez_exact;
           Ez_split_error[kk][jj][ii] = Ez_split_interp - Ez_exact;
->>>>>>> c59bf2ed
-        }
-      }
-    }
-<<<<<<< HEAD
-
-    // compute error-matrix Frobenius norms
-    double Ex_fro_err = Ex_error.frobenius(),
-           Ey_fro_err = Ey_error.frobenius(),
-           Ez_fro_err = Ez_error.frobenius(),
-           Ex_split_fro_err = Ex_split_error.frobenius(),
-           Ey_split_fro_err = Ey_split_error.frobenius(),
-           Ez_split_fro_err = Ez_split_error.frobenius();
-
-    // compute max-slice errors
-    double Ex_ms_err = 0., Ey_ms_err = 0., Ez_ms_err = 0.,
-           Ex_split_ms_err = 0., Ey_split_ms_err = 0., Ez_split_ms_err = 0.;
-    // Ex-slices
-    for (int jj = 0; jj < Ny; jj++) {
-        for (int kk = 0; kk < Nz; kk++) {
-            // "slices" might not constitute sequential memory
-            // as such, make a new array for safety
-            double jk_errors[Nx - 1], jk_split_errors[Nx -1];
-            for (int ii = 0; ii < Nx - 1; ii++) {
-                jk_errors[ii] = Ex_error[kk][jj][ii];
-                jk_split_errors[ii] = Ex_split_error[kk][jj][ii];
-            }
-            // compute norm-error of this slice
-            double jk_slice_error = euclidean(jk_errors, Nx - 1),
-                   jk_split_slice_error = euclidean(jk_split_errors, Nx - 1);
-            // if this exceeds the current recorded maximum error, record this
-            if (jk_slice_error > Ex_ms_err) {
-                Ex_ms_err = jk_slice_error;
-            }
-            if (jk_split_slice_error > Ex_split_ms_err) {
-                Ex_split_ms_err = jk_split_slice_error;
-            }
-        }
-=======
+        }
+      }
+    }
   }
 
   // compute error-matrix Frobenius norms
@@ -365,7 +187,6 @@
       // if this exceeds the current recorded maximum error, record this
       if (jk_slice_error > Ex_ms_err) { Ex_ms_err = jk_slice_error; }
       if (jk_split_slice_error > Ex_split_ms_err) { Ex_split_ms_err = jk_split_slice_error; }
->>>>>>> c59bf2ed
     }
   }
   // Ey-slices
@@ -435,157 +256,12 @@
  * @brief Test the interpolation of the H-field components to the centre of the Yee cells
  *
  * Each component of the H-field will take the form
-<<<<<<< HEAD
- * H_t(tt) = \mathrm{i} * ( sin(2\pi tt) * exp(-tt^2) ).
-=======
  * H_t(tt) = sin(2\pi tt) * exp(-tt^2)
->>>>>>> c59bf2ed
  * The decision to make this function wholey imaginary is just to test whether the imaginary part of the field is correctly picked up and worked with.
  *
  * We only test Fro-norm error metrics, since interpolation must occur along two axes for each component.
  */
 TEST_CASE("H-field interpolation check") {
-<<<<<<< HEAD
-    SPDLOG_INFO("===== Testing H-field BLi =====");
-    // error tolerance, based on MATLAB performance
-    // script: benchmark_test_field_interpolation_H.m
-    double Hx_fro_tol = 4.9722096274682832e-02;
-    double Hy_fro_tol = 4.8756759347066955e-02;
-    double Hz_fro_tol = 4.8447195218466632e-02;
-
-    // additional tolerance to allow for floating-point rounding imprecisions, etc
-    double acc_tol = 1e-12;
-
-    // fake domain setup
-    double x_lower = -2., y_lower = -2., z_lower = -2.;
-    double extent_x = 4., extent_y = 4., extent_z = 4.;
-    double cellDims[3] = {0.25, 0.1, 0.05};
-    // The number of cells in each direction is then 16 = 4/0.25, 40 = 4/0.1, 80 = 4/0.05.
-    // Note that due to the possibility that Nx/cellDims[0] computing something that is not quite an integer, we need to use round() to get an int safely
-    int Nx = round(extent_x / cellDims[0]), Ny = round(extent_y / cellDims[1]), Nz = round(extent_z / cellDims[2]);
-    SPDLOG_INFO("(Nx, Ny, Nz) = ({},{},{})", Nx, Ny, Nz);
-
-    // setup the "split" H-field components
-    MagneticSplitField H_split(Nx, Ny, Nz);
-    H_split.allocate();
-    // setup the non-split field components
-    MagneticField H(Nx, Ny, Nz);
-    H.allocate();
-    // storage for pointwise errors (-1 since we don't interpolate to cell 0's centre)
-    Tensor3D<double> Hx_error, Hx_split_error, Hy_error, Hy_split_error, Hz_error, Hz_split_error;
-    Hx_error.allocate(Nz - 1, Ny - 1, Nx); Hx_split_error.allocate(Nz - 1, Ny - 1, Nx);
-    Hy_error.allocate(Nz - 1, Ny, Nx - 1); Hy_split_error.allocate(Nz - 1, Ny, Nx - 1);
-    Hz_error.allocate(Nz, Ny - 1, Nx - 1); Hz_split_error.allocate(Nz, Ny - 1, Nx - 1);
-
-    // compute the exact field and the "split field" components
-    // the interpolation functions are expecting split fields, but we can bypass this by making one split field component equal to _the entire field_ value, and the other zero
-    for (int ii = 0; ii < Nx; ii++) {
-        for (int jj = 0; jj < Ny; jj++) {
-            for (int kk = 0; kk < Nz; kk++) {
-                // these are the coordinates of Yee cell i,j,k's centre
-                double cell_centre[3];
-                cell_centre[0] = x_lower + ((double)ii + 0.5) * cellDims[0];
-                cell_centre[1] = y_lower + ((double)jj + 0.5) * cellDims[1];
-                cell_centre[2] = z_lower + ((double)kk + 0.5) * cellDims[2];
-
-                // Initialise sample values that we will pass to the interpolation schemes:
-                // in each case, set one component of the split field to be the "whole" field,
-                // and the other to be 0.
-
-                // H{x,y,z} offsets from cell centres are 0.5 * D{!{x,y,z}} IE, 0.5 away from the centre in the two directions that are _not_ the field component
-                double x_comp_value = Hcomponent(cell_centre[0]),
-                       y_comp_value = Hcomponent(cell_centre[1]),
-                       z_comp_value = Hcomponent(cell_centre[2]);
-                // assign fields. For split field, use weightings that sum to unity
-                H.imag.x[kk][jj][ii] = x_comp_value; H.real.x[kk][jj][ii] = 0.;
-                H.imag.y[kk][jj][ii] = y_comp_value; H.real.y[kk][jj][ii] = 0.;
-                H.imag.z[kk][jj][ii] = z_comp_value; H.real.z[kk][jj][ii] = 0.;
-                H_split.xy[kk][jj][ii] = x_comp_value;
-                H_split.xz[kk][jj][ii] = 0.;
-                H_split.yx[kk][jj][ii] = .125 * y_comp_value;
-                H_split.yz[kk][jj][ii] = .875 * y_comp_value;
-                H_split.zx[kk][jj][ii] = .0625 * z_comp_value;
-                H_split.zy[kk][jj][ii] = .9375 * z_comp_value;
-            }
-        }
-    }
-
-    // run interpolation functions
-
-    // interpolate Hx
-    for (int ii = 0; ii < Nx; ii++) {
-        for (int jj = 0; jj < Ny - 1; jj++) {
-            for (int kk = 0; kk < Nz - 1; kk++) {
-                // we are interpolating to the centre of cell ii,jj+1,kk+1
-                // these are the coordinates of Yee cell centre
-                double cell_centre[3];
-                cell_centre[0] = x_lower + ((double)ii + 0.5) * cellDims[0];
-                cell_centre[1] = y_lower + ((double)jj + 1.5) * cellDims[1];
-                cell_centre[2] = z_lower + ((double)kk + 1.5) * cellDims[2];
-
-                // compute the true value of the field components at the centre of this Yee cell
-                double Hx_exact = Hcomponent(cell_centre[0]);
-
-                // interpolate to the centre of this cell
-                double Hx_interp, Hx_split_interp;
-                Hx_interp = H.interpolate_to_centre_of(AxialDirection::X, ii, jj + 1, kk + 1).imag();
-                Hx_split_interp = H_split.interpolate_to_centre_of(AxialDirection::X, ii, jj + 1, kk + 1);
-
-                // compute the errors
-                Hx_error[kk][jj][ii] = Hx_interp - Hx_exact;
-                Hx_split_error[kk][jj][ii] = Hx_split_interp - Hx_exact;
-            }
-        }
-    }
-    // interpolate Hy
-    for (int ii = 0; ii < Nx - 1; ii++) {
-        for (int jj = 0; jj < Ny; jj++) {
-            for (int kk = 0; kk < Nz - 1; kk++) {
-                // we are interpolating to the centre of cell ii,jj+1,kk+1
-                // these are the coordinates of Yee cell centre
-                double cell_centre[3];
-                cell_centre[0] = x_lower + ((double)ii + 1.5) * cellDims[0];
-                cell_centre[1] = y_lower + ((double)jj + 0.5) * cellDims[1];
-                cell_centre[2] = z_lower + ((double)kk + 1.5) * cellDims[2];
-
-                // compute the true value of the field components at the centre of this Yee cell
-                double Hy_exact = Hcomponent(cell_centre[1]);
-
-                // interpolate to the centre of this cell
-                double Hy_interp, Hy_split_interp;
-                Hy_interp = H.interpolate_to_centre_of(AxialDirection::Y, ii + 1, jj, kk + 1).imag();
-                Hy_split_interp = H_split.interpolate_to_centre_of(AxialDirection::Y, ii + 1, jj, kk + 1);
-
-                // compute the errors
-                Hy_error[kk][jj][ii] = Hy_interp - Hy_exact;
-                Hy_split_error[kk][jj][ii] = Hy_split_interp - Hy_exact;
-            }
-        }
-    }
-    // interpolate Hz
-    for (int ii = 0; ii < Nx - 1; ii++) {
-        for (int jj = 0; jj < Ny - 1; jj++) {
-            for (int kk = 0; kk < Nz; kk++) {
-                // we are interpolating to the centre of cell ii+1,jj+1,kk
-                // these are the coordinates of Yee cell centre
-                double cell_centre[3];
-                cell_centre[0] = x_lower + ((double)ii + 1.5) * cellDims[0];
-                cell_centre[1] = y_lower + ((double)jj + 1.5) * cellDims[1];
-                cell_centre[2] = z_lower + ((double)kk + 0.5) * cellDims[2];
-
-                // compute the true value of the field components at the centre of this Yee cell
-                double Hz_exact = Hcomponent(cell_centre[2]);
-
-                // interpolate to the centre of this cell
-                double Hz_interp, Hz_split_interp;
-                Hz_interp = H.interpolate_to_centre_of(AxialDirection::Z, ii + 1, jj + 1, kk).imag();
-                Hz_split_interp = H_split.interpolate_to_centre_of(AxialDirection::Z, ii + 1, jj + 1, kk);
-
-                // compute the errors
-                Hz_error[kk][jj][ii] = Hz_interp - Hz_exact;
-                Hz_split_error[kk][jj][ii] = Hz_split_interp - Hz_exact;
-            }
-=======
   SPDLOG_INFO("===== Testing H-field BLi =====");
   // error tolerance, based on MATLAB performance
   // script: benchmark_test_field_interpolation_H.m
@@ -697,38 +373,9 @@
           double Hz_interp = H.interpolate_to_centre_of(AxialDirection::Z, ii, jj, kk).imag();
           Hz_error[kk][jj][ii] = Hz_interp - Hz_exact;
           Hz_split_error[kk][jj][ii] = Hz_split_interp - Hz_exact;
->>>>>>> c59bf2ed
-        }
-      }
-    }
-<<<<<<< HEAD
-
-    // compute Frobenius norms
-    double Hx_fro_err = Hx_error.frobenius(),
-           Hy_fro_err = Hy_error.frobenius(),
-           Hz_fro_err = Hz_error.frobenius(),
-           Hx_split_fro_err = Hx_split_error.frobenius(),
-           Hy_split_fro_err = Hy_split_error.frobenius(),
-           Hz_split_fro_err = Hz_split_error.frobenius();
-
-    // check Frobenius errors are acceptable
-    CHECK(Hx_fro_err <= Hx_fro_tol + acc_tol);
-    CHECK(Hy_fro_err <= Hy_fro_tol + acc_tol);
-    CHECK(Hz_fro_err <= Hz_fro_tol + acc_tol);
-    CHECK(Hx_split_fro_err <= Hx_fro_tol + acc_tol);
-    CHECK(Hy_split_fro_err <= Hy_fro_tol + acc_tol);
-    CHECK(Hz_split_fro_err <= Hz_fro_tol + acc_tol);
-
-    // print information to the debugger/log
-    SPDLOG_INFO(" Component | Frobenius err. : (  benchmark   )");
-    SPDLOG_INFO("    x      | {0:.8e} : ({1:.8e})", Hx_fro_err, Hx_fro_tol);
-    SPDLOG_INFO("    y      | {0:.8e} : ({1:.8e})", Hy_fro_err, Hy_fro_tol);
-    SPDLOG_INFO("    z      | {0:.8e} : ({1:.8e})", Hz_fro_err, Hz_fro_tol);
-    SPDLOG_INFO(" [Split] Component | Frobenius err. : (  benchmark   )");
-    SPDLOG_INFO("        x          | {0:.8e} : ({1:.8e})", Hx_split_fro_err, Hx_fro_tol);
-    SPDLOG_INFO("        y          | {0:.8e} : ({1:.8e})", Hy_split_fro_err, Hy_fro_tol);
-    SPDLOG_INFO("        z          | {0:.8e} : ({1:.8e})", Hz_split_fro_err, Hz_fro_tol);
-=======
+        }
+      }
+    }
   }
   // compute Frobenius norms
   double Hx_fro_err = Hx_error.frobenius(), 
@@ -755,5 +402,4 @@
   SPDLOG_INFO("        x          | {0:.8e} : ({1:.8e})", Hx_split_fro_err, Hx_fro_tol);
   SPDLOG_INFO("        y          | {0:.8e} : ({1:.8e})", Hy_split_fro_err, Hy_fro_tol);
   SPDLOG_INFO("        z          | {0:.8e} : ({1:.8e})", Hz_split_fro_err, Hz_fro_tol);
->>>>>>> c59bf2ed
 }