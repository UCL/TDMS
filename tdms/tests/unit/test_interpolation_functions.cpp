--- conflicted
+++ resolved
@@ -1,30 +1,20 @@
 /**
  * @file test_interpolation_functions.cpp
-<<<<<<< HEAD
- * @author William Graham (william.graham@ucl.ac.uk)
- * @brief Tests the result of the interpolation functions.
-=======
  * @author William Graham (ccaegra@ucl.ac.uk)
  * @brief Tests the performance of the interpolation functions, using 1D data mimicing a coordinate axes
->>>>>>> e60f7565
  */
 #include <algorithm>
 #include <catch2/catch_test_macros.hpp>
 #include <cmath>
-<<<<<<< HEAD
 #include <complex>
 #include <iomanip>
 #include <iostream>
 
 #include "globals.h"
-=======
-#include <iostream>
-
->>>>>>> e60f7565
 #include "interpolation_methods.h"
 
 using namespace std;
-using namespace TDMS_MATH_CONSTANTS;
+using namespace tdms_math_constants;
 
 /**
  * @brief In the case when cubic interpolation is to be used, check that all polynomial fields up to cubic order are interpolated exactly (to within machine error).
