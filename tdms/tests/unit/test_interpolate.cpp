<<<<<<< HEAD
# include <catch2/catch_test_macros.hpp>
# include <interpolation_methods.h>
=======
/**
 * @file test_interpolate.cpp
 * @brief Tests of the interpolation functions.
 */
#include <catch2/catch_test_macros.hpp>
#include <interpolation_methods.h>
>>>>>>> a46b7545

using namespace std;

/**
 * @brief Test whether checkInterpolationPoints throws exceptions in the correct cases.
 * 
 * This function checks whether it is possible to use cubic interpolation over a given index range.
 */
TEST_CASE("checkInterpolationPoints: exceptions thrown") {

    // setup some fake field dimensions
    int I = 6, J = 7, K = 8;

    // 2D simulations have J = 0 - no width in this dimension
    // checkInterpolationPoints should not throw an exception if we provide j_l = 2 > j_u = -2, as is done for a 2D simulation (J=0), and request interpolation over the maximum i,k range
    CHECK_NOTHROW(checkInterpolationPoints(2, I - 2, 2, -2, 2, K - 2, I, 0, K));

    // conversely, it should throw an error if we try to provide j_l = 0 = j_u, which one may perceive are sensible choices, in this case
    CHECK_THROWS_AS(checkInterpolationPoints(2, I - 2, 2, 0, 0, K - 2, I, 0, K), runtime_error);

    /* 3D simulation checks
    checkInterpolationPoints should throw errors in each of the following cases:
    - i_l < 2 with text Interpolation error: i_l too small
    - j_l < 2 with text Interpolation error: j_l too small
    - k_l < 2 with text Interpolation error: k_l too small
    - i_u > I-2 with text Interpolation error: i_u too large
    - j_u > J-2 with text Interpolation error: j_u too large
    - k_u > K-2 with text Interpolation error: k_u too large */
    CHECK_THROWS_AS(checkInterpolationPoints(1, I - 2, 2, J - 2, 2, K - 2, I, J, K), runtime_error);
    CHECK_THROWS_AS(checkInterpolationPoints(2, I - 1, 2, J - 2, 2, K - 2, I, J, K), runtime_error);
    CHECK_THROWS_AS(checkInterpolationPoints(2, I - 2, 0, J - 2, 2, K - 2, I, J, K), runtime_error);
    CHECK_THROWS_AS(checkInterpolationPoints(2, I - 2, 2, J - 0, 2, K - 2, I, J, K), runtime_error);
    CHECK_THROWS_AS(checkInterpolationPoints(2, I - 1, 2, J - 2, -1, K - 2, I, J, K), runtime_error);
    CHECK_THROWS_AS(checkInterpolationPoints(2, I - 1, 2, J - 2, 2, K + 1, I, J, K), runtime_error);
}

/**
 * @brief Test that valid input is accepted.
 */
TEST_CASE("checkInterpolationPoints: check valid inputs") {

    // setup some fake field dimensions
    int I = 6, J = 7, K = 8;

    /* checkInterpolationPoints should throw errors in each of the following cases:
    - i_l < 2 with text Interpolation error: i_l too small
    - j_l < 2 with text Interpolation error: j_l too small
    - k_l < 2 with text Interpolation error: k_l too small
    - i_u > I-2 with text Interpolation error: i_u too large
    - j_u > J-2 with text Interpolation error: j_u too large
    - k_u > K-2 with text Interpolation error: k_u too large
    When provided input arguments that do not satisfy any of the above - even cases such as i_l > i_u - should pass without throwing an exception */
    for (int k_l = 2; k_l < K - 2; k_l++)
        for (int k_u = 2; k_u < K - 2; k_u++)
            for (int j_l = 2; j_l < J - 2; j_l++)
                for (int j_u = 2; j_u < J - 2; j_u++)
                    for (int i_l = 2; i_l < I - 2; i_l++)
                        for (int i_u = 2; i_u < I - 2; i_u++)
                            CHECK_NOTHROW(checkInterpolationPoints(i_l, i_u, j_l, j_u, k_l, k_u, I, J, K));
}

/**
 * @brief Test whether determineInterpScheme correctly determines the appropriate interpolation scheme to use, given the number of Yee cells either side of cell (i,j,k)
 */
TEST_CASE("determineInterpScheme: correct interpolation chosen") {

    int N = 10;
    // should throw out_of_range exception if interpolation is impossible (<4 Yee cells in direction)
    REQUIRE_THROWS_AS(best_interp_scheme(3, 2), out_of_range);
    // should throw out_of_range exception if Yee cell of invalid index is requested
    REQUIRE_THROWS_AS(best_interp_scheme(N,0), out_of_range);
    REQUIRE_THROWS_AS(best_interp_scheme(N,N), out_of_range);

    /* Suppose we have N >= 8 Yee cells in a dimension. The program should determine:
        - cell_id == 0 : Interpolation impossible (checked previously)
        - cell_id == 1,2,3 : Use BAND_LIMITED_(0,1,2) scheme respectively
        - cell_id == 4,...,N-4 : Use BAND_LIMITED_3 scheme
        - cell_id == N-3,N-2,N-1 : Use BAND_LIMITED_(4,5,6) scheme respectively
    */
    N = 10;
    CHECK(best_interp_scheme(N, 1).get_priority() == BAND_LIMITED_0);
    CHECK(best_interp_scheme(N, 2).get_priority() == BAND_LIMITED_1);
    CHECK(best_interp_scheme(N, 3).get_priority() == BAND_LIMITED_2);
    for(int i=4; i<=N-4; i++) {CHECK(best_interp_scheme(N, i).get_priority() == BAND_LIMITED_3);}
    CHECK(best_interp_scheme(N, N-3).get_priority() == BAND_LIMITED_4);
    CHECK(best_interp_scheme(N, N-2).get_priority() == BAND_LIMITED_5);
    CHECK(best_interp_scheme(N, N-1).get_priority() == BAND_LIMITED_6);

    /* If 4<=N<=8 we can still fall back on cubic interpolation 
        - cell_id == 0 : Interpolation impossible (checked previously)
        - cell_id == 1 : Use CUBIC_FIRST
        - cell_id == 2,...,N-2 : Use CUBIC_MIDDLE
        - cell_id == N-1 : Use CUBIC_LAST
    */
    N = 7;
    CHECK(best_interp_scheme(N, 1).get_priority() == CUBIC_INTERP_FIRST);
    for(int i=2; i<=N-2; i++) {CHECK(best_interp_scheme(N, i).get_priority() == CUBIC_INTERP_MIDDLE);}
    CHECK(best_interp_scheme(N, N-1).get_priority() == CUBIC_INTERP_LAST);
}

/**
 * @brief In the case when cubic interpolation is to be used, check that all polynomial fields up to cubic order are interpolated exactly (to within machine error)
 */
TEST_CASE("interp: cubic interpolation is exact") {

    // equidistant points
    double x[] = {0.,1.,2.,3.};
    // test acceptance tolerance. Allow for FLOP imprecision and rounding errors
    // error should be \approx 4 max(c_i) x^2 __DBL__EPSILON, so order 40 * __DBL__EPSILON__
    double tol = 4e1 * __DBL_EPSILON__;

    // constant field
    double c0 = 3.1415;
    double v1 = c0, v2 = c0, v3 = c0, v4 = c0;
    double v12 = c0, v23 = c0, v34 = c0;
    
    CHECK(abs(v12 - interp2(v1, v2, v3, v4)) <= tol);
    CHECK(abs(v23 - interp1(v1, v2, v3, v4)) <= tol);
    CHECK(abs(v34 - interp3(v1, v2, v3, v4)) <= tol);

    // linear
    double c1 = -2.7182818;
    v1 += c1*x[0]; v2 += c1*x[1]; v3 += c1*x[2]; v4 += c1*x[3];
    v12 += c1*(x[1]+x[0])/2.; v23 += c1*(x[2]+x[1])/2.; v34 += c1*(x[3]+x[2])/2.;

    CHECK(abs(v12 - interp2(v1, v2, v3, v4)) <= tol);
    CHECK(abs(v23 - interp1(v1, v2, v3, v4)) <= tol);
    CHECK(abs(v34 - interp3(v1, v2, v3, v4)) <= tol);

    // quadratic
    double c2 = 9.81;
    v1 += c2*x[0]*x[0]; v2 += c2*x[1]*x[1]; v3 += c2*x[2]*x[2]; v4 += c2*x[3]*x[3];
    v12 += c2 * (x[1] + x[0]) * (x[1] + x[0]) / 4.;
    v23 += c2 * (x[2] + x[1]) * (x[2] + x[1]) / 4.;
    v34 += c2 * (x[3] + x[2]) * (x[3] + x[2]) / 4.;

    CHECK(abs(v12 - interp2(v1, v2, v3, v4)) <= tol);
    CHECK(abs(v23 - interp1(v1, v2, v3, v4)) <= tol);
    CHECK(abs(v34 - interp3(v1, v2, v3, v4)) <= tol);

    // cubic
    double c3 = 4.2;
    v1 += c3*x[0]*x[0]*x[0]; v2 += c3*x[1]*x[1]*x[1]; v3 += c3*x[2]*x[2]*x[2]; v4 += c3*x[3]*x[3]*x[3];
    v12 += c3 * (x[1] + x[0]) * (x[1] + x[0]) * (x[1] + x[0]) / 8.;
    v23 += c3 * (x[2] + x[1]) * (x[2] + x[1]) * (x[2] + x[1]) / 8.;
    v34 += c3 * (x[3] + x[2]) * (x[3] + x[2]) * (x[3] + x[2]) / 8.;

    CHECK(abs(v12 - interp2(v1, v2, v3, v4)) <= tol);
    CHECK(abs(v23 - interp1(v1, v2, v3, v4)) <= tol);
    CHECK(abs(v34 - interp3(v1, v2, v3, v4)) <= tol);
}<|MERGE_RESOLUTION|>--- conflicted
+++ resolved
@@ -1,14 +1,9 @@
-<<<<<<< HEAD
-# include <catch2/catch_test_macros.hpp>
-# include <interpolation_methods.h>
-=======
 /**
  * @file test_interpolate.cpp
  * @brief Tests of the interpolation functions.
  */
 #include <catch2/catch_test_macros.hpp>
 #include <interpolation_methods.h>
->>>>>>> a46b7545
 
 using namespace std;
 
