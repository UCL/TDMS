"""
Common utilities for running TDMS system tests
"""
import os
import shutil
from dataclasses import dataclass
from functools import wraps
from pathlib import Path
from platform import system
from subprocess import PIPE, Popen
from typing import Generator, Tuple, Union
from urllib import request
from zipfile import ZipFile

import h5py
import numpy as np

executable_name = "tdms.exe" if system() == "Windows" else "tdms"
executable_path = shutil.which(executable_name)

if Path(executable_name).is_file():
    # If the executable exists in the current working directory use that
    executable_path = str(Path(executable_name).absolute())


class HDF5File(dict):
    """
    HDF5 file created from a .mat. Provides a dictionary of key value pairs
    where the keys are variable names defined in the .mat file and the values
    numpy arrays created from them.
    """

    COMPLEX_TYPE_STRING = r"[('real', '<f8'), ('imag', '<f8')]"

    def __init__(self, filepath: Union[str, Path]):
        super().__init__()

        with h5py.File(filepath, "r") as file:
            self.update({k: self.to_numpy_array(v) for k, v in self.traverse(file)})

    def traverse(
        self, file_or_group: Union[h5py.File, h5py.Group], prefix: str = ""
    ) -> Generator[Tuple[str, h5py.Dataset], None, None]:
        """
        Traverse the hdf5 file, when a group is encountered also traverse the
        group (get all datasets).
        """
        for key in file_or_group.keys():
            item = file_or_group[key]
            path = f"{prefix}/{key}" if prefix else key
            if isinstance(item, h5py.Dataset):
                yield (path, item)
            elif isinstance(item, h5py.Group):
                yield from self.traverse(item, path)

    def to_numpy_array(self, dataset: h5py.Dataset) -> np.ndarray:
        """Convert a hdf5 dataset into a numpy array"""

        if str(dataset.dtype) == self.COMPLEX_TYPE_STRING:
            return self.tuple_to_complex(dataset)

        return np.array(dataset)

    @staticmethod
    def tuple_to_complex(dataset: h5py.Dataset) -> np.ndarray:
        """
        Convert an array who's last dimension is a tuple of reals into a complex
        valued array
        """

        array = np.array(dataset)
        shape = array.shape
        array = array.flatten()
        array = np.fromiter((complex(*xi) for xi in array), complex)

        return array.reshape(shape)

    def matches(self, other: "HDF5File", rtol=1e-10) -> bool:
        """
        Does this file match another. All arrays must be within a rtol
        to the other, where rtol is the relative difference between the two
        arrays
        """

<<<<<<< HEAD
        for key, value in self.items():
=======
        for key, value in self.traverse(self):

>>>>>>> a46b7545
            if key not in other:
                return False  # Key did not match

            other_value = other[key]

            if value.shape != other_value.shape:
                print(f"Array shape in {key} was not the same. "
                      f"{value.shape} ≠ {other_value.shape}")
                return False  # Shapes did not match

            r_ms_diff = relative_mean_squared_difference(value, other_value)
            if r_ms_diff > rtol:
                print(
                    f"{key} was not within {rtol} to the reference. "
                    f"relative MSD = {r_ms_diff:.8f})"
                )
                return False

        return True


def relative_mean_squared_difference(a: np.ndarray, b: np.ndarray) -> float:
    """Calculate the relative mean square difference between two arrays"""

    mean_sq_a = np.mean(np.square(np.abs(a)))
    mean_sq_b = np.mean(np.square(np.abs(b)))

    if mean_sq_a < 1e-16 and mean_sq_b < 1e-16:
        return 0.0  # Prevent division by zero for tensors filled with zeros

    return np.mean(np.square(np.abs(a - b))) / max(mean_sq_a, mean_sq_b)


def work_in_zipped_dir(zip_path: Path):
    """
    Function decorator to extract some data from a compressed folder into a
    directory, run the function, change directories to the initial working
    directory and then delete the generated folder.
    """

    if not str(zip_path).endswith(".zip"):
        raise ValueError(f"Cannot work in {zip_path}. Not a .zip directory")

    def func_decorator(func):
        @wraps(func)
        def wrapped_function(*args, **kwargs):

            cwd = os.getcwd()
            dir_path = Path(cwd, zip_path.stem)

            with ZipFile(zip_path, "r") as zip_folder:
                zip_folder.extractall(dir_path)

            os.chdir(dir_path)

            try:
                result = func(*args, **kwargs)

            finally:
                os.chdir(cwd)
                shutil.rmtree(dir_path)

            return result

        return wrapped_function

    return func_decorator


@dataclass
class Result:

    return_code: int
    stdout: str


def run_tdms(*args) -> Result:
    """
    Run the tdms executable. Requires a tdms executable within the working
    directory or $PATH.
    """

    if executable_path is None:
        raise AssertionError(
            "Failed to run tdms. Not found in either current "
            "working directory or $PATH"
        )

    p = Popen([executable_path, *args], stdout=PIPE)
    stdout, _ = p.communicate()

    return Result(p.returncode, stdout.decode())


def download_data(url: str, to: Path) -> None:
    """Download binary data present at a URL to a file"""
    print("Downloading: ", url)

    cwd = Path().cwd()
    if not to.parent.exists():
        to.parent.mkdir()

    os.chdir(to.parent)
    response = request.urlopen(url)

    with open(to, "wb") as file:
        file.write(response.read())

    os.chdir(cwd)

    return None<|MERGE_RESOLUTION|>--- conflicted
+++ resolved
@@ -82,12 +82,8 @@
         arrays
         """
 
-<<<<<<< HEAD
-        for key, value in self.items():
-=======
         for key, value in self.traverse(self):
 
->>>>>>> a46b7545
             if key not in other:
                 return False  # Key did not match
 
