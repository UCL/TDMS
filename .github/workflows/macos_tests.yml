name: MacOS tests

on:
  push:
    branches: ["main"]
  pull_request:
  release:
  workflow_dispatch:

concurrency:
  # Skip intermediate builds: always.
  # Cancel intermediate builds: always.
  group: ${{ github.workflow }}-${{ github.ref }}
  cancel-in-progress: true

jobs:
  tests:
    name: Test - ${{ matrix.os }} - Build type ${{ matrix.build_type }} - Build testing ${{ matrix.build_testing }}
    runs-on: ${{ matrix.os }}
    strategy:
      fail-fast: false
      matrix:
        os:
          - macos-12
<<<<<<< HEAD
=======
        # TODO: can change to macos-latest (but it's currently aliased to macos-11)
>>>>>>> 99028fbe
        build_type:
          - Release
        build_testing:
          - ON
          - OFF
        # TODO: remove this once MATLAB dependency is removed and mexFunction is replaced
        derivative_type:
          - PS
          - FD
    steps:
      - name: Check out repository
        uses: actions/checkout@v3

      - name: Setup cache
        id: cache-test-data
        uses: actions/cache@v3
        with:
          path: ${{ github.workspace }}/tdms/tests/system/data
          key: test_data

      - name: Set up MATLAB
        uses: matlab-actions/setup-matlab@v1

      - name: Install dependencies
        run: |
          brew install fftw llvm
          # Not striclty necessary to install llvm, because it comes in the
          # MacOS runner images, but adding here means the brew --prefix
          # command is guaranteed to work (even if the image is updated).

      - name: Install Python dependencies
        shell: bash
        run: |
          pip3 install -r ${GITHUB_WORKSPACE}/tdms/tests/requirements.txt
      - name: Create Build Environment
        run: |
          cmake -E make_directory ${{runner.workspace}}/build
      - name: Configure TDMS
        shell: bash
        working-directory: ${{runner.workspace}}/build
        env:
          CXXFLAGS: -Werror
        run: |
          cmake ${GITHUB_WORKSPACE}/tdms -DCMAKE_VERBOSE_MAKEFILE:BOOL=ON \
           -DCMAKE_BUILD_TYPE=${{ matrix.build_type }} \
           -DBUILD_TESTING=${{ matrix.build_testing }} \
           -DOMP_ROOT=$(brew --prefix llvm) \
           -DDERIVATIVE_TYPE=${{ matrix.derivative_type }}


      - name: Build TDMS
        working-directory: ${{runner.workspace}}/build
        shell: bash
        run: |
          cmake --build . --config ${{ matrix.build_type }}
      - name: Run TDMS unit tests
        if: matrix.build_testing == 'ON'
        working-directory: ${{runner.workspace}}/build
        run: |
          export OMP_NUM_THREADS=1
          ctest -C ${{ matrix.build_type }} --output-on-failure --extra-verbose

      # TODO: simplify this once MATLAB dependency is removed and mexFunction is replaced
      - name: Run PSTD TDMS system tests
        # run system tests in mac only on pushes to main (they are a bit slow)
        if: ${{ github.event_name == 'push' && github.ref == 'refs/heads/main' && matrix.derivative_type == 'PS' }}
        working-directory: ${{runner.workspace}}/build
        shell: bash
        run: |
          export OMP_NUM_THREADS=1
          pytest ${GITHUB_WORKSPACE}/tdms/tests/system/ -s -x  -m "not fdtd_build_only"

      - name: Run FDTD TDMS system tests
        # run system tests in mac only on pushes to main (they are a bit slow)
        if: ${{ github.event_name == 'push' && github.ref == 'refs/heads/main' && matrix.derivative_type == 'FD' }}
        working-directory: ${{runner.workspace}}/build
        shell: bash
        run: |
          export OMP_NUM_THREADS=1
          pytest ${GITHUB_WORKSPACE}/tdms/tests/system/ -s -x  -m fdtd_build_only<|MERGE_RESOLUTION|>--- conflicted
+++ resolved
@@ -22,10 +22,7 @@
       matrix:
         os:
           - macos-12
-<<<<<<< HEAD
-=======
         # TODO: can change to macos-latest (but it's currently aliased to macos-11)
->>>>>>> 99028fbe
         build_type:
           - Release
         build_testing:
