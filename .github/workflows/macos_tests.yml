--- conflicted
+++ resolved
@@ -43,15 +43,11 @@
 
       - name: Install dependencies
         run: |
-<<<<<<< HEAD
-          brew install fftw llvm python3
-=======
           brew install fftw llvm
           # Not striclty necessary to install llvm, because it comes in the
           # MacOS runner images, but adding here means the brew --prefix
           # command is guaranteed to work (even if the image is updated).
 
->>>>>>> b7d9fd2e
       - name: Install Python dependencies
         shell: bash
         run: |
@@ -65,19 +61,11 @@
         env:
           CXXFLAGS: -Werror
         run: |
-<<<<<<< HEAD
-          cmake ${GITHUB_WORKSPACE}/tdms -DCMAKE_VERBOSE_MAKEFILE:BOOL=ON\
-           -DCMAKE_BUILD_TYPE=${{ matrix.build_type }}\
-           -DBUILD_TESTING=${{ matrix.build_testing }}\
-           -DOMP_ROOT=/usr/local/opt/llvm/
-
-=======
           cmake ${GITHUB_WORKSPACE}/tdms -DCMAKE_VERBOSE_MAKEFILE:BOOL=ON \
            -DCMAKE_BUILD_TYPE=${{ matrix.build_type }} \
            -DBUILD_TESTING=${{ matrix.build_testing }} \
            -DOMP_ROOT=$(brew --prefix llvm)
            
->>>>>>> b7d9fd2e
       - name: Build TDMS
         working-directory: ${{runner.workspace}}/build
         shell: bash
@@ -96,4 +84,5 @@
         shell: bash
         run: |
           export OMP_NUM_THREADS=1
-          py.test ${GITHUB_WORKSPACE}/tdms/tests/system/ -s -x+          py.test ${GITHUB_WORKSPACE}/tdms/tests/system/ -s -x
+          